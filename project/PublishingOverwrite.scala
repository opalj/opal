/* BSD 2-Clause License - see OPAL/LICENSE for details. */
<<<<<<< HEAD
import sbt.*
import sbt.Keys.*
import com.jsuereth.sbtpgp.PgpKeys.*
=======

import com.jsuereth.sbtpgp.PgpKeys._
import sbt._
import sbt.Keys._
>>>>>>> b335f93c
import sbt.sbtpgp.Compat.publishSignedConfigurationTask

object PublishingOverwrite {

    val onSnapshotOverwriteSettings = Seq(
        publishConfiguration := withOverwrite(publishConfiguration.value, isSnapshot.value),
        publishSignedConfiguration := withOverwrite(
            publishSignedConfigurationTask.value,
            isSnapshot.value
        ),
        publishLocalConfiguration ~= (_.withOverwrite(true)),
        publishLocalSignedConfiguration ~= (_.withOverwrite(true))
    )

    private def withOverwriteEnabled(config: PublishConfiguration) = {
        config.withOverwrite(true)
    }

    private def withOverwrite(config: PublishConfiguration, isSnapshot: Boolean) = {
        config.withOverwrite(config.overwrite || isSnapshot)
    }

}<|MERGE_RESOLUTION|>--- conflicted
+++ resolved
@@ -1,14 +1,8 @@
 /* BSD 2-Clause License - see OPAL/LICENSE for details. */
-<<<<<<< HEAD
+
+import com.jsuereth.sbtpgp.PgpKeys.*
 import sbt.*
 import sbt.Keys.*
-import com.jsuereth.sbtpgp.PgpKeys.*
-=======
-
-import com.jsuereth.sbtpgp.PgpKeys._
-import sbt._
-import sbt.Keys._
->>>>>>> b335f93c
 import sbt.sbtpgp.Compat.publishSignedConfigurationTask
 
 object PublishingOverwrite {
