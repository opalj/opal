--- conflicted
+++ resolved
@@ -24,6 +24,7 @@
     val txtmark = "0.16"
     val jacksonDF = "2.12.2"
     val fastutil = "8.5.4"
+    val scallop = "5.1.0"
     val apkparser = "2.6.10"
 
     val openjfx = "16"
@@ -51,16 +52,10 @@
     val txtmark = "es.nitaur.markdown"                      % "txtmark"                     % version.txtmark withSources () withJavadoc ()
     val jacksonDF = "com.fasterxml.jackson.dataformat"      % "jackson-dataformat-csv"      % version.jacksonDF withSources () withJavadoc ()
     val fastutil = "it.unimi.dsi"                           % "fastutil"                    % version.fastutil withSources () withJavadoc ()
+    val scallop = "org.rogach"                              %% "scallop"                    % version.scallop
     val javafxBase = "org.openjfx"                          % "javafx-base"                 % version.openjfx classifier osName
     val apkparser = "net.dongliu"                           % "apk-parser"                  % version.apkparser
 
-<<<<<<< HEAD
-    val javacpp = "org.bytedeco" % "javacpp" % version.javacpp
-    val javacpp_llvm =  "org.bytedeco" % "llvm-platform" % (version.javacpp_llvm + "-" + version.javacpp)
-    val scallop = "org.rogach" %% "scallop" % "5.1.0"
-
-=======
->>>>>>> 806579b2
     // --- test related dependencies
 
     val junit =          "junit"              % "junit"           % version.junit          % "test,it"
@@ -82,8 +77,4 @@
   val tools = Seq(txtmark, jacksonDF)
   val hermes = Seq(txtmark, jacksonDF, javafxBase)
   val apk = Seq(apkparser, scalaxml)
-<<<<<<< HEAD
-  val llvm = Seq(javacpp, javacpp_llvm)
-=======
->>>>>>> 806579b2
 }