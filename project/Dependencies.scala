/* BSD 2-Clause License - see OPAL/LICENSE for details. */

import sbt.*

/**
 * Manages the library dependencies of the subprojects of OPAL.
 *
 * @author Simon Leischnig
 */
object Dependencies {

    object version {
        val junit = "4.13.2"
        val scalatest = "3.2.19"
        val scalatestjunit = "3.2.19.1"
        val scalacheck = "3.2.19.0"

        val scalaxml = "2.4.0"
        val scalaparsercombinators = "2.4.0"
        val scalaparallelcollections = "1.2.0"
        val playjson = "3.0.5"
        val ficus = "1.5.2"
        val pureconfigcore = "0.17.9"
        val commonstext = "1.14.0"
        val txtmark = "0.16"
        val jacksonDF = "2.20.0"
        val fastutil = "8.5.16"
        val scallop = "5.2.0"
        val apkparser = "2.6.10"
        val scalagraphcore = "2.0.3"
        val scalagraphdot = "2.0.0"

        val openjfx = "22.0.1"
    }

    object library {

        // --- general dependencies

        private val osName = System.getProperty("os.name") match {
            case n if n.startsWith("Linux")   => "linux"
            case n if n.startsWith("Mac")     => "mac"
            case n if n.startsWith("Windows") => "win"
            case _                            => throw new Exception("Unknown platform!")
        }

<<<<<<< HEAD
        def reflect(scalaVersion: String): ModuleID = "org.scala-lang" % "scala-reflect" % "2.13.17" // scalaVersion No scala-reflect available for Scala 3
=======
        def reflect(scalaVersion: String): ModuleID = "org.scala-lang" % "scala-reflect" % "2.13.16" // scalaVersion No scala-reflect available for Scala 3
>>>>>>> 6be8758b

        val scalaxml = "org.scala-lang.modules" %% "scala-xml" % version.scalaxml
        val scalaparallelcollections =
            "org.scala-lang.modules" %% "scala-parallel-collections" % version.scalaparallelcollections
        val playjson = "org.playframework" %% "play-json" % version.playjson
        val ficus = "com.iheart" %% "ficus" % version.ficus
        val pureconfig = "com.github.pureconfig" %% "pureconfig-core" % version.pureconfigcore
        val commonstext = "org.apache.commons" % "commons-text" % version.commonstext
        val scalaparsercombinators =
            "org.scala-lang.modules" %% "scala-parser-combinators" % version.scalaparsercombinators
        val txtmark = "es.nitaur.markdown" % "txtmark" % version.txtmark withSources () withJavadoc ()
        val jacksonDF =
            "com.fasterxml.jackson.dataformat" % "jackson-dataformat-csv" % version.jacksonDF withSources () withJavadoc ()
        val fastutil = "it.unimi.dsi" % "fastutil" % version.fastutil withSources () withJavadoc ()
        val scallop = "org.rogach" %% "scallop" % version.scallop
        val javafxBase = "org.openjfx" % "javafx-base" % version.openjfx classifier osName
        val apkparser = "net.dongliu" % "apk-parser" % version.apkparser
        val scalagraphcore = "org.scala-graph" %% "graph-core" % version.scalagraphcore
        val scalagraphdot = "org.scala-graph" %% "graph-dot" % version.scalagraphdot

        // --- test related dependencies

        val junit = "junit" % "junit" % version.junit % "test,it"
        val scalatest = "org.scalatest" %% "scalatest" % version.scalatest % "test,it"
        val scalatestjunit = "org.scalatestplus" %% "junit-4-13" % version.scalatestjunit % "test,it"
        val scalacheck = "org.scalatestplus" %% "scalacheck-1-18" % version.scalacheck % "test,it"
    }

    import library.*

    val testlibs: Seq[ModuleID] = Seq(junit, scalatest, scalatestjunit, scalacheck)

    def common(scalaVersion: String) =
        Seq(reflect(scalaVersion), scalaparallelcollections, scalaxml, playjson, ficus, pureconfig, fastutil, scallop)

    val si = Seq(scalagraphcore, scalagraphdot)
    val bi = Seq(commonstext)
    val br = Seq(scalaparsercombinators, scalaxml)
    val tac = Seq()
    val ifds = Seq()
    val ide = Seq()
    val tools = Seq(txtmark, jacksonDF)
    val hermes = Seq(txtmark, jacksonDF, javafxBase)
    val apk = Seq(apkparser, scalaxml)
    val ce = Seq(commonstext)
}<|MERGE_RESOLUTION|>--- conflicted
+++ resolved
@@ -44,11 +44,7 @@
             case _                            => throw new Exception("Unknown platform!")
         }
 
-<<<<<<< HEAD
-        def reflect(scalaVersion: String): ModuleID = "org.scala-lang" % "scala-reflect" % "2.13.17" // scalaVersion No scala-reflect available for Scala 3
-=======
         def reflect(scalaVersion: String): ModuleID = "org.scala-lang" % "scala-reflect" % "2.13.16" // scalaVersion No scala-reflect available for Scala 3
->>>>>>> 6be8758b
 
         val scalaxml = "org.scala-lang.modules" %% "scala-xml" % version.scalaxml
         val scalaparallelcollections =
