/* BSD 2-Clause License - see OPAL/LICENSE for details. */
<<<<<<< HEAD
import sbt.*

=======
>>>>>>> 66ff7678
import scala.xml.NodeSeq

/**
 * Definition of the tasks and settings to support exporting OPAL to Maven.
 *
 * @author Michael Eichberg
 * @author Simon Leischnig
 */
object MavenPublishing {

  def pomNodeSeq(): NodeSeq = {
    <scm>
        <url>https://github.com/opalj/opal.git</url>
        <connection>scm:git:git@github.com:opalj/opal.git</connection>
    </scm>
    <developers>
        <developer>
            <id>eichberg</id>
            <name>Michael Eichberg</name>
            <url>http://www.michael-eichberg.de</url>
        </developer>
        <developer>
            <id>reif</id>
            <name>Michael Reif</name>
        </developer>
        <developer>
            <id>errt</id>
            <name>Dominik Helm</name>
        </developer>
        <developer>
          <id>kuebler</id>
          <name>Florian Kübler</name>
        </developer>
        <developer>
          <id>roth</id>
          <name>Tobias Roth</name>
        </developer>
        <developer>
            <id>duesing</id>
            <name>Johannes Düsing</name>
        </developer>
    </developers>
  }

}<|MERGE_RESOLUTION|>--- conflicted
+++ resolved
@@ -1,9 +1,4 @@
 /* BSD 2-Clause License - see OPAL/LICENSE for details. */
-<<<<<<< HEAD
-import sbt.*
-
-=======
->>>>>>> 66ff7678
 import scala.xml.NodeSeq
 
 /**
