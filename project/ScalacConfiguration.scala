/* BSD 2-Clause License - see OPAL/LICENSE for details. */
<<<<<<< HEAD
import sbt.*
import sbt.Keys.*
=======

import sbt._
import sbt.Keys._
>>>>>>> b335f93c
import sbt.internal.util.ManagedLogger

/**
 * @author Simon Leischnig
 */
object ScalacConfiguration {

    def scalacDefaultsFile(baseDir: File) = baseDir / "scalac.options"

    def scalacLocalPrecedenceFile(baseDir: File) = baseDir / "scalac.options.local" // git ignored

    /**
     * Merges the default and the local configuration and returns the options that take precedence.
     * Logs a warning or throws an exception if a critical problem is detected.
     *
     * Currently, local options take precedence over git-managed ones. If local scalac options are
     * present, the symmetric difference between both scalacOptionSets is calculated, and a hard
     * coded whitelist is used to check if this difference is Ok. If the whitelist doesn't cover
     * all elements that are in the difference, a warning is logged.
     */
    def localAndManagedOptionsHandler(
        managedOptions: Seq[ScalacOptionEntry],
        localOptions:   Option[Seq[ScalacOptionEntry]],
        managedOptFile: File,
        localOptFile:   File,
        logger:         ManagedLogger
    ): Seq[ScalacOptionEntry] = {

        val whitelist = Set("-Xdisable-assertions") // changing these options never issue a warning
        val issueWarningOnNonWhitelistedDifference = true

        if (localOptions.isDefined) {
            // Returns the symmetric difference of scalac option names in local and git-managed sets
            // (option name: before any ":" as specified in ScalacOptionEntry)
            def symDifference(
                managedOptions: Seq[ScalacOptionEntry],
                localOptions:   Seq[ScalacOptionEntry]
            ): Set[ScalacOptionEntry] = {
                val localOptSet: Set[ScalacOptionEntry] = localOptions.toSet
                val managedOptSet: Set[ScalacOptionEntry] = managedOptions.toSet
                val union = localOptSet.union(managedOptSet)
                val symmetricDifference = union diff (localOptSet intersect managedOptSet)
                symmetricDifference
            }

            val symmetricDifference = symDifference(managedOptions, localOptions.get)
            val significantDifference =
                symmetricDifference.filterNot(diffEntry => whitelist.contains(diffEntry.optionName))
            if (significantDifference.nonEmpty) {
                if (issueWarningOnNonWhitelistedDifference) {
                    val differences = significantDifference.map(_.optionName)
                    logger.log(
                        Level.Warn,
                        s"Your local and global scalac options differ significantly: $differences."
                    )
                }
            }

            localOptions.get
        } else {
            managedOptions
        }
    }

    def parseScalacOptions(cfgFile: File): Seq[ScalacOptionEntry] = {
        val trimmedLines = IO.readLines(cfgFile).map(_.trim).filterNot(_.isEmpty)
        val withoutComments =
            trimmedLines.filterNot(line => line.startsWith("#") || line.startsWith("//"))
        val splitArgs = withoutComments.flatMap(line => line.split(' '))
        splitArgs.map(ScalacOptionEntry.apply)
    }

    val globalScalacOptions: Def.SettingsDefinition = {
        ThisBuild / scalacOptions ++= {
            val logger: ManagedLogger = streams.value.log
            val baseDir = baseDirectory.value
            val defaultFile = scalacDefaultsFile(baseDir)
            val localFile = scalacLocalPrecedenceFile(baseDir)

            if (!defaultFile.exists()) {
                // the following terminates the build!
                sys.error(s"The global scalac configuration file $defaultFile is missing!");
            }
            val managedScalacOptions: Seq[ScalacOptionEntry] = parseScalacOptions(defaultFile)

            val localScalacOptions: Option[Seq[ScalacOptionEntry]] =
                if (localFile.exists()) Some(parseScalacOptions(localFile)) else None

            val parsedOptions =
                localAndManagedOptionsHandler(
                    managedScalacOptions,
                    localScalacOptions,
                    defaultFile,
                    localFile,
                    logger
                )
            parsedOptions.map(_.entry)
        }
    }

    case class ScalacOptionEntry(entry: String) {
        def optionName = entry.takeWhile(_ != ':')
    }

}<|MERGE_RESOLUTION|>--- conflicted
+++ resolved
@@ -1,12 +1,7 @@
 /* BSD 2-Clause License - see OPAL/LICENSE for details. */
-<<<<<<< HEAD
+
 import sbt.*
 import sbt.Keys.*
-=======
-
-import sbt._
-import sbt.Keys._
->>>>>>> b335f93c
 import sbt.internal.util.ManagedLogger
 
 /**
