/* BSD 2-Clause License:
 * Copyright (c) 2009 - 2014
 * Software Technology Group
 * Department of Computer Science
 * Technische Universität Darmstadt
 * All rights reserved.
 *
 * Redistribution and use in source and binary forms, with or without
 * modification, are permitted provided that the following conditions are met:
 *
 *  - Redistributions of source code must retain the above copyright notice,
 *    this list of conditions and the following disclaimer.
 *  - Redistributions in binary form must reproduce the above copyright notice,
 *    this list of conditions and the following disclaimer in the documentation
 *    and/or other materials provided with the distribution.
 * 
 * THIS SOFTWARE IS PROVIDED BY THE COPYRIGHT HOLDERS AND CONTRIBUTORS "AS IS"
 * AND ANY EXPRESS OR IMPLIED WARRANTIES, INCLUDING, BUT NOT LIMITED TO, THE
 * IMPLIED WARRANTIES OF MERCHANTABILITY AND FITNESS FOR A PARTICULAR PURPOSE
 * ARE DISCLAIMED. IN NO EVENT SHALL THE COPYRIGHT OWNER OR CONTRIBUTORS BE
 * LIABLE FOR ANY DIRECT, INDIRECT, INCIDENTAL, SPECIAL, EXEMPLARY, OR
 * CONSEQUENTIAL DAMAGES (INCLUDING, BUT NOT LIMITED TO, PROCUREMENT OF
 * SUBSTITUTE GOODS OR SERVICES; LOSS OF USE, DATA, OR PROFITS; OR BUSINESS
 * INTERRUPTION) HOWEVER CAUSED AND ON ANY THEORY OF LIABILITY, WHETHER IN
 * CONTRACT, STRICT LIABILITY, OR TORT (INCLUDING NEGLIGENCE OR OTHERWISE) 
 * ARISING IN ANY WAY OUT OF THE USE OF THIS SOFTWARE, EVEN IF ADVISED OF THE
 * POSSIBILITY OF SUCH DAMAGE.
 */
package de.tud.cs.st
package bat
package resolved

import de.tud.cs.st.collection.UID

/**
 * The computational type category of a value on the operand stack.
 *
 * (cf. JVM Spec. 2.11.1 Types and the Java Virtual Machine).
 *
 * @author Michael Eichberg
 */
sealed abstract class ComputationalTypeCategory(
        val operandSize: Byte) {
    /**
     * Identifies the computational type category.
     */
    val id: Byte
}
final case object Category1ComputationalTypeCategory
        extends ComputationalTypeCategory(1) {
    final val id: Byte = 1.toByte
}
final case object Category2ComputationalTypeCategory
        extends ComputationalTypeCategory(2) {
    final val id: Byte = 2.toByte
}

/**
 * The computational type of a value on the operand stack.
 *
 * (cf. JVM Spec. 2.11.1 Types and the Java Virtual Machine).
 */
sealed abstract class ComputationalType(
        computationTypeCategory: ComputationalTypeCategory) {

    def operandSize = computationTypeCategory.operandSize

    def isComputationalTypeReturnAddress: Boolean

    def category = computationTypeCategory.id

}
case object ComputationalTypeInt
        extends ComputationalType(Category1ComputationalTypeCategory) {
    def isComputationalTypeReturnAddress = false
}
case object ComputationalTypeFloat
        extends ComputationalType(Category1ComputationalTypeCategory) {
    def isComputationalTypeReturnAddress = false
}
case object ComputationalTypeReference
        extends ComputationalType(Category1ComputationalTypeCategory) {
    def isComputationalTypeReturnAddress = false
}
case object ComputationalTypeReturnAddress
        extends ComputationalType(Category1ComputationalTypeCategory) {
    def isComputationalTypeReturnAddress = true
}
case object ComputationalTypeLong
        extends ComputationalType(Category2ComputationalTypeCategory) {
    def isComputationalTypeReturnAddress = false
}
case object ComputationalTypeDouble
        extends ComputationalType(Category2ComputationalTypeCategory) {
    def isComputationalTypeReturnAddress = false
}

/**
 * Represents a JVM type.
 *
 * Programmatically, we distinguish three major kinds of types:
 *  - base types/primitive types
 *  - reference types
 *  - the type void.
 *
 * ==General Information==
 * ''From the JVM specification''
 *
 * There are three kinds of reference types: class types, array types, and interface
 * types. Their values are references to dynamically created class instances, arrays,
 * or class instances or arrays that implement interfaces, respectively.
 *
 * A reference value may also be the special null reference, a reference to no object,
 * which will be denoted here by null. The null reference initially has no runtime type,
 * but may be cast to any type. The default value of a reference type is null.
 * The Java virtual machine specification does not mandate a concrete value encoding null.
 *
 * ==Comparing Types/Performance==
 * Given that the comparison of types is a standard operation in static analysis that
 * is usually done over and over again great care was taken to enable an efficient
 * comparison of types. It is - '''without exception''' - always possible to compare
 * types using reference equality (i.e., the `eq`/`ne` operators). For each type there
 * will always be at most one object that represents that specific type.
 *
 * Additionally, a stable order is defined between types that is based on a type's
 * kind and the unique id of the types in case of reference types.
 * The order is:
 * ''void type &lt; primitive types &lt; array types &lt; class/interface types''
 *
 * @author Michael Eichberg
 */
sealed abstract class Type extends UID with scala.math.Ordered[Type] {

    /**
     * Returns `true` if this type can be used by fields. Returns `true` unless
     * this type represents `void`.
     */
    def isFieldType: Boolean = false

    /**
     * Returns `true` if this type represents `void`; `false` otherwise.
     */
    def isVoidType: Boolean = false

    /**
     * Returns `true` if this type is a base type (also called primitive type).
     */
    def isBaseType: Boolean = false
    def isByteType: Boolean = false
    def isCharType: Boolean = false
    def isShortType: Boolean = false
    def isIntegerType: Boolean = false
    def isLongType: Boolean = false
    def isFloatType: Boolean = false
    def isDoubleType: Boolean = false
    def isBooleanType: Boolean = false

    /**
     * Returns `true` if this type is a reference type; that is, an array type or an
     * object type (class/interface type).
     * Each type is either:
     *
     *  - a base type,
     *  - a reference type or
     *  - the type void.
     */
    def isReferenceType: Boolean = false
    def isArrayType: Boolean = false
    def isObjectType: Boolean = false

    def computationalType: ComputationalType

    def asReferenceType: ReferenceType =
        throw new ClassCastException(
            "a "+this.getClass().getSimpleName()+" cannot be cast to a ReferenceType")

    def asArrayType: ArrayType =
        throw new ClassCastException(
            "a "+this.getClass().getSimpleName()+" cannot be cast to an ArrayType")

    def asObjectType: ObjectType =
        throw new ClassCastException(
            "a "+this.getClass().getSimpleName()+" cannot be cast to an ObjectType")

    /**
     * A String representation of this type as it would be used in Java source code.
     */
    def toJava: String

    /**
     * Returns the binary name of this type as used by the Java runtime. Basically
     * returns the same name as produced by `Class.getName`.
     */
    def toBinaryJavaName: String

    /**
     * Returns the Java class object representing this type.
     *
     * This is generally only useful in very special cases and – to be meaningful at all –
     * it is necessary that the class path used for running the static analysis also
     * contains the classes that are analyzed. This is (often) only the case for the JDK.
     *
     * However, one example where this is useful is the creation of a real object of
     * a specific type and to use that object when a method is called on that object.
     * This avoids the reimplementation of the respective logic as part of the analysis.
     * For example, if you want to get the `String` that is created by a specific
     * `StringBuffer` it is possible to implement the API of StringBuffer as part of
     * your analysis or (probably more efficient) to just create an instance of a
     * `StringBuffer` object and to redirect every call to the real object. In this case
     * only some general logic is required to redirect calls and to convert the values
     * between the representation used by the analysis and the representation required
     * by the called method.
     */
    def toJavaClass: java.lang.Class[_]

    /**
     * The unique id of this type. Types are associated with globally unique ids to
     * make it easy to define a global order.
     */
    def id: Int

    override def compare(that: Type): Int = {
        if (this eq that)
            0
        else if (this.id < that.id)
            -1
        else
            1
    }

    /**
     * Compares this type with the other type by comparing their ids.
     */
    override def <(other: Type) = this.id < other.id
    override def >(other: Type) = this.id > other.id
    override def >=(other: Type) = this.id >= other.id
    override def <=(other: Type) = this.id <= other.id
}

object ReturnType {

    def apply(rt: String): Type = if (rt.charAt(0) == 'V') VoidType else FieldType(rt)

}

/**
 * Represents the Java keyword `void`.
 *
 * @author Michael Eichberg
 */
sealed abstract class VoidType private () extends Type with ReturnTypeSignature {

    final override def isVoidType = true

    final override def computationalType: ComputationalType =
        throw new UnsupportedOperationException("\"void\" does not have a computational type")

    final override def accept[T](sv: SignatureVisitor[T]): T = sv.visit(this)

    override def toJava: String = "void"

    override def toBinaryJavaName: String =
        throw new UnsupportedOperationException("the void type does not have a Java binary name")

    override def toJavaClass: java.lang.Class[_] = java.lang.Void.TYPE

    override def toString() = "VoidType"

    final val id = Int.MinValue
}
case object VoidType extends VoidType

/**
 * Supertype of all types except [[VoidType]].
 *
 * @author Michael Eichberg
 */
sealed abstract class FieldType extends Type {

    final override def isFieldType = true
}
/**
 * Factory object to parse field type (descriptors) to get field type objects.
 */
object FieldType {

    def apply(ft: String): FieldType = {
        (ft.charAt(0): @scala.annotation.switch) match {
            case 'B' ⇒ ByteType
            case 'C' ⇒ CharType
            case 'D' ⇒ DoubleType
            case 'F' ⇒ FloatType
            case 'I' ⇒ IntegerType
            case 'J' ⇒ LongType
            case 'S' ⇒ ShortType
            case 'Z' ⇒ BooleanType
            case 'L' ⇒ ObjectType(ft.substring(1, ft.length - 1))
            case '[' ⇒ ArrayType(FieldType(ft.substring(1)))
        }
    }
}

sealed abstract class ReferenceType extends FieldType {

    final override def isReferenceType = true

    final override def asReferenceType: ReferenceType = this

    final override def computationalType = ComputationalTypeReference

    /**
     * Each reference type is associated with a unique id. Object types get ids &gt;= 0
     * and array types get ids &lt; 0.
     */
    def id: Int

}
/**
 * Defines a factory method to create instances of `ReferenceType`
 */
object ReferenceType {

    def apply(rt: String): ReferenceType = {
        if (rt.charAt(0) == '[')
            ArrayType(FieldType(rt.substring(1)))
        else
            ObjectType(rt);
    }
}

sealed abstract class BaseType extends FieldType with TypeSignature {

    final override def isBaseType = true

    def atype: Int

<<<<<<< HEAD
    final val id: Int = Int.MinValue + atype
=======
>>>>>>> 4123f467
}

sealed abstract class ByteType private () extends BaseType {

    final override def isByteType = true

    final override def computationalType = ComputationalTypeInt

    final val atype = 8

    final val id = Int.MinValue + atype

    def accept[T](v: SignatureVisitor[T]): T = v.visit(this)

    def toJava: String = "byte"

    override def toBinaryJavaName: String = "B"

    override def toJavaClass: java.lang.Class[_] = java.lang.Byte.TYPE

    override def toString() = "ByteType"
}
case object ByteType extends ByteType

sealed abstract class CharType private () extends BaseType {

    final override def isCharType = true

    final override def computationalType = ComputationalTypeInt

    final override def accept[T](v: SignatureVisitor[T]): T = v.visit(this)

    final val atype = 5

    final val id = Int.MinValue + atype

    def toJava: String = "char"

    override def toBinaryJavaName: String = "C"

    override def toJavaClass: java.lang.Class[_] =
        java.lang.Character.TYPE

    override def toString() = "CharType"

}
final case object CharType extends CharType

sealed abstract class DoubleType private () extends BaseType {

    final override def isDoubleType = true

    final override def computationalType = ComputationalTypeDouble

    final override def accept[T](v: SignatureVisitor[T]): T = v.visit(this)

    final val atype = 7

    final val id = Int.MinValue + atype

    def toJava: String = "double"

    override def toBinaryJavaName: String = "D"

    override def toJavaClass: java.lang.Class[_] =
        java.lang.Double.TYPE

    override def toString() = "DoubleType"

}
case object DoubleType extends DoubleType

sealed abstract class FloatType private () extends BaseType {

    final override def isFloatType = true

    final override def computationalType = ComputationalTypeFloat

    final override def accept[T](v: SignatureVisitor[T]): T = v.visit(this)

    final val atype = 6

    final val id = Int.MinValue + atype

    def toJava: String = "float"

    override def toBinaryJavaName: String = "F"

    override def toJavaClass: java.lang.Class[_] =
        java.lang.Float.TYPE

    override def toString() = "FloatType"

}
case object FloatType extends FloatType

sealed abstract class ShortType private () extends BaseType {

    final override def isShortType = true

    final override def computationalType = ComputationalTypeInt

    final override def accept[T](v: SignatureVisitor[T]): T = v.visit(this)

    final val atype = 9

    final val id = Int.MinValue + atype

    def toJava: String = "short"

    override def toBinaryJavaName: String = "S"

    override def toJavaClass: java.lang.Class[_] =
        java.lang.Short.TYPE

    override def toString() = "ShortType"

}
case object ShortType extends ShortType

sealed abstract class IntegerType private () extends BaseType {

    final override def isIntegerType = true

    final override def computationalType = ComputationalTypeInt

    final override def accept[T](v: SignatureVisitor[T]): T = v.visit(this)

    final val atype = 10

    final val id = Int.MinValue + atype

    def toJava: String = "int"

    override def toBinaryJavaName: String = "I"

    override def toJavaClass: java.lang.Class[_] =
        java.lang.Integer.TYPE

    override def toString() = "IntegerType"

}
case object IntegerType extends IntegerType

sealed abstract class LongType private () extends BaseType {

    final override def isLongType = true

    final override def computationalType = ComputationalTypeLong

    final override def accept[T](v: SignatureVisitor[T]): T = v.visit(this)

    final val atype = 11

    final val id = Int.MinValue + atype

    def toJava: String = "long"

    override def toBinaryJavaName: String = "J"

    override def toJavaClass: java.lang.Class[_] =
        java.lang.Long.TYPE

    override def toString() = "LongType"

}
case object LongType extends LongType

sealed abstract class BooleanType private () extends BaseType {

    final override def isBooleanType = true

    final override def computationalType = ComputationalTypeInt

    final override def accept[T](v: SignatureVisitor[T]): T = v.visit(this)

    final val atype = 4

    final val id = Int.MinValue + atype

    def toJava: String = "boolean"

    override def toBinaryJavaName: String = "Z"

    override def toJavaClass: java.lang.Class[_] =
        java.lang.Boolean.TYPE

    override def toString() = "BooleanType"

}
case object BooleanType extends BooleanType

/**
 * Represents an `ObjectType`.
 *
 * @param id The unique id associated with this type.
 * @param fqn The fully qualified name of the class or interface in binary notation
 *      (e.g. "java/lang/Object").
 */
final class ObjectType private ( // DO NOT MAKE THIS A CASE CLASS!
    val id: Int,
    val fqn: String)
        extends ReferenceType {

    override def isObjectType: Boolean = true

    override def asObjectType: ObjectType = this

    def simpleName: String = ObjectType.simpleName(fqn)

    def packageName: String = ObjectType.packageName(fqn)

    override def toJava: String = fqn.replace('/', '.')

    override def toBinaryJavaName: String = "L"+toJava+";"

    override def toJavaClass: java.lang.Class[_] =
        classOf[Type].getClassLoader().loadClass(toJava)

    override def toString = "ObjectType("+fqn+")"

}
/**
 * Defines factory and extractor methods for `ObjectType`s.
 *
 * @author Michael Eichberg
 */
final object ObjectType {

    import java.util.concurrent.atomic.AtomicInteger
    import java.util.concurrent.locks.ReentrantReadWriteLock
    import java.util.WeakHashMap
    import java.lang.ref.WeakReference

    private[this] val nextId = new AtomicInteger(0)
    private[this] val cacheRWLock = new ReentrantReadWriteLock();
    private[this] val cache = new WeakHashMap[String, WeakReference[ObjectType]]()

    @volatile private[this] var objectTypeCreationListener: ObjectType ⇒ Unit = null

    /**
     * Sets the listener and immediately calls it (multiple times) to inform the listener
     * about all known object types. It is guaranteed that the listener will not miss any
     * object type creation. However, invocation may occur concurrently.
     */
    @throws[IllegalStateException]("if a corresponding listener is already registered")
    def setObjectTypeCreationListener(f: ObjectType ⇒ Unit): Unit = {
        objectTypeCreationListener = f
        cacheRWLock.readLock().lock()
        try {
            val objectTypesIterator = cache.values().iterator()
            while (objectTypesIterator.hasNext) {
                val objectType = objectTypesIterator.next.get()
                if (objectType ne null) f(objectType)
            }
        } finally {
            cacheRWLock.readLock().unlock()
        }
    }

    /**
     * The number of different `ObjectType`s in the analyzed class files.
     */
    def objectTypesCount = nextId.get

    /**
     * Factory method to create `ObjectType`s.
     *
     * @param fqn The fully qualified name of a class or interface type in
     *      binary notation.
     * @note `ObjectType` objects are cached internally to reduce the overall memory
     *      requirements and to ensure that only one instance of an `ObjectType` exists
     *      per fully qualified name. Hence, comparing `ObjectTypes` using reference
     *      comparison is explicitly supported.
     */
    def apply(fqn: String): ObjectType = {
        cacheRWLock.readLock().lock()
        try {
            val wrOT = cache.get(fqn)
            if (wrOT != null) {
                val OT = wrOT.get()
                if (OT != null)
                    return OT;
            }
        } finally {
            cacheRWLock.readLock().unlock()
        }

        cacheRWLock.writeLock().lock()
        val newOT = try {
            // WE HAVE TO CHECK AGAIN
            val wrOT = cache.get(fqn)
            if (wrOT != null) {
                val OT = wrOT.get()
                if (OT != null)
                    return OT;
            }

            val newOT = new ObjectType(nextId.getAndIncrement(), fqn)
            val wrNewOT = new WeakReference(newOT)
            cache.put(fqn, wrNewOT)
            newOT
        } finally {
            cacheRWLock.writeLock().unlock()
        }
        val currentObjectTypeCreationListener = objectTypeCreationListener
        if (currentObjectTypeCreationListener ne null)
            currentObjectTypeCreationListener(newOT)
        newOT
    }

    def unapply(ot: ObjectType): Option[String] = Some(ot.fqn)

    def simpleName(fqn: String): String = {
        val index = fqn.lastIndexOf('/')
        if (index > -1)
            fqn.substring(index + 1)
        else
            fqn
    }

    def packageName(fqn: String): String = {
        val index = fqn.lastIndexOf('/')
        if (index == -1)
            ""
        else
            fqn.substring(0, index)
    }

    final val Object = ObjectType("java/lang/Object")
    final val String = ObjectType("java/lang/String")
    final val Class = ObjectType("java/lang/Class")
    final val Throwable = ObjectType("java/lang/Throwable")
    final val Error = ObjectType("java/lang/Error")
    final val Exception = ObjectType("java/lang/Exception")
    final val RuntimeException = ObjectType("java/lang/RuntimeException")
    final val IndexOutOfBoundsException = ObjectType("java/lang/IndexOutOfBoundsException")

    final val MethodHandle = ObjectType("java/lang/invoke/MethodHandle")
    final val MethodType = ObjectType("java/lang/invoke/MethodType")

    // Exceptions and errors that may be throw by the JVM (i.e., instances of these 
    // exceptions may be created at runtime by the JVM)
    final val ExceptionInInitializerError = ObjectType("java/lang/ExceptionInInitializerError")
    final val BootstrapMethodError = ObjectType("java/lang/BootstrapMethodError")
    final val OutOfMemoryError = ObjectType("java/lang/OutOfMemoryError")

    final val NullPointerException = ObjectType("java/lang/NullPointerException")
    final val ArrayIndexOutOfBoundsException = ObjectType("java/lang/ArrayIndexOutOfBoundsException")
    final val ArrayStoreException = ObjectType("java/lang/ArrayStoreException")
    final val NegativeArraySizeException = ObjectType("java/lang/NegativeArraySizeException")
    final val IllegalMonitorStateException = ObjectType("java/lang/IllegalMonitorStateException")
    final val ClassCastException = ObjectType("java/lang/ClassCastException")
    final val ArithmeticException = ObjectType("java/lang/ArithmeticException")

    // the following types are relevant when checking the subtype relation between
    // two reference types where the subtype is an array type 
    final val Serializable = ObjectType("java/io/Serializable")
    final val Cloneable = ObjectType("java/lang/Cloneable")

}

/**
 * Represents an array type.
 *
 * ==Comparing `ArrayType`s==
 * To facilitate comparisons of (array) types, each array type is represented
 * at any given time, by exactly one instance of `ArrayType`.
 *
 * ==General Information==
 * ''From the JVM specification''
 *
 * An array type consists of a '''component type''' with a single dimension (whose length is
 * not given by the type). The component type of an array type may itself be an array
 * type. If, starting from any array type, one considers its component type, and then
 * (if that is also an array type) the component type of that type, and so on, eventually
 * one must reach a component type that is not an array type; this is called the '''element
 * type of the array type'''. The element type of an array type is necessarily either a
 * primitive type, or a class type, or an interface type.
 *
 * @author Michael Eichberg
 */
final class ArrayType private ( // DO NOT MAKE THIS A CASE CLASS!
    val id: Int,
    val componentType: FieldType)
        extends ReferenceType {

    final override def isArrayType = true

    final override def asArrayType = this

    /**
     * Returns this array type's element type.
     *
     */
    def elementType: FieldType = componentType match {
        case at: ArrayType ⇒ at.elementType
        case _             ⇒ componentType
    }

    /**
     * The number of dimensions of this array. E.g. "Object[]" has one dimension and
     * "Object[][]" has two dimensions.
     */
    def dimensions: Int =
        1 + (componentType match { case at: ArrayType ⇒ at.dimensions; case _ ⇒ 0 })

    override def toJava: String = componentType.toJava+"[]"

    override def toBinaryJavaName: String = "["+componentType.toBinaryJavaName

    override def toJavaClass: java.lang.Class[_] = {
        java.lang.Class.forName(toBinaryJavaName)
    }

    // The default equals and hashCode methods are a perfect fit.

    override def toString = "ArrayType("+componentType.toString+")"

}

/**
 * Defines factory and extractor methods for `ArrayType`s.
 *
 * @author Michael Eichberg
 */
final object ArrayType {

    import java.util.concurrent.atomic.AtomicInteger
    import java.util.WeakHashMap
    import java.lang.ref.WeakReference

    private[this] val cache = new WeakHashMap[FieldType, WeakReference[ArrayType]]()

    private[this] val nextId = new AtomicInteger(-1)

    /**
     * Factory method to create objects of type `ArrayType`.
     *
     * ==Note==
     * `ArrayType` objects are cached internally to reduce the overall memory requirements
     * and to facilitate reference based comparisons. I.e., to `ArrayType`s are equal
     * iff it is the same object.
     */
    def apply(
        componentType: FieldType): ArrayType = {
        cache.synchronized {
            val wrAT = cache.get(componentType)
            if (wrAT != null) {
                val AT = wrAT.get()
                if (AT != null)
                    return AT;
            }
            val newAT = new ArrayType(nextId.getAndDecrement(), componentType)
            val wrNewAT = new WeakReference(newAT)
            cache.put(componentType, wrNewAT)
            newAT
        }
    }

    /**
     * Factory method to create an Array of the given component type with the given
     * dimension.
     */
    @annotation.tailrec def apply(
        dimension: Int,
        componentType: FieldType): ArrayType = {
        val at = apply(componentType)
        if (dimension > 1)
            apply(dimension - 1, at)
        else
            at
    }

    def unapply(at: ArrayType): Option[FieldType] = Some(at.componentType)

    final val ArrayOfObjects = ArrayType(ObjectType.Object)
}

/**
 * Facilitates matching against an array's element type.
 *
 * @author Michael Eichberg
 */
object ArrayElementType {
    def unapply(at: ArrayType): Option[FieldType] = Some(at.elementType)
}

/**
 * Defines an extractor to match a type against any `ObjectType`
 * except `java.lang.Object`.
 *
 * @author Michael Eichberg
 */
object NotJavaLangObject {

    def unapply(objectType: ObjectType): Boolean = objectType ne ObjectType.Object
}

/**
 * Defines an extractor to match against any `Type` except `void`. Can be useful, e.g.,
 * when matching `MethodDescriptor`s to select all methods that return something.
 *
 * @author Michael Eichberg
 */
object NotVoid {

    def unapply(someType: Type): Boolean = someType ne VoidType

}
<|MERGE_RESOLUTION|>--- conflicted
+++ resolved
@@ -334,10 +334,6 @@
 
     def atype: Int
 
-<<<<<<< HEAD
-    final val id: Int = Int.MinValue + atype
-=======
->>>>>>> 4123f467
 }
 
 sealed abstract class ByteType private () extends BaseType {
