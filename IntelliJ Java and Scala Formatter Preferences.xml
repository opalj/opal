--- conflicted
+++ resolved
@@ -86,13 +86,9 @@
     <option name="ALIGN_IN_COLUMNS_CASE_BRANCH" value="true" />
     <option name="ALIGN_COMPOSITE_PATTERN" value="false" />
     <option name="INDENT_FIRST_PARAMETER" value="false" />
-<<<<<<< HEAD
-    <option name="SCALAFMT_CONFIG_PATH" value="/home/dominik/Work/opal/.scalafmt.conf" />
-=======
     <option name="SCALAFMT_CONFIG_PATH" value=".scalafmt.conf" />
     <option name="SCALAFMT_REFORMAT_ON_FILES_SAVE" value="true" />
     <option name="FORMATTER" value="1" />
->>>>>>> 66ff7678
     <option name="SPACE_AFTER_MODIFIERS_CONSTRUCTOR" value="true" />
     <option name="SPACES_IN_ONE_LINE_BLOCKS" value="true" />
     <option name="SPACES_AROUND_AT_IN_PATTERNS" value="true" />
@@ -107,13 +103,6 @@
     <option name="SD_BLANK_LINE_BEFORE_PARAMETERS" value="true" />
     <option name="SD_KEEP_BLANK_LINES_BETWEEN_TAGS" value="true" />
     <option name="SD_PRESERVE_SPACES_IN_TAGS" value="true" />
-<<<<<<< HEAD
-    <option name="REPLACE_CASE_ARROW_WITH_UNICODE_CHAR" value="true" />
-    <option name="REPLACE_MAP_ARROW_WITH_UNICODE_CHAR" value="true" />
-    <option name="REPLACE_FOR_GENERATOR_ARROW_WITH_UNICODE_CHAR" value="true" />
-    <option name="REPLACE_LAMBDA_WITH_GREEK_LETTER" value="true" />
-=======
->>>>>>> 66ff7678
     <option name="TRAILING_COMMA_MODE" value="TRAILING_COMMA_REMOVE_WHEN_MULTILINE" />
     <option name="TRAILING_COMMA_TUPLE_ENABLED" value="true" />
     <option name="TRAILING_COMMA_TUPLE_TYPE_ENABLED" value="true" />
