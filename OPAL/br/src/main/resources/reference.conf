org.opalj {
  br {
    reader {
      ClassFileReader {
        BytecodeOptimizer {
            simplifyControlFlow = true, // default is "true"
            logControlFlowSimplification = false // default is "false"
        },
        Java8LambdaExpressions {
          rewrite = true, // default is "true"
          logRewrites = false // default is "false"
          logUnknownInvokeDynamics = false // default is "false"
        },
        deleteSynthesizedClassFilesAttributes = true // default is "true"
      }
    }

    analyses {

      PropertyStoreKey {
        debug = false // default is "false"
      }
<<<<<<< HEAD
      ClosedPackagesKey {
        packageContext = "org.opalj.br.analyses.ClosedPackagesConfiguration"
        closedPackages = "java(/.*)*"
        openPackages = ".*"
      }

      DirectTypeExtensibilityKey {
        extensibilityAnalysis = "org.opalj.br.analyses.ConfigureFinalTypes"
        finalTypes = ["java/lang/Object", "java/util/List"] # used by org.opalj.br.analyses.ConfigureFinalTypes
      }	  
    }
=======
>>>>>>> 99fb6eed

      ClosedPackagesKey {
        analysis = "org.opalj.br.analyses.ClosedPackagesConfiguration"
        closedPackages = "java(/.*)*"
        openPackages = ".*"
      }

      DirectTypeExtensibilityKey {
        analysis = "org.opalj.br.analyses.ConfigureFinalTypes"
        finalTypes = ["java/lang/Object", "java/util/List"] # used by org.opalj.br.analyses.ConfigureFinalTypes
      }
    }
  }

  fpcf {

    registry {
      analyses.br = [
        {
          id = "MethodAccessibilityAnalysis",
          description = "Computes the project accessibility property of methods w.r.t. clients.",
          factory = "org.opalj.fpcf.analyses.MethodAccessibilityAnalysis"
        },
        {
          id = "FactoryMethodAnalysis",
          description = "Determines if a static method is an accessible factory method w.r.t. clients.",
          factory = "org.opalj.fpcf.analyses.FactoryMethodAnalysis"
        },
        {
          id = "InstantiabilityAnalysis",
          description = "Computes if a class can (possibly) be instantiated.",
          factory = "org.opalj.fpcf.analyses.SimpleInstantiabilityAnalysis"
        },
        {
          id = "CallableFromClassesInOtherPackagesAnalysis",
          description = "Computes whether a non-static method can be called via an super or subclass.",
          factory = "org.opalj.fpcf.analyses.CallableFromClassesInOtherPackagesAnalysis"
        },
        {
          id = "FieldMutabilityAnalysis",
          description = "Determines if fields are (effectively) final.",
          factory = "org.opalj.fpcf.analyses.FieldMutabilityAnalysis"
        },
        {
          id = "PurityAnalysis",
          description = "Determines if a method is pure (~ has no side effects).",
          factory = "org.opalj.fpcf.analyses.PurityAnalysis"
        },
        {
          id = "ClassExtensibilityAnalysis",
          description = "Determines which classes may have subclasses (this analysis is particularly relevant when analyzing libraries)",
          factory = "org.opalj.fpcf.analyses.ClassExtensibilityAnalysis"
        }
      ]
    }

    analysis {
      manager {
        debug = true // default is "false"
      }

      escape {
        debug = true // default is "false"
      }
    }
  }
}<|MERGE_RESOLUTION|>--- conflicted
+++ resolved
@@ -20,20 +20,6 @@
       PropertyStoreKey {
         debug = false // default is "false"
       }
-<<<<<<< HEAD
-      ClosedPackagesKey {
-        packageContext = "org.opalj.br.analyses.ClosedPackagesConfiguration"
-        closedPackages = "java(/.*)*"
-        openPackages = ".*"
-      }
-
-      DirectTypeExtensibilityKey {
-        extensibilityAnalysis = "org.opalj.br.analyses.ConfigureFinalTypes"
-        finalTypes = ["java/lang/Object", "java/util/List"] # used by org.opalj.br.analyses.ConfigureFinalTypes
-      }	  
-    }
-=======
->>>>>>> 99fb6eed
 
       ClosedPackagesKey {
         analysis = "org.opalj.br.analyses.ClosedPackagesConfiguration"
