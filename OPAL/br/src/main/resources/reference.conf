org.opalj {

  # Configuration for the Bytecode Representation subproject which provides handling for Java Bytecode
  br {
    # The CFG's structure is validated; primarily of interest when the algorithms related to
    # computing the CFG are maintained, extended, or changed.
    cfg.CFG.Validate = false,
    cfg.CFG.DF.Solver.Trace = false,

    # Allows to enforce Java 11+ call semantics (i.e., invokeinterface may invoke private methods)
    Project.enforceJava11CallSemantics = false,

    reader {
      ClassFileReader {
        BytecodeOptimizer {
          simplifyControlFlow = true, // default is "true"
          logControlFlowSimplification = false // default is "false"
        },
        Invokedynamic {
          rewrite = true, // default is "true"
          logLambdaRewrites = false, // default is "false"
          logStringConcatRewrites = false, // default is "false"
          logObjectMethodsRewrites = false, // default is "false"
          logUnknownInvokeDynamics = true // default is "true"
        },
        DynamicConstants {
          rewrite = true, // default is "true"
          logRewrites = false, // default is "false"
          logUnknownDynamicConstants = true, // default is "true"
          logUnresolvedDynamicConstants = true // default is "true"
        },
        deleteSynthesizedClassFilesAttributes = true // default is "true"
      }
    }

    # Configuration for Java analyses
    analyses {
      cg {

        callBySignatureResolution = false

        ClosedPackagesKey {
          # @brief Defines which packages are open or closed, i.e., where analyses consider that non-analyzed classes might exist.
          # @type subclass
          # @constraint org.opalj.br.analyses.cg.ClosedPackages
          analysis = "org.opalj.br.analyses.cg.AllPackagesClosed" // considers all packages closed (e.g. suitable when analyzing an application)

          // analysis = "org.opalj.br.analyses.cg.OpenCodeBase" // considers all packages open (e.g. suitable for security analyses)

          // analysis = "org.opalj.br.analyses.cg.ClosedPackagesConfiguration"
          // closedPackages = "java(/.*)*"
          // Use a regular expresion (e.g. "java(/.*)*") to specify all packages
          // that shall be considered closed. In some cases, it might be easier to
          // specify all open packages. In this case it's possible to invert the
          // specified regular expression (e.g. "^(java(/.*)*)"). The latter example
          // would consider all packages except the java packages as closed.

        }

        ClassExtensibilityKey {
          # @brief Determines whether a class or interface is directly extensible by a (yet unknown) client application/library.
          # @type subclass
          # @constraint org.opalj.br.analyses.cg.AbstractClassExtensibility
          analysis = "org.opalj.br.analyses.cg.ConfiguredFinalClasses"
          finalClasses = [] // used by org.opalj.br.analyses.cg.ConfiguredFinalClasses
        }

        # Configuration for which methods should be considered entrypoints for the program under analysis
        InitialEntryPointsKey {
          # @brief Specifies the implementation that computes the entry points
          # @type subclass
          # @constraint org.opalj.br.analyses.cg.EntryPointFinder
          analysis = "org.opalj.br.analyses.cg.ApplicationWithoutJREEntryPointsFinder"
<<<<<<< HEAD

          # Additional preconfigured entry points
          # Default values are entry points of the JDK
          # additional entry points can be specified by adding a respective tuple that must consist of
          # a class name and a method name and can be refined by also defining a method descriptor.
          # In addition, the specified class name can be suffixed with a "+" which implies that all methods that match
          # the specified name -- and if definied descriptor -- from subtypes are considered too.
          # eg.:
          # entryPoints = [
          #   {declaringClass = "java/util/List+", name = "add"},
          #   {declaringClass = "java/util/List", name = "remove", descriptor = "(I)Z"}
          # ]
          # Please note that the first entry point, by adding the "+" to the declaring class' name, considers all
          # "add" methods from all subtypes. In constrast, the second entry does specify a descriptor and does not
          # consider list subtypes (by not suffixing a plus to the declaringClass) which implies that only the remove
          # method with this descriptor is considered as entry point
=======
          #analysis = "org.opalj.br.analyses.cg.LibraryEntryPointsFinder"
          #analysis = "org.opalj.br.analyses.cg.MetaEntryPointsFinder"

          # Java 25 changed the definition of entry points to a program to allow non-static main methods which might even be inherited
          # or have no string array parameter. If you want to enforce pre-Java-25 rules (i.e., an entry point is static and has one
          # string array parameter), set this value to false.
          useJava25Semantics = true
>>>>>>> 32672496
          entryPoints = [
            {declaringClass = "java/lang/System", name = "initializeSystemClass", descriptor = "()V"},
            {declaringClass = "java/lang/Thread", name = "<init>", descriptor = "(Ljava/lang/ThreadGroup;Ljava/lang/Runnable;)V"},
            {declaringClass = "java/lang/Thread", name = "<init>", descriptor = "(Ljava/lang/ThreadGroup;Ljava/lang/String;)V"},
            {declaringClass = "java/lang/ThreadGroup", name = "<init>", descriptor = "()V"},
            {declaringClass = "java/lang/Thread", name = "exit", descriptor = "()V"},
            {declaringClass = "java/lang/ThreadGroup", name = "uncaughtException", descriptor = "(Ljava/lang/Thread;Ljava/lang/Throwable;)V"},
            {declaringClass = "java/lang/ref/Reference$ReferenceHandler", name = "run", descriptor = "()V"},
            {declaringClass = "java/lang/ClassLoader", name = " <init>", descriptor = "()V"},
            {declaringClass = "java/lang/ClassLoader", name = "loadClassInternal", descriptor = "(Ljava/lang/String;)Ljava/lang/Class;"},
            {declaringClass = "java/lang/ClassLoader", name = "checkPackageAccess", descriptor = "(Ljava/lang/Class;Ljava/security/ProtectionDomain;)V"},
            {declaringClass = "java/lang/ClassLoader", name = "addClass", descriptor = "(Ljava/lang/Class;)V"},
            {declaringClass = "java/lang/ClassLoader", name = "findNative", descriptor = "(Ljava/lang/ClassLoader;Ljava/lang/String;)J"},
            {declaringClass = "java/security/PrivilegedActionException", name = "<init>", descriptor = "(Ljava/lang/Exception;)V"},
            {declaringClass = "java/lang/System", name = "initPhase1", descriptor = "()V"},
            {declaringClass = "java/lang/System", name = "initPhase2", descriptor = "(ZZ)I"}
            {declaringClass = "java/lang/System", name = "initPhase3", descriptor = "()V"}
          ]
        }

        # Configuration for which types should be considered existing at the start of the program under analysis
        InitialInstantiatedTypesKey {
          # @brief Specifies the implementation that computes the initially instantiated types
          # @type subclass
          # @constraint org.opalj.br.analyses.cg.InstantiatedTypesFinder
          analysis = "org.opalj.br.analyses.cg.ApplicationInstantiatedTypesFinder"

          # Additional preconfigured initially instantiated types
          instantiatedTypes = [
            # For consistency, we consider all classes that define entry points (and are not static) to be instantiated.
            # These classes are actually instantiated by the JVM during startup.
            "java/lang/ClassLoader",
            "java/lang/Thread",
            "java/lang/ThreadGroup",
            "java/security/PrivilegedActionException"
          ]
        }
      }
    }
  }

  fpcf {

    # Prints out information about the executed analyses.
    analyses.FPCFAnalysesManager {
      Trace = true
    }

    registry {
      analyses {
        "L0CompileTimeConstancyAnalysis" {
          description = "Determines if static fields are compile time constants.",
          eagerFactory = "org.opalj.br.fpcf.analyses.EagerL0CompileTimeConstancyAnalysis",
          lazyFactory = "org.opalj.br.fpcf.analyses.LazyL0CompileTimeConstancyAnalysis",
          default = true
        },
        "L0SelfReferenceLeakageAnalysis" {
          description = "Determines if an object may leak its self reference (`this`).",
          eagerFactory = "org.opalj.br.fpcf.analyses.L0SelfReferenceLeakageAnalysis",
          default = true
          // TODO This one does not yet have a lazy factory
        },
        "L1ThrownExceptionsAnalysis" {
          description = "Determines the exceptions that are thrown by a method.",
          eagerFactory = "org.opalj.tac.fpcf.analyses.EagerL1ThrownExceptionsAnalysis",
          lazyFactory = "org.opalj.br.fpcf.analyses.LazyL1ThrownExceptionsAnalysis",
          default = true
        },
        "L0AllocationFreenessAanalysis" {
          description = "Determines if a method may (transitively) cause allocations.",
          eagerFactory = "org.opalj.br.fpcf.analyses.EagerL0AllocationFreenessAnalysis",
          lazyFactory = "org.opalj.br.fpcf.analyses.LazyL0AllocationFreenessAnalysis",
          default = true
        },
        "StaticDataUsageAnalysis" {
          description = "Determines if a method uses only compile time constant static state.",
          eagerFactory = "org.opalj.br.fpcf.analyses.EagerStaticDataUsageAnalysis",
          lazyFactory = "org.opalj.br.fpcf.analyses.LazyStaticDataUsageAnalysis",
          default = true
        },
        "L0PurityAnalysis" {
          description = "Determines a method's purity.",
          eagerFactory = "org.opalj.br.fpcf.analyses.EagerL0PurityAnalysis",
          lazyFactory = "org.opalj.br.fpcf.analyses.LazyL0PurityAnalysis"
        },
        "ClassImmutabilityAnalysis" {
          description = "Determines the immutability of individual classes.",
          eagerFactory = "org.opalj.br.fpcf.analyses.immutability.EagerClassImmutabilityAnalysis",
          lazyFactory = "org.opalj.br.fpcf.analyses.immutability.LazyClassImmutabilityAnalysis",
          default = true
        },
        "TypeImmutabilityAnalysis" {
          description = "Determines the immutability of types (i.e., sets of classes).",
          eagerFactory = "org.opalj.br.fpcf.analyses.immutability.EagerTypeImmutabilityAnalysis",
          lazyFactory = "org.opalj.br.fpcf.analyses.immutability.LazyTypeImmutabilityAnalysis",
          default = true
        },
        "SimpleFieldAccessInformationAnalysis" {
          description = "Determines the direct read and write accesses to fields without receiver or param information.",
          eagerFactory = "org.opalj.br.fpcf.analyses.EagerSimpleFieldAccessInformationAnalysis",
        }
      }
    }

    analysis {
      L0SelfReferenceLeakage {
        debug = true // default is "false"
      }
    },

    android {
      AndroidEntryPointFinder {
        # These methods are considered entry points for an Android app.
        entryPoints = [
          {cf = "android/app/Activity", name = "onCreate", desc = "(Landroid/os/Bundle;)V"}
          {cf = "android/app/Activity", name = "onRestart", desc = "()V"},
          {cf = "android/app/Activity", name = "onStart", desc = "()V"},
          {cf = "android/app/Activity", name = "onResume", desc = "()V"},
          {cf = "android/app/Activity", name = "onStop", desc = "()V"},
          {cf = "android/app/Activity", name = "onDestroy", desc = "()V"},
          {cf = "android/app/Activity", name = "onActivityResult", desc = "()V"},
          {cf = "android/app/Service", name = "onCreate", desc = "()V"},
          {cf = "android/app/Service", name = "onStartCommand", desc = "(Landroid/content/Intent;II)V"},
          {cf = "android/app/Service", name = "onBind", desc = "(Landroid/content/Intent;)Landroid/os/IBinder;"},
          {cf = "android/app/Service", name = "onRebind", desc = "(Landroid/content/Intent;)V"},
          {cf = "android/app/Service", name = "onStart", desc = "(Landroid/content/Intent;I)V"},
          {cf = "android/app/Service", name = "onDestroy", desc = "()V"},
          {cf = "android/content/ContentProvider",name = "onCreate", desc = "()V"},
          {cf = "android/location/LocationListener",name = "onProviderDisabled", desc = "(Ljava/lang/String;)V"},
          {cf = "android/location/LocationListener",name = "onProviderEnabled", desc = "(Ljava/lang/String;)V"},
          {cf = "android/location/LocationListener",name = "onStatusChanged", desc = "(Ljava/lang/String;ILandroid/os/Bundle;)V"},
          {cf = "android/content/BroadcastReceiver",name = "onReceive",desc = "(Landroid/content/Context;Landroid/content/Intent;)V"}
        ]
      }
    }
  }

}<|MERGE_RESOLUTION|>--- conflicted
+++ resolved
@@ -71,8 +71,12 @@
           # @type subclass
           # @constraint org.opalj.br.analyses.cg.EntryPointFinder
           analysis = "org.opalj.br.analyses.cg.ApplicationWithoutJREEntryPointsFinder"
-<<<<<<< HEAD
-
+
+          # Java 25 changed the definition of entry points to a program to allow non-static main methods which might even be inherited
+          # or have no string array parameter. If you want to enforce pre-Java-25 rules (i.e., an entry point is static and has one
+          # string array parameter), set this value to false.
+          useJava25Semantics = true
+          
           # Additional preconfigured entry points
           # Default values are entry points of the JDK
           # additional entry points can be specified by adding a respective tuple that must consist of
@@ -88,15 +92,6 @@
           # "add" methods from all subtypes. In constrast, the second entry does specify a descriptor and does not
           # consider list subtypes (by not suffixing a plus to the declaringClass) which implies that only the remove
           # method with this descriptor is considered as entry point
-=======
-          #analysis = "org.opalj.br.analyses.cg.LibraryEntryPointsFinder"
-          #analysis = "org.opalj.br.analyses.cg.MetaEntryPointsFinder"
-
-          # Java 25 changed the definition of entry points to a program to allow non-static main methods which might even be inherited
-          # or have no string array parameter. If you want to enforce pre-Java-25 rules (i.e., an entry point is static and has one
-          # string array parameter), set this value to false.
-          useJava25Semantics = true
->>>>>>> 32672496
           entryPoints = [
             {declaringClass = "java/lang/System", name = "initializeSystemClass", descriptor = "()V"},
             {declaringClass = "java/lang/Thread", name = "<init>", descriptor = "(Ljava/lang/ThreadGroup;Ljava/lang/Runnable;)V"},
