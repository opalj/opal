/* BSD 2-Clause License - see OPAL/LICENSE for details. */
package org.opalj
package br
package analyses
package cg

import org.opalj.log.LogContext
import org.opalj.log.OPALLogger

import net.ceedubs.ficus.Ficus.*

/**
 * The EntryPointFinder trait is a common trait for all analyses that can derive an programs entry
 * points. The concrete entry point finder that is used to determines a programs entry points directly
 * impacts the computation of a programs call graph.
 *
 * All subclasses should be implemented in a way that it is possible to chain them. (Decorator)
 *
 * @author Michael Reif
 */
trait EntryPointFinder {

    /**
     * Returns the set of entry points for a given project under analysis. Entry points may be virtual, if they are
     * defined by the configuration but not contained in the project.
     *
     * @param project The concrete project for which to compute entry points
     * @return Set of entry points to the project
     */
    def collectEntryPoints(project: SomeProject): Iterable[DeclaredMethod] = Set.empty[DeclaredMethod]

    /**
     * Returns ProjectInformationKeys required by this EntryPointFinder
     * If no extra keys are required, `Nil` can be returned.
     *
     * @param project The concrete project for which to compute requirements
     * @return The set of required project information key
     */
    def requirements(project: SomeProject): ProjectInformationKeys = Seq(DeclaredMethodsKey)
}

/**
 * This trait provides an analysis to compute the entry points of a standard command-line
 * application. Please note that a command-line application can provide multiple entry points. This
 * analysis identifies **all** main methods of the given code.
 *
 * @note If it is required to find only a specific main method as entry point, please use the
 *       configuration-based entry point finder.
 *
 * @author Michael Reif
 */
trait ApplicationEntryPointsFinder extends EntryPointFinder {

    override def collectEntryPoints(project: SomeProject): Iterable[DeclaredMethod] = {

        val declaredMethods = project.get(DeclaredMethodsKey)

        val MAIN_METHOD_DESCRIPTOR = MethodDescriptor.JustTakes(FieldType.apply("[Ljava/lang/String;"))

        super.collectEntryPoints(project) ++ project.allMethodsWithBody.iterator.collect {
            case m: Method
                if m.isStatic
                    && (m.descriptor == MAIN_METHOD_DESCRIPTOR)
                    && (m.name == "main") =>
                declaredMethods(m)
        }
    }
}

/**
 * Similar to the [[ApplicationEntryPointsFinder]] this trait selects main methods as entry points
 * for standard command line applications. It excludes, however, main methods found in the Java
 * Runtime Environment to prevent analyses of applications where the JRE is included in the project
 * from being polluted by these entry points that are not part of the application.
 *
 * @author Florian Kuebler
 */
trait ApplicationWithoutJREEntryPointsFinder extends ApplicationEntryPointsFinder {
    private val packagesToExclude = Set("com/sun", "sun", "oracle", "jdk", "java", "com/oracle", "javax", "sunw")

    override def collectEntryPoints(project: SomeProject): Iterable[DeclaredMethod] = {
        super.collectEntryPoints(project).filterNot { ep =>
            packagesToExclude.exists { prefix =>
                ep.declaringClassType.packageName.startsWith(prefix) &&
                ep.name == "main"
            }
        }.filterNot { ep =>
            // The WrapperGenerator class file is part of the rt.jar in 1.7., but is in the
            // default package.
            ep.declaringClassType == ClassType("WrapperGenerator")
        }
    }
}

/**
 * This trait provides an analysis to compute a libraries' default entry points. The analysis thus
 * depends on the type extensibility, method overridability, and closed packages information. Hence,
 * its behaviour and output heavily depends on the configuration settings.
 *
 * @note If the target program relies on frameworks with additional custom entry points, you can
 *       combine this analysis with the additional configurable entry points.
 *
 * @author Michael Reif
 */
trait LibraryEntryPointsFinder extends EntryPointFinder {

    override def collectEntryPoints(project: SomeProject): Iterable[DeclaredMethod] = {
        val declaredMethods = project.get(DeclaredMethodsKey)

        val isClosedPackage = project.get(ClosedPackagesKey).isClosed _
        val isExtensible = project.get(TypeExtensibilityKey)
        val classHierarchy = project.classHierarchy

        @inline def isEntryPoint(method: Method): Boolean = {
            val classFile = method.classFile
            val ct = classFile.thisType

            if (isClosedPackage(ct.packageName)) {
                if (method.isPublic) {
                    classHierarchy.allSubtypes(ct, reflexive = true).exists { st =>
                        val subtypeCFOption = project.classFile(st)
                        // Class file must be public to access it
                        subtypeCFOption.forall(_.isPublic) &&
                            // Method must be static or class instantiable
                            (method.isStatic ||
                            // Note: This is not enough to ensure that the type is instantiable
                            // (supertype might have no accessible constructor),
                            // but it soundly overapproximates
                            subtypeCFOption.forall(_.constructors.exists { c =>
                                c.isPublic || (c.isProtected && isExtensible(st).isYesOrUnknown)
                            }) || classFile.methods.exists {
                                m => m.isStatic && m.isPublic && m.returnType == ct
                            })
                    }
                } else if (method.isProtected) {
                    isExtensible(ct).isYesOrUnknown &&
                    (method.isStatic ||
                    classHierarchy.allSubtypes(ct, reflexive = true).exists { st =>
                        project.classFile(st).forall(_.constructors.exists { c => c.isPublic || c.isProtected })
                    })
                } else false
            } else {
                // all methods in an open package are accessible
                !method.isPrivate
            }
        }

        val eps = project
            .allMethodsWithBody
            .iterator
            .collect {
                case m if isEntryPoint(m) =>
                    declaredMethods(m)
            }

        super.collectEntryPoints(project) ++ eps
    }
}

/**
 * This trait provides an analysis that loads entry points from the project configuration file.
 *
 * All entry points must be configured under the following configuration key:
 *      **org.opalj.br.analyses.cg.InitialEntryPointsKey.entryPoints**
 *
 * Example:
 * {{{
 *        org.opalj.br.analyses.cg {
 *            InitialEntryPointKey {
 *                analysis = "org.opalj.br.analyses.cg.ConfigurationEntryPointsFinder"
 *                entryPoints = [
 *                  {declaringClass = "java/util/List+", name = "add"},
 *                  {declaringClass = "java/util/List", name = "remove", descriptor = "(I)Z"}
 *                ]
 *            }
 *        }
 *  }}}
 *
 * Please note that the first entry point, by adding the "+" to the declaring class' name, considers
 * all "add" methods from all subtypes independently from the respective method's descriptor. In
 * contrast, the second entry does specify a descriptor and does not consider List's subtypes (by
 * not suffixing a plus to the declaringClass) which implies that only the remove method with this
 * descriptor is considered as entry point.
 *
 * @author Michael Reif
 */
trait ConfigurationEntryPointsFinder extends EntryPointFinder {

    // don't make this a val for initialization reasons
    @inline private[this] def additionalEPConfigKey: String = {
        InitialEntryPointsKey.ConfigKeyPrefix + "entryPoints"
    }

<<<<<<< HEAD
    override def collectEntryPoints(project: SomeProject): Iterable[Method] = {
        import net.ceedubs.ficus.readers.ArbitraryTypeReader.*
=======
    override def collectEntryPoints(project: SomeProject): Iterable[DeclaredMethod] = {
        import net.ceedubs.ficus.readers.ArbitraryTypeReader._
>>>>>>> b09f6fa5

        implicit val logContext: LogContext = project.logContext

        val declaredMethods = project.get(DeclaredMethodsKey)

        var entryPoints = Set.empty[DeclaredMethod]

        if (!project.config.hasPath(additionalEPConfigKey)) {
            OPALLogger.info(
                "project configuration",
                s"configuration key $additionalEPConfigKey is missing; " +
                    "no additional entry points configured"
            )
            return entryPoints;
        }
        val configEntryPoints: List[EntryPointContainer] =
            try {
                project.config.as[List[EntryPointContainer]](additionalEPConfigKey)
            } catch {
                case e: Throwable =>
                    OPALLogger.error(
                        "project configuration - recoverable",
                        s"configuration key $additionalEPConfigKey is invalid; " +
                            "see EntryPointKey documentation",
                        e
                    )
                    return entryPoints;
            }

        configEntryPoints foreach { ep =>
            val EntryPointContainer(configuredType, name, descriptor) = ep

            OPALLogger.debug("project configuration - entry points", ep.toString)

            val considerSubtypes = configuredType.endsWith("+")
            val typeName = if (considerSubtypes) {
                configuredType.substring(0, configuredType.size - 1)
            } else {
                configuredType
            }

            val classType = ClassType(typeName)
            val methodDescriptor: Option[MethodDescriptor] = descriptor.flatMap { md =>
                try {
                    Some(MethodDescriptor(md))
                } catch {
                    case _: IllegalArgumentException =>
                        OPALLogger.warn(
                            "project configuration",
                            s"illegal method descriptor: $typeName { $name or ${md}}"
                        )
                        None
                }
            }

            def findMethods(classType: ClassType, isSubtype: Boolean = false): Unit = {
                project.classFile(classType) match {
                    case Some(cf) =>
                        var methods: List[Method] = cf.findMethod(name)

                        if (methods.isEmpty)
                            OPALLogger.warn(
                                "project configuration",
                                s"$typeName does not define a method $name; entry point ignored"
                            )

                        if (methodDescriptor.nonEmpty) {
                            val md = methodDescriptor.get
                            methods = methods.filter(_.descriptor == md)

                            if (methods.isEmpty && !isSubtype)
                                OPALLogger.warn(
                                    "project configuration",
                                    s"$typeName does not define a method $name(${md.toJVMDescriptor}); " +
                                        "entry point ignored"
                                )
                        }

                        entryPoints = entryPoints ++ methods.map(declaredMethods.apply).toSet

                    case None if !isSubtype =>

                        if (methodDescriptor.isDefined) {
                            val virtualEntry =
                                declaredMethods(classType, classType.packageName, classType, name, methodDescriptor.get)

                            entryPoints = entryPoints + virtualEntry

                            OPALLogger.info(
                                "project configuration",
                                s"the declaring class $typeName of the entry point has not been found, using virtual method ${virtualEntry.toString} as entry"
                            )
                        }

                    case None => throw new MatchError(None) // TODO: Pattern match not exhaustive
                }

            }

            findMethods(classType)
            if (considerSubtypes) {
                project.classHierarchy.allSubtypes(classType, reflexive = false).foreach {
                    ct => findMethods(ct, isSubtype = true)
                }
            }

        }

        super.collectEntryPoints(project) ++ entryPoints
    }

    /* Required by Ficus' `ArbitraryTypeReader`*/
    private case class EntryPointContainer(
        declaringClass: String,
        name:           String,
        descriptor:     Option[String]
    )
}

/**
 * The ConfigurationEntryPointsFinder considers only configured entry points.
 *
 * @author Dominik Helm
 */
object ConfigurationEntryPointsFinder
    extends ConfigurationEntryPointsFinder

/**
 * The ApplicationEntryPointsFinder considers all main methods plus additionally configured entry points.
 *
 * @author Michael Reif
 */
object ApplicationEntryPointsFinder
    extends ApplicationEntryPointsFinder
    with ConfigurationEntryPointsFinder

object ApplicationWithoutJREEntryPointsFinder
    extends ApplicationWithoutJREEntryPointsFinder
    with ConfigurationEntryPointsFinder

/**
 * The ApplicationEntryPointsFinder considers all main methods plus additionally configured entry points.
 *
 * @author Michael Reif
 */
object LibraryEntryPointsFinder
    extends LibraryEntryPointsFinder
    with ConfigurationEntryPointsFinder

/**
 * The MetaEntryPointsFinder is a conservative EntryPoints finder triggers all known finders.
 *
 * @author Michael Reif
 */
object MetaEntryPointsFinder
    extends ApplicationEntryPointsFinder
    with LibraryEntryPointsFinder
    with ConfigurationEntryPointsFinder

/**
 * The AllEntryPointsFinder considers all methods as entry points. It can be configured to consider
 * only project methods as entry points instead of project and library methods by specifying
 * **org.opalj.br.analyses.cg.InitialEntryPointsKey.AllEntryPointsFinder.projectMethodsOnly=true**.
 *
 * @author Dominik Helm
 */
object AllEntryPointsFinder extends EntryPointFinder {
    final val ConfigKey =
        InitialEntryPointsKey.ConfigKeyPrefix + "AllEntryPointsFinder.projectMethodsOnly"

    override def collectEntryPoints(project: SomeProject): Iterable[DeclaredMethod] = {
        val declaredMethods = project.get(DeclaredMethodsKey)

        if (project.config.as[Boolean](ConfigKey))
            project.allProjectClassFiles.flatMap(_.methodsWithBody.map(declaredMethods.apply))
        else project.allMethodsWithBody.map(declaredMethods.apply)
    }
}<|MERGE_RESOLUTION|>--- conflicted
+++ resolved
@@ -191,13 +191,8 @@
         InitialEntryPointsKey.ConfigKeyPrefix + "entryPoints"
     }
 
-<<<<<<< HEAD
-    override def collectEntryPoints(project: SomeProject): Iterable[Method] = {
+    override def collectEntryPoints(project: SomeProject): Iterable[DeclaredMethod] = {
         import net.ceedubs.ficus.readers.ArbitraryTypeReader.*
-=======
-    override def collectEntryPoints(project: SomeProject): Iterable[DeclaredMethod] = {
-        import net.ceedubs.ficus.readers.ArbitraryTypeReader._
->>>>>>> b09f6fa5
 
         implicit val logContext: LogContext = project.logContext
 
