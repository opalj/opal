--- conflicted
+++ resolved
@@ -27,34 +27,24 @@
 import org.opalj.br.analyses.ProjectInformationKeys
 import org.opalj.br.analyses.SomeProject
 import org.opalj.br.fpcf.properties.CompileTimePure
-<<<<<<< HEAD
-=======
 import org.opalj.br.fpcf.properties.Context
-import org.opalj.br.fpcf.properties.FieldMutability
-import org.opalj.br.fpcf.properties.FinalField
-import org.opalj.br.fpcf.properties.ImmutableContainerType
-import org.opalj.br.fpcf.properties.ImmutableType
->>>>>>> 5b06f22d
 import org.opalj.br.fpcf.properties.ImpureByAnalysis
 import org.opalj.br.fpcf.properties.ImpureByLackOfInformation
 import org.opalj.br.fpcf.properties.Pure
 import org.opalj.br.fpcf.properties.Purity
-<<<<<<< HEAD
-=======
 import org.opalj.br.fpcf.properties.SimpleContext
 import org.opalj.br.fpcf.properties.SimpleContexts
 import org.opalj.br.fpcf.properties.SimpleContextsKey
 import org.opalj.br.fpcf.properties.TypeImmutability
->>>>>>> 5b06f22d
-import org.opalj.br.instructions._
 import org.opalj.br.fpcf.properties.DependentlyImmutableType
 import org.opalj.br.fpcf.properties.NonTransitivelyImmutableType
 import org.opalj.br.fpcf.properties.TransitivelyImmutableType
-import org.opalj.br.fpcf.properties.TypeImmutability
 import org.opalj.br.fpcf.properties.EffectivelyNonAssignable
 import org.opalj.br.fpcf.properties.FieldAssignability
 import org.opalj.br.fpcf.properties.LazilyInitialized
 import org.opalj.br.fpcf.properties.NonAssignable
+import org.opalj.br.fpcf.properties.NonAssignableField
+import org.opalj.br.instructions._
 
 /**
  * Very simple, fast, sound but also imprecise analysis of the purity of methods. See the
@@ -134,18 +124,10 @@
                                 }
                             }
                             if (field.isNotFinal) {
-<<<<<<< HEAD
-
                                 propertyStore(field, FieldAssignability.key) match {
-                                    case FinalP(NonAssignable | EffectivelyNonAssignable | LazilyInitialized) ⇒
+                                    case FinalP(_: NonAssignableField) ⇒
                                     case _: FinalEP[Field, FieldAssignability] ⇒
-                                        return Result(definedMethod, ImpureByAnalysis);
-=======
-                                propertyStore(field, FieldMutability.key) match {
-                                    case FinalP(_: FinalField) ⇒
-                                    case _: FinalEP[Field, FieldMutability] ⇒
                                         return Result(context, ImpureByAnalysis);
->>>>>>> 5b06f22d
                                     case ep ⇒
                                         dependees += ep
                                 }
@@ -264,21 +246,12 @@
                         InterimResult(context, ImpureByAnalysis, Pure, dependees, c)
                     }
 
-<<<<<<< HEAD
                 case FinalP(NonTransitivelyImmutableType | DependentlyImmutableType(_)) ⇒ //ImmutableContainerType) ⇒
-                    Result(definedMethod, ImpureByAnalysis)
-
-                // The type is at most conditionally immutable.
-                case FinalP(_: TypeImmutability) ⇒ Result(definedMethod, ImpureByAnalysis)
-                case FinalP(Assignable)          ⇒ Result(definedMethod, ImpureByAnalysis)
-=======
-                case FinalP(ImmutableContainerType) ⇒
                     Result(context, ImpureByAnalysis)
 
                 // The type is at most conditionally immutable.
                 case FinalP(_: TypeImmutability) ⇒ Result(context, ImpureByAnalysis)
-                case FinalP(_: NonFinalField)    ⇒ Result(context, ImpureByAnalysis)
->>>>>>> 5b06f22d
+                case FinalP(Assignable)          ⇒ Result(context, ImpureByAnalysis)
 
                 case FinalP(CompileTimePure | Pure) ⇒
                     if (dependees.isEmpty)
@@ -320,15 +293,9 @@
             propertyStore(e, TypeImmutability.key) match {
                 case FinalP(TransitivelyImmutableType) ⇒ /*everything is Ok*/
                 case _: FinalEP[_, _] ⇒
-<<<<<<< HEAD
-                    return Result(definedMethod, ImpureByAnalysis);
+                    return Result(context, ImpureByAnalysis);
                 case InterimUBP(ub) if ub ne TransitivelyImmutableType ⇒
-                    return Result(definedMethod, ImpureByAnalysis);
-=======
                     return Result(context, ImpureByAnalysis);
-                case InterimUBP(ub) if ub ne ImmutableType ⇒
-                    return Result(context, ImpureByAnalysis);
->>>>>>> 5b06f22d
                 case epk ⇒ dependees += epk
             }
         }
