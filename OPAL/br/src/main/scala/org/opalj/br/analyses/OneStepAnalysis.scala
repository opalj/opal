/* BSD 2-Clause License:
 * Copyright (c) 2009 - 2017
 * Software Technology Group
 * Department of Computer Science
 * Technische Universität Darmstadt
 * All rights reserved.
 *
 * Redistribution and use in source and binary forms, with or without
 * modification, are permitted provided that the following conditions are met:
 *
 *  - Redistributions of source code must retain the above copyright notice,
 *    this list of conditions and the following disclaimer.
 *  - Redistributions in binary form must reproduce the above copyright notice,
 *    this list of conditions and the following disclaimer in the documentation
 *    and/or other materials provided with the distribution.
 *
 * THIS SOFTWARE IS PROVIDED BY THE COPYRIGHT HOLDERS AND CONTRIBUTORS "AS IS"
 * AND ANY EXPRESS OR IMPLIED WARRANTIES, INCLUDING, BUT NOT LIMITED TO, THE
 * IMPLIED WARRANTIES OF MERCHANTABILITY AND FITNESS FOR A PARTICULAR PURPOSE
 * ARE DISCLAIMED. IN NO EVENT SHALL THE COPYRIGHT OWNER OR CONTRIBUTORS BE
 * LIABLE FOR ANY DIRECT, INDIRECT, INCIDENTAL, SPECIAL, EXEMPLARY, OR
 * CONSEQUENTIAL DAMAGES (INCLUDING, BUT NOT LIMITED TO, PROCUREMENT OF
 * SUBSTITUTE GOODS OR SERVICES; LOSS OF USE, DATA, OR PROFITS; OR BUSINESS
 * INTERRUPTION) HOWEVER CAUSED AND ON ANY THEORY OF LIABILITY, WHETHER IN
 * CONTRACT, STRICT LIABILITY, OR TORT (INCLUDING NEGLIGENCE OR OTHERWISE)
 * ARISING IN ANY WAY OUT OF THE USE OF THIS SOFTWARE, EVEN IF ADVISED OF THE
 * POSSIBILITY OF SUCH DAMAGE.
 */
package org.opalj
package br
package analyses

/**
 * An analysis that performs all computations in one step. Only very short-running
 * analyses should use this interface as reporting progress is not supported.
 *
 * @author Michael Eichberg
 */
trait OneStepAnalysis[Source, +AnalysisResult] extends Analysis[Source, AnalysisResult] {

    /*abstract*/ def doAnalyze(
        project:       Project[Source],
        parameters:    Seq[String]     = List.empty,
        isInterrupted: () ⇒ Boolean
    ): AnalysisResult

    override final def analyze(
        project:                Project[Source],
        parameters:             Seq[String]                = List.empty,
        initProgressManagement: (Int) ⇒ ProgressManagement = ProgressManagement.None
    ): AnalysisResult = {

        val pm = initProgressManagement(1 /* number of steps */ )
        pm.progress(1, ProgressEvents.Start, Some(title))
        var wasKilled = false
<<<<<<< HEAD
        val result = doAnalyze(
            project,
            parameters,
            () ⇒ { wasKilled = pm.isInterrupted(); wasKilled }
        )
=======
        def isInterrupted(): Boolean = {
            wasKilled = pm.isInterrupted()
            wasKilled
        }
        val result = doAnalyze(project, parameters, isInterrupted)
>>>>>>> dbdeed7a

        if (wasKilled)
            pm.progress(-1, ProgressEvents.Killed, None)
        else
            pm.progress(1, ProgressEvents.End, None)

        result
    }

}<|MERGE_RESOLUTION|>--- conflicted
+++ resolved
@@ -53,19 +53,9 @@
         val pm = initProgressManagement(1 /* number of steps */ )
         pm.progress(1, ProgressEvents.Start, Some(title))
         var wasKilled = false
-<<<<<<< HEAD
         val result = doAnalyze(
-            project,
-            parameters,
-            () ⇒ { wasKilled = pm.isInterrupted(); wasKilled }
+            project, parameters, () ⇒ { wasKilled = pm.isInterrupted(); wasKilled }
         )
-=======
-        def isInterrupted(): Boolean = {
-            wasKilled = pm.isInterrupted()
-            wasKilled
-        }
-        val result = doAnalyze(project, parameters, isInterrupted)
->>>>>>> dbdeed7a
 
         if (wasKilled)
             pm.progress(-1, ProgressEvents.Killed, None)
