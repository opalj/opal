/* BSD 2-Clause License - see OPAL/LICENSE for details. */
package org.opalj
package br
package fpcf
package properties

package object pointsto {
    // we encode allocation sites (method, pc, emptyArray, typeid tuples) as longs
    // MSB 20 bit TypeID | 1 bit is empty array | 16 bit PC | 27 bit ContextID LSB
    type AllocationSite = Long

    @inline def allocationSiteToLong(
        context:      Context,
        pc:           Int,
        tpe:          ReferenceType,
        isEmptyArray: Boolean       = false
    ): Long = {
        val contextId = context.id
        val typeId = tpe.id
        val emptyArray = if (isEmptyArray) 1L else 0L
        assert(pc >= 0 && pc <= 0xFFFF)
<<<<<<< HEAD
        assert(methodId >= 0 && methodId <= 0x3FFFFF)
        assert(typeId >= -0x1000000 && typeId <= 0x1FFFFFF)
        methodId.toLong | (pc.toLong << 22) | (emptyArray << 38) | (typeId.toLong << 39)
    }

    @inline def longToAllocationSite(
        encodedAllocationSite: AllocationSite
    )(
        implicit
        declaredMethods: DeclaredMethods
    ): (Option[DeclaredMethod], PC, Int) /* method, pc, typeid */ = {
        (
            declaredMethods.get(encodedAllocationSite.toInt & 0x3FFFFF),
            (encodedAllocationSite >> 22).toInt & 0xFFFF,
            (encodedAllocationSite >> 39).toInt
        )
=======
        assert(contextId >= 0 && contextId <= 0x7FFFFFF)
        assert(typeId >= -0x80000 && typeId <= 0x7FFFF)
        contextId.toLong | (pc.toLong << 27) | (emptyArray << 43) | (typeId.toLong << 44)
>>>>>>> 5b06f22d
    }

    @inline def allocationSiteLongToTypeId(encodedAllocationSite: AllocationSite): Int = {
        (encodedAllocationSite >> 44).toInt
    }

    @inline def isEmptyArrayAllocationSite(encodedAllocationSite: AllocationSite): Boolean = {
        (encodedAllocationSite >> 43) % 2 == -1
    }
}<|MERGE_RESOLUTION|>--- conflicted
+++ resolved
@@ -19,28 +19,9 @@
         val typeId = tpe.id
         val emptyArray = if (isEmptyArray) 1L else 0L
         assert(pc >= 0 && pc <= 0xFFFF)
-<<<<<<< HEAD
-        assert(methodId >= 0 && methodId <= 0x3FFFFF)
-        assert(typeId >= -0x1000000 && typeId <= 0x1FFFFFF)
-        methodId.toLong | (pc.toLong << 22) | (emptyArray << 38) | (typeId.toLong << 39)
-    }
-
-    @inline def longToAllocationSite(
-        encodedAllocationSite: AllocationSite
-    )(
-        implicit
-        declaredMethods: DeclaredMethods
-    ): (Option[DeclaredMethod], PC, Int) /* method, pc, typeid */ = {
-        (
-            declaredMethods.get(encodedAllocationSite.toInt & 0x3FFFFF),
-            (encodedAllocationSite >> 22).toInt & 0xFFFF,
-            (encodedAllocationSite >> 39).toInt
-        )
-=======
         assert(contextId >= 0 && contextId <= 0x7FFFFFF)
         assert(typeId >= -0x80000 && typeId <= 0x7FFFF)
         contextId.toLong | (pc.toLong << 27) | (emptyArray << 43) | (typeId.toLong << 44)
->>>>>>> 5b06f22d
     }
 
     @inline def allocationSiteLongToTypeId(encodedAllocationSite: AllocationSite): Int = {
