--- conflicted
+++ resolved
@@ -42,18 +42,9 @@
 case class MethodIdentifier(
         declaringReferenceType: ReferenceType,
         methodName:             String,
-<<<<<<< HEAD
-        methodDescriptor:       MethodDescriptor)
-    extends StructureIdentifier {
+        methodDescriptor: MethodDescriptor) extends StructureIdentifier {
 
     def toHRR: String = declaringReferenceType.toJava + "." + methodName + "" + methodDescriptor.toUMLNotation
-=======
-        methodDescriptor:       MethodDescriptor
-) extends StructureIdentifier {
-
-    def toHRR: String =
-        declaringReferenceType.toJava + "." + methodName + "" + methodDescriptor.toUMLNotation
->>>>>>> 7aefd626
 
     def declaringPackage: Option[String] = declaringReferenceType match {
         case o: ObjectType            => Some(o.packageName);
@@ -65,13 +56,7 @@
 
 case class FieldIdentifier(
         declaringObjectType: ObjectType,
-<<<<<<< HEAD
-        fieldName:           String)
-    extends StructureIdentifier {
-=======
-        fieldName:           String
-) extends StructureIdentifier {
->>>>>>> 7aefd626
+        fieldName: String) extends StructureIdentifier {
 
     def toHRR: String = declaringObjectType.toJava + "." + fieldName
 
