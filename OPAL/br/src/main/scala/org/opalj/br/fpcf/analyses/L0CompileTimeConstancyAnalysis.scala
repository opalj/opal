/* BSD 2-Clause License - see OPAL/LICENSE for details. */
package org.opalj
package br
package fpcf
package analyses

import org.opalj.fpcf.Entity
import org.opalj.fpcf.EOptionP
import org.opalj.fpcf.FinalP
import org.opalj.fpcf.InterimResult
import org.opalj.fpcf.ProperPropertyComputationResult
import org.opalj.fpcf.Property
import org.opalj.fpcf.PropertyBounds
import org.opalj.fpcf.PropertyStore
import org.opalj.fpcf.Result
import org.opalj.fpcf.SomeEPS
import org.opalj.fpcf.SomeInterimEP
import org.opalj.br.analyses.ProjectInformationKeys
import org.opalj.br.analyses.SomeProject
import org.opalj.br.fpcf.properties.CompileTimeConstancy
import org.opalj.br.fpcf.properties.CompileTimeConstantField
import org.opalj.br.fpcf.properties.CompileTimeVaryingField
import org.opalj.br.fpcf.properties.immutability.EffectivelyNonAssignable
import org.opalj.br.fpcf.properties.immutability.FieldAssignability
import org.opalj.br.fpcf.properties.immutability.LazilyInitialized
import org.opalj.br.fpcf.properties.immutability.NonAssignable
import org.opalj.br.fpcf.properties.immutability.UnsafelyLazilyInitialized
import org.opalj.fpcf.LBP
import org.opalj.fpcf.UBP

/**
 * A simple analysis that identifies constant (effectively) final static fields that are
 * deterministically initialized to the same value on every program execution.
 * This analysis just examines the ConstantValue attribute of the field.
 *
 * @author Dominik Helm
 */
class L0CompileTimeConstancyAnalysis private[analyses] ( final val project: SomeProject)
    extends FPCFAnalysis {

    /**
     * Determines the compile-time constancy of the field.
     *
     * This function encapsulates the continuation.
     */
    def determineConstancy(field: Field): ProperPropertyComputationResult = {
        if (!field.isStatic || field.constantFieldValue.isEmpty)
            return Result(field, CompileTimeVaryingField);

        if (field.isFinal)
            return Result(field, CompileTimeConstantField);

        var dependee: EOptionP[Entity, Property] = {
<<<<<<< HEAD

            propertyStore(field, FieldAssignability.key) match {
                case LBP(NonAssignable) ⇒ return Result(field, CompileTimeConstantField);
                case UBP(EffectivelyNonAssignable |
                    UnsafelyLazilyInitialized |
                    LazilyInitialized) ⇒ return Result(field, CompileTimeVaryingField);
                case ep ⇒ ep
=======
            propertyStore(field, FieldMutability.key) match {
                case FinalP(LazyInitializedField) => return Result(field, CompileTimeVaryingField);
                case FinalP(_: FinalField)        => return Result(field, CompileTimeConstantField);
                case FinalP(_: NonFinalField)     => return Result(field, CompileTimeVaryingField);
                case ep                           => ep
>>>>>>> ee311cde
            }
        }

        // This function updates the compile-time constancy of the field when the field's
        // mutability is updated
        def c(eps: SomeEPS): ProperPropertyComputationResult = {
            (eps: @unchecked) match {
                case _: SomeInterimEP =>
                    dependee = eps
                    InterimResult(
                        field,
                        CompileTimeVaryingField,
                        CompileTimeConstantField,
                        Set(dependee),
                        c
                    )

<<<<<<< HEAD
                case FinalP(NonAssignable) ⇒ Result(field, CompileTimeConstantField);
                case FinalP(EffectivelyNonAssignable |
                    UnsafelyLazilyInitialized |
                    LazilyInitialized) ⇒ Result(field, CompileTimeVaryingField);
=======
                case FinalP(LazyInitializedField) => Result(field, CompileTimeVaryingField)
                case FinalP(_: FinalField)        => Result(field, CompileTimeConstantField)
                case FinalP(_: NonFinalField)     => Result(field, CompileTimeVaryingField)
>>>>>>> ee311cde
            }
        }

        InterimResult(field, CompileTimeVaryingField, CompileTimeConstantField, Set(dependee), c)
    }

    /** Called when the analysis is scheduled lazily. */
    def doDetermineConstancy(e: Entity): ProperPropertyComputationResult = {
        e match {
            case f: Field => determineConstancy(f)
            case _ =>
                throw new UnknownError("compile-time constancy is only defined for fields")
        }
    }
}

trait L0CompileTimeConstancyAnalysisScheduler extends FPCFAnalysisScheduler {

    override def requiredProjectInformation: ProjectInformationKeys = Seq.empty

    final override def uses: Set[PropertyBounds] = PropertyBounds.lubs(FieldAssignability)

    final def derivedProperty: PropertyBounds = PropertyBounds.lub(CompileTimeConstancy)

}

object EagerL0CompileTimeConstancyAnalysis
    extends L0CompileTimeConstancyAnalysisScheduler
    with BasicFPCFEagerAnalysisScheduler {

    override def derivesEagerly: Set[PropertyBounds] = Set(derivedProperty)

    override def derivesCollaboratively: Set[PropertyBounds] = Set.empty

    override def start(p: SomeProject, ps: PropertyStore, unused: Null): FPCFAnalysis = {
        val analysis = new L0CompileTimeConstancyAnalysis(p)
        ps.scheduleEagerComputationsForEntities(p.allFields)(analysis.determineConstancy)
        analysis
    }
}

object LazyL0CompileTimeConstancyAnalysis
    extends L0CompileTimeConstancyAnalysisScheduler
    with BasicFPCFLazyAnalysisScheduler {

    override def derivesLazily: Some[PropertyBounds] = Some(derivedProperty)

    override def register(p: SomeProject, ps: PropertyStore, unused: Null): FPCFAnalysis = {
        val analysis = new L0CompileTimeConstancyAnalysis(p)
        ps.registerLazyPropertyComputation(CompileTimeConstancy.key, analysis.doDetermineConstancy)
        analysis
    }
}<|MERGE_RESOLUTION|>--- conflicted
+++ resolved
@@ -51,21 +51,12 @@
             return Result(field, CompileTimeConstantField);
 
         var dependee: EOptionP[Entity, Property] = {
-<<<<<<< HEAD
-
             propertyStore(field, FieldAssignability.key) match {
-                case LBP(NonAssignable) ⇒ return Result(field, CompileTimeConstantField);
+                case LBP(NonAssignable) => return Result(field, CompileTimeConstantField);
                 case UBP(EffectivelyNonAssignable |
                     UnsafelyLazilyInitialized |
-                    LazilyInitialized) ⇒ return Result(field, CompileTimeVaryingField);
-                case ep ⇒ ep
-=======
-            propertyStore(field, FieldMutability.key) match {
-                case FinalP(LazyInitializedField) => return Result(field, CompileTimeVaryingField);
-                case FinalP(_: FinalField)        => return Result(field, CompileTimeConstantField);
-                case FinalP(_: NonFinalField)     => return Result(field, CompileTimeVaryingField);
-                case ep                           => ep
->>>>>>> ee311cde
+                    LazilyInitialized) => return Result(field, CompileTimeVaryingField);
+                case ep => ep
             }
         }
 
@@ -83,16 +74,10 @@
                         c
                     )
 
-<<<<<<< HEAD
-                case FinalP(NonAssignable) ⇒ Result(field, CompileTimeConstantField);
+                case FinalP(NonAssignable) => Result(field, CompileTimeConstantField);
                 case FinalP(EffectivelyNonAssignable |
                     UnsafelyLazilyInitialized |
-                    LazilyInitialized) ⇒ Result(field, CompileTimeVaryingField);
-=======
-                case FinalP(LazyInitializedField) => Result(field, CompileTimeVaryingField)
-                case FinalP(_: FinalField)        => Result(field, CompileTimeConstantField)
-                case FinalP(_: NonFinalField)     => Result(field, CompileTimeVaryingField)
->>>>>>> ee311cde
+                    LazilyInitialized) => Result(field, CompileTimeVaryingField);
             }
         }
 
