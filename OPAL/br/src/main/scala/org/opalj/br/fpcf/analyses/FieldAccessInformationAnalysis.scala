--- conflicted
+++ resolved
@@ -45,13 +45,8 @@
         implicit val logContext: LogContext = project.logContext
         import project.resolveFieldReference
 
-<<<<<<< HEAD
-        val readAccessesByField = mutable.AnyRefMap.empty[Field, IntTrieSetBuilder]
-        val writeAccessesByField = mutable.AnyRefMap.empty[Field, IntTrieSetBuilder]
-=======
         val context = SimpleContext(declaredMethods(method)); // TODO simple or callstring?
         val fieldAccesses = new DirectFieldAccesses()
->>>>>>> 7954dd54
 
         // we don't want to report unresolvable field references multiple times
         val reportedFieldAccesses = ConcurrentHashMap.newKeySet[Instruction]()
@@ -62,11 +57,7 @@
                     val fieldReadAccess = instruction.asInstanceOf[FieldReadAccess]
                     resolveFieldReference(fieldReadAccess) match {
                         case Some(field) =>
-<<<<<<< HEAD
-                            readAccessesByField.getOrElseUpdate(field, new IntTrieSetBuilder()) += pc
-=======
                             fieldAccesses.addFieldRead(context, pc, definedFields(field))
->>>>>>> 7954dd54
                         case None =>
                             if (reportedFieldAccesses.add(instruction)) {
                                 val message = s"cannot resolve field read access: $instruction"
@@ -80,11 +71,7 @@
                     val fieldWriteAccess = instruction.asInstanceOf[FieldWriteAccess]
                     resolveFieldReference(fieldWriteAccess) match {
                         case Some(field) =>
-<<<<<<< HEAD
-                            writeAccessesByField.getOrElseUpdate(field, new IntTrieSetBuilder()) += pc
-=======
                             fieldAccesses.addFieldWrite(context, pc, definedFields(field))
->>>>>>> 7954dd54
                         case None =>
                             if (reportedFieldAccesses.add(instruction)) {
                                 val message = s"cannot resolve field write access: $instruction"
@@ -98,31 +85,7 @@
             }
         }
 
-<<<<<<< HEAD
-        val definedMethod = declaredMethods(method)
-        val fields = readAccessesByField.keysIterator ++ writeAccessesByField.keysIterator
-
-        Results(fields map { field =>
-            val readAccessPCs = readAccessesByField.getOrElse(field, new IntTrieSetBuilder()).result()
-            val writeAccessPCs = writeAccessesByField.getOrElse(field, new IntTrieSetBuilder()).result()
-
-            new PartialResult(
-                field,
-                FieldAccessInformation.key,
-                (current: EOptionP[Field, FieldAccessInformation]) => current match {
-                    case InterimUBP(ub: FieldAccessInformation) =>
-                        Some(InterimEUBP(field, ub.included(FieldAccessInformation(Set((definedMethod, readAccessPCs)), Set((definedMethod, writeAccessPCs))))))
-
-                    case _: EPK[_, _] =>
-                        Some(InterimEUBP(field, FieldAccessInformation(Set((definedMethod, readAccessPCs)), Set((definedMethod, writeAccessPCs)))))
-
-                    case r => throw new IllegalStateException(s"unexpected previous result $r")
-                }
-            )
-        })
-=======
         Results(fieldAccesses.partialResults(context))
->>>>>>> 7954dd54
     }
 }
 
