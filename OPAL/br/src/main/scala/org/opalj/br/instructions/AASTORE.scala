/* BSD 2-Clause License - see OPAL/LICENSE for details. */
package org.opalj
package br
package instructions

/**
 * Store into reference array.
 *
 * @author Michael Eichberg
 */
case object AASTORE extends ArrayStoreInstruction with InstructionMetaInformation {

    final val opcode = 83

    final val mnemonic = "aastore"

    final val elementTypeComputationalType = ComputationalTypeReference

    final val jvmExceptions: List[ClassType] = {
<<<<<<< HEAD
        import ClassType.*
        List(ArrayIndexOutOfBoundsException, NullPointerException, ArrayStoreException)
=======
        List(ClassType.ArrayIndexOutOfBoundsException, ClassType.NullPointerException, ClassType.ArrayStoreException)
>>>>>>> a782ab5c
    }

    final def nextInstructions(
        currentPC:             PC,
        regularSuccessorsOnly: Boolean
    )(
        implicit
        code:           Code,
        classHierarchy: ClassHierarchy = ClassHierarchy.PreInitializedClassHierarchy
    ): List[PC] = {
        if (regularSuccessorsOnly)
            List(indexOfNextInstruction(currentPC))
        else
            Instruction.nextInstructionOrExceptionHandlers(this, currentPC, jvmExceptions)
    }

}<|MERGE_RESOLUTION|>--- conflicted
+++ resolved
@@ -17,12 +17,7 @@
     final val elementTypeComputationalType = ComputationalTypeReference
 
     final val jvmExceptions: List[ClassType] = {
-<<<<<<< HEAD
-        import ClassType.*
-        List(ArrayIndexOutOfBoundsException, NullPointerException, ArrayStoreException)
-=======
         List(ClassType.ArrayIndexOutOfBoundsException, ClassType.NullPointerException, ClassType.ArrayStoreException)
->>>>>>> a782ab5c
     }
 
     final def nextInstructions(
