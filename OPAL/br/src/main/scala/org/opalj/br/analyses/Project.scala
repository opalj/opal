--- conflicted
+++ resolved
@@ -9,21 +9,16 @@
 import java.io.File
 import java.lang.ref.SoftReference
 import java.net.URL
-<<<<<<< HEAD
 import java.util.Arrays.sort as sortArray
-import java.util.concurrent.ConcurrentHashMap
-=======
-import java.util.Arrays.{sort => sortArray}
->>>>>>> b335f93c
 import java.util.concurrent.atomic.AtomicReferenceArray
 import scala.collection.Map
 import scala.collection.Set
 import scala.collection.immutable
 import scala.collection.immutable.ArraySeq
 import scala.collection.mutable
-import scala.collection.mutable.AnyRefMap
 import scala.collection.mutable.ArrayBuffer
 import scala.collection.mutable.Buffer
+import scala.collection.mutable.HashMap
 
 import com.typesafe.config.Config
 import com.typesafe.config.ConfigFactory
@@ -287,7 +282,7 @@
         // the set of interfaces that are not functional interfaces themselve, but
         // which can be extended.
         var irrelevantInterfaces = UIDSet.empty[ClassType]
-        val functionalInterfaces = AnyRefMap.empty[ClassType, MethodSignature]
+        val functionalInterfaces = mutable.HashMap.empty[ClassType, MethodSignature]
         var otherInterfaces = UIDSet.empty[ClassType]
 
         // our worklist/-set; it only contains those interface types for which
@@ -436,184 +431,6 @@
         UIDSet.empty[ClassType] ++ functionalInterfaces.keys
     } { t => info("project setup", s"computing functional interfaces took ${t.toSeconds}") }
 
-<<<<<<< HEAD
-    // --------------------------------------------------------------------------------------------
-    //
-    //    CODE TO MAKE IT POSSIBLE TO ATTACH SOME INFORMATION TO A PROJECT (ON DEMAND)
-    //
-    // --------------------------------------------------------------------------------------------
-
-    /**
-     * Here, the usage of the project information key does not lead to its initialization!
-     */
-    private[this] val projectInformationKeyInitializationData = {
-        new ConcurrentHashMap[ProjectInformationKey[AnyRef, AnyRef], AnyRef]()
-    }
-
-    /**
-     * Returns the project specific initialization information for the given project information
-     * key.
-     */
-    def getProjectInformationKeyInitializationData[T <: AnyRef, I <: AnyRef](
-        key: ProjectInformationKey[T, I]
-    ): Option[I] = {
-        Option(projectInformationKeyInitializationData.get(key).asInstanceOf[I])
-    }
-
-    /**
-     * Gets the project information key specific initialization object. If an object is already
-     * registered, that object will be used otherwise `info` will be evaluated and that value
-     * will be added and also returned.
-     *
-     * @note    Initialization data is discarded once the key is used.
-     */
-    def getOrCreateProjectInformationKeyInitializationData[T <: AnyRef, I <: AnyRef](
-        key:  ProjectInformationKey[T, I],
-        info: => I
-    ): I = {
-        projectInformationKeyInitializationData.computeIfAbsent(
-            key.asInstanceOf[ProjectInformationKey[AnyRef, AnyRef]],
-            new java.util.function.Function[ProjectInformationKey[AnyRef, AnyRef], I] {
-                def apply(key: ProjectInformationKey[AnyRef, AnyRef]): I = info
-            }
-        ).asInstanceOf[I]
-    }
-
-    /**
-     * Updates project information key specific initialization object. If an object is already
-     * registered, that object will be given to `info`.
-     *
-     * @note    Initialization data is discarded once the key is used.
-     */
-    def updateProjectInformationKeyInitializationData[T <: AnyRef, I <: AnyRef](
-        key: ProjectInformationKey[T, I]
-    )(
-        info: Option[I] => I
-    ): I = {
-        projectInformationKeyInitializationData.compute(
-            key.asInstanceOf[ProjectInformationKey[AnyRef, AnyRef]],
-            (_, current: AnyRef) =>
-                {
-                    info(Option(current.asInstanceOf[I]))
-                }: I
-        ).asInstanceOf[I]
-    }
-
-    /**
-     * Returns the additional project information that is ''currently'' available.
-     *
-     * If some analyses are still running it may be possible that additional
-     * information will be made available as part of the execution of those
-     * analyses.
-     *
-     * @note This method redetermines the available project information on each call.
-     */
-    def availableProjectInformation: List[AnyRef] = {
-        var pis = List.empty[AnyRef]
-        val projectInformation = this.projectInformation
-        for (i <- (0 until projectInformation.length())) {
-            val pi = projectInformation.get(i)
-            if (pi != null) {
-                pis = pi :: pis
-            }
-        }
-        pis
-    }
-
-    /**
-     * Returns the information attached to this project that is identified by the
-     * given `ProjectInformationKey`.
-     *
-     * If the information was not yet required, the information is computed and
-     * returned. Subsequent calls will directly return the information.
-     *
-     * @note    (Development Time)
-     *          Every analysis using [[ProjectInformationKey]]s must list '''All
-     *          requirements; failing to specify a requirement can end up in a deadlock.'''
-     *
-     * @see     [[ProjectInformationKey]] for further information.
-     */
-    def get[T <: AnyRef](pik: ProjectInformationKey[T, ?]): T = {
-        val pikUId = pik.uniqueId
-
-        /* Synchronization is done by the caller! */
-        def derive(projectInformation: AtomicReferenceArray[AnyRef]): T = {
-            var className = pik.getClass.getSimpleName
-            if (className.endsWith("Key"))
-                className = className.substring(0, className.length - 3)
-            else if (className.endsWith("Key$"))
-                className = className.substring(0, className.length - 4)
-
-            for (requiredProjectInformationKey <- pik.requirements(this)) {
-                get(requiredProjectInformationKey)
-            }
-            val pi = time {
-                val pi = pik.compute(this)
-                // we don't need the initialization data anymore
-                projectInformationKeyInitializationData.remove(pik)
-                pi
-            } { t => info("project", s"initialization of $className took ${t.toSeconds}") }
-            projectInformation.set(pikUId, pi)
-            pi
-        }
-
-        val projectInformation = this.projectInformation
-        if (pikUId < projectInformation.length()) {
-            val pi = projectInformation.get(pikUId)
-            if (pi ne null) {
-                pi.asInstanceOf[T]
-            } else {
-                this.synchronized {
-                    // It may be the case that the underlying array was replaced!
-                    val projectInformation = this.projectInformation
-                    // double-checked locking (works with Java >=6)
-                    val pi = projectInformation.get(pikUId)
-                    if (pi ne null) {
-                        pi.asInstanceOf[T]
-                    } else {
-                        derive(projectInformation)
-                    }
-                }
-            }
-        } else {
-            // We have to synchronize w.r.t. "this" object on write accesses
-            // to make sure that we do not loose a concurrent update or
-            // derive an information more than once.
-            this.synchronized {
-                val projectInformation = this.projectInformation
-                if (pikUId >= projectInformation.length()) {
-                    val newLength = Math.max(projectInformation.length * 2, pikUId * 2)
-                    val newProjectInformation = new AtomicReferenceArray[AnyRef](newLength)
-                    org.opalj.control.iterateUntil(0, projectInformation.length()) { i =>
-                        newProjectInformation.set(i, projectInformation.get(i))
-                    }
-                    this.projectInformation = newProjectInformation
-                    return derive(newProjectInformation);
-                }
-            }
-            // else (pikUId < projectInformation.length()) => the underlying array is "large enough"
-            get(pik)
-        }
-    }
-
-    /**
-     * Tests if the information identified by the given [[ProjectInformationKey]]
-     * is available. If the information is not (yet) available, the information
-     * will not be computed; `None` will be returned.
-     *
-     * @see [[ProjectInformationKey]] for further information.
-     */
-    def has[T <: AnyRef](pik: ProjectInformationKey[T, ?]): Option[T] = {
-        val pikUId = pik.uniqueId
-
-        if (pikUId < this.projectInformation.length())
-            Option(this.projectInformation.get(pikUId).asInstanceOf[T])
-        else
-            None
-    }
-
-=======
->>>>>>> b335f93c
     OPALLogger.debug("progress", s"project created (${logContext.logContextId})")
 
     /* ------------------------------------------------------------------------------------------ *\
@@ -1018,7 +835,7 @@
      * The count can be higher than the set of names of class members due to method overloading.
      */
     def projectClassMembersPerClassDistribution: Map[Int, (Int, Set[String])] = {
-        val data = AnyRefMap.empty[String, Int]
+        val data = mutable.HashMap.empty[String, Int]
 
         projectClassFiles foreach { classFile =>
             // we want to collect the size in relation to the source code;
@@ -1280,8 +1097,8 @@
         //      interface A; interface B extends A; interface C extends A, B,
         // we postpone the processing of C until the information is available.
 
-        val methods: AnyRefMap[ClassType, List[MethodDeclarationContext]] = {
-            new AnyRefMap(ClassType.classTypesCount)
+        val methods: mutable.HashMap[ClassType, List[MethodDeclarationContext]] = {
+            new mutable.HashMap(ClassType.classTypesCount, mutable.HashMap.defaultLoadFactor)
         }
 
         // Here, "overridden" is to be taken with a grain of salt, because we have a static
@@ -1293,7 +1110,7 @@
 
         // Returns `true` if the potentially available information is not yet available.
         @inline def notYetAvailable(superinterfaceType: ClassType): Boolean = {
-            methods.get(superinterfaceType).isEmpty &&
+            !methods.contains(superinterfaceType) &&
             // If the class file is not known, we will never have any details;
             // hence, the information will "NEVER" be available; or - in other
             // words - all potentially available information is available.
@@ -1304,7 +1121,7 @@
             // Due to the fact that we may inherit from multiple interfaces,
             // the computation may have been scheduled multiple times; hence, if we are
             // already done, just return.
-            if (methods.get(classType).nonEmpty)
+            if (methods.contains(classType))
                 return;
 
             val superclassType = classHierarchy.superclassType(classType)
@@ -1539,12 +1356,11 @@
                 methods(declaringType) filter { mdc => mdc.descriptor != descriptor || mdc.name != name }
         }
 
-        val result = methods.mapValuesNow { mdcs =>
+        val result = methods.map { case (key, mdcs) =>
             val sortedMethods = mdcs.toArray
             sortArray(sortedMethods, MethodDeclarationContextOrdering)
-            ArraySeq.unsafeWrapArray(sortedMethods)
-        }
-        result.repack()
+            key -> ArraySeq.unsafeWrapArray(sortedMethods)
+        }
         result
     } { t => info("project setup", s"computing defined methods took ${t.toSeconds}") }
 
@@ -1595,7 +1411,8 @@
             subtypesToProcessCounts(cid) = classHierarchy.directSubtypesCount(cid)
         }
 
-        val methods = new mutable.AnyRefMap[Method, immutable.Set[Method]](virtualMethodsCount)
+        val methods =
+            new mutable.HashMap[Method, immutable.Set[Method]](virtualMethodsCount, mutable.HashMap.defaultLoadFactor)
 
         def computeOverridingMethods(tasks: Tasks[ClassType], classType: ClassType): Unit = {
             val declaredMethodPackageName = classType.packageName
@@ -1656,7 +1473,6 @@
                 error("project setup", "computing overriding methods failed, e")
                 ce.getSuppressed foreach { e => error("project setup", "computing the overriding methods failed", e) }
         }
-        methods.repack()
         methods
     } { t => info("project setup", s"computing overriding information took ${t.toSeconds}") }
 
@@ -1942,14 +1758,14 @@
                 } { t => info("project setup", s"computing type hierarchy took ${t.toSeconds}") }
             }(ScalaExecutionContext)
 
-            val projectModules = AnyRefMap.empty[String, ModuleDefinition[Source]]
+            val projectModules = mutable.HashMap.empty[String, ModuleDefinition[Source]]
             var projectClassFiles = List.empty[ClassFile]
-            val projectTypes = Set.empty[ClassType]
+            val projectTypes = mutable.Set.empty[ClassType]
             var projectClassFilesCount: Int = 0
             var projectMethodsCount: Int = 0
             var projectFieldsCount: Int = 0
 
-            val libraryModules = AnyRefMap.empty[String, ModuleDefinition[Source]]
+            val libraryModules = mutable.HashMap.empty[String, ModuleDefinition[Source]]
             var libraryClassFiles = List.empty[ClassFile]
             var libraryClassFilesCount: Int = 0
             var libraryMethodsCount: Int = 0
@@ -1964,7 +1780,7 @@
             def processModule(
                 classFile:        ClassFile,
                 source:           Option[Source],
-                modulesContainer: AnyRefMap[String, ModuleDefinition[Source]]
+                modulesContainer: mutable.HashMap[String, ModuleDefinition[Source]]
             ): Unit = {
                 val moduleName = classFile.module.get.name
                 if (projectModules.contains(moduleName)) {
