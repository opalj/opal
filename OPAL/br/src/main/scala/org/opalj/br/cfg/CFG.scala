--- conflicted
+++ resolved
@@ -87,15 +87,9 @@
                     successorBB.isExitNode
                 }
             },
-<<<<<<< HEAD
             allBBs.map(bb => bb.toString + " => " + bb.successors.mkString(", ")).mkString("unexpected successors:\n\t",
                                                                                            "\n\t",
                                                                                            "")
-=======
-            allBBs.
-                map(bb => bb.toString + " => " + bb.successors.mkString(", ")).
-                mkString("unexpected successors:\n\t", "\n\t", "")
->>>>>>> 7aefd626
         )
         check(
             allBBsSet.forall { bb =>
@@ -130,7 +124,6 @@
 
         // 5.   Check that predecessors and successors are consistent.
         check(
-<<<<<<< HEAD
             allBBsSet.forall(bb => bb.successors.forall { succBB => succBB.predecessors.contains(bb) }),
             "successors and predecessors are inconsistent; e.g., " +
                 allBBsSet.find(bb => !bb.successors.forall { succBB => succBB.predecessors.contains(bb) }).map(bb =>
@@ -143,24 +136,6 @@
                 allBBsSet.find(bb => !bb.predecessors.forall { predBB => predBB.successors.contains(bb) }).map(bb =>
                     bb.predecessors.find(predBB => !predBB.successors.contains(bb)).map(predBB =>
                         s"predBB is a predecessor of $bb, but does not list it as a successor").get).get
-=======
-            allBBsSet.
-                forall(bb => bb.successors.forall { succBB => succBB.predecessors.contains(bb) }),
-            "successors and predecessors are inconsistent; e.g., " +
-                allBBsSet.
-                find(bb => !bb.successors.forall { succBB => succBB.predecessors.contains(bb) }).
-                map(bb => bb.successors.find(succBB => !succBB.predecessors.contains(bb)).map(succBB =>
-                    s"$succBB is a successor of $bb, but does not list it as a predecessor").get).get
-        )
-        check(
-            allBBsSet.
-                forall(bb => bb.predecessors.forall { predBB => predBB.successors.contains(bb) }),
-            "predecessors and successors are inconsistent; e.g., " +
-                allBBsSet.
-                find(bb => !bb.predecessors.forall { predBB => predBB.successors.contains(bb) }).
-                map(bb => bb.predecessors.find(predBB => !predBB.successors.contains(bb)).map(predBB =>
-                    s"predBB is a predecessor of $bb, but does not list it as a successor").get).get
->>>>>>> 7aefd626
         )
     }
 
@@ -761,16 +736,10 @@
             if (bb.isExitNode) {
                 s"BB_${id.toHexString}: $bb"
             } else {
-<<<<<<< HEAD
                 bb.successors.map(succBB => "BB_" + bbIds(succBB).toHexString).mkString(
                     s"BB_${id.toHexString}: $bb -> {",
                     ",",
                     "}")
-=======
-                bb.successors.
-                    map(succBB => "BB_" + bbIds(succBB).toHexString).
-                    mkString(s"BB_${id.toHexString}: $bb -> {", ",", "}")
->>>>>>> 7aefd626
             }
         }.toList.sorted.mkString("CFG(\n\t", "\n\t", "\n)")
     }
