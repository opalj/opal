--- conflicted
+++ resolved
@@ -77,11 +77,7 @@
     }
 
     final def nextInstructions(
-<<<<<<< HEAD
-        currentPC: Int, cfg: () ⇒ CFG[Instruction]
-=======
         currentPC: Int, cfg: () ⇒ CFG[Instruction, Code]
->>>>>>> f929696b
     )(
         implicit
         code: Code
