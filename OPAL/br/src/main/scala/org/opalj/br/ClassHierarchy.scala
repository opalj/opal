/* BSD 2-Clause License - see OPAL/LICENSE for details. */
package org.opalj
package br

import scala.annotation.tailrec
import scala.language.implicitConversions

import java.io.InputStream
import java.util.concurrent.locks.ReentrantReadWriteLock
import scala.collection.mutable
import scala.concurrent.Await.{result => await}
import scala.concurrent.ExecutionContext
import scala.concurrent.Future
import scala.concurrent.duration.Duration.Inf
import scala.io.BufferedSource
import scala.jdk.CollectionConverters._

import org.opalj.br.ObjectType.Object
import org.opalj.collection.CompleteCollection
import org.opalj.collection.EqualSets
import org.opalj.collection.ForeachRefIterator
import org.opalj.collection.IncompleteCollection
import org.opalj.collection.IntIterator
import org.opalj.collection.QualifiedCollection
import org.opalj.collection.StrictSubset
import org.opalj.collection.StrictSuperset
import org.opalj.collection.UncomparableSets
import org.opalj.collection.immutable.UIDSet
import org.opalj.collection.immutable.UIDSet1
import org.opalj.concurrent.OPALUnboundedExecutionContext
import org.opalj.control.foreachNonNullValue
import org.opalj.graphs.Node
import org.opalj.io.process
import org.opalj.io.processSource
import org.opalj.log.GlobalLogContext
import org.opalj.log.LogContext
import org.opalj.log.OPALLogger
import org.opalj.log.Warn

import it.unimi.dsi.fastutil.ints.Int2IntArrayMap

/**
 * Represents '''a project's class hierarchy'''. The class hierarchy only contains
 * information about those classes that were explicitly added to it. Hence, the class hierarchy
 * may contain holes. However, the type `java.lang.Object` is always part of the class hierarchy.
 *
 * ==Thread safety==
 * This class is effectively immutable; concurrent access to the class hierarchy is supported.
 *
 * @note    Java 9 module definitions are completely ignored.
 *
 * @note    Unless explicitly documented, it is an error to pass an instance of `ObjectType`
 *          to any method if the `ObjectType` was not previously added. If in doubt, first
 *          check if the type is known (`isKnown`/`ifKnown`).
 *
 * @param   knownTypesMap A mapping between the id of an object type and the object type;
 *          implicitly encodes which types are known.
 *
 * @param   isInterfaceTypeMap `true` iff the type is an interface otherwise `false`;
 *          '''only defined for those types that are known'''.
 *
 * @param   isKnownToBeFinalMap `true` if the class is known to be `final`. I.e.,
 *          if the class is final `isFinal(ClassFile(objectType)) =>
 *          isFinal(classHierarchy(objectType))`.
 *
 * @param   superclassTypeMap Contains type information about a type's immediate superclass.
 *          This value is always defined (i.e., not null) unless the key identifies the
 *          object type `java.lang.Object` or when the respective class file was not
 *          analyzed and the respective type was only seen in the declaration of another class.
 *
 * @param   superinterfaceTypesMap Contains type information about a type's directly
 *          implemented interfaces; if any.
 *
 * @param   subclassTypesMap Contains type information about a type's subclasses; if any.
 *
 * @param   subinterfaceTypesMap Contains type information about a type's subinterfaces.
 *          They only ''class type'' that is allowed to have a non-empty set of subinterfaces
 *          is `java.lang.Object`.
 *
 * @param   rootTypes  The set of ''all types'' which have no supertypes or for which we have
 *          no further supertype information because of an incomplete project.
 *          If the class hierarchy is complete, then this set contains exactly one element and
 *          that element must identify `java.lang.Object`.
 *
 *          If we load an application and all the jars used to implement it or a library
 *          and all the libraries it depends on, then the class hierarchy '''should not'''
 *          contain multiple root types. However, the (complete) JDK already contains
 *          some references to Eclipse classes which are not part of the JDK.
 *
 * @param   leafTypes The set of all types which have no subtypes.
 *
 * @param   isSupertypeInformationCompleteMap A map which stores for each ''known type''
 *          if its supertype information is complete.
 *
 * @param   supertypeInformationMap Contains for each object type the set of class types and
 *          interface types it inherits from. This set is computed on a best-effort basis.
 *
 *          In some cases the supertype information may be incomplete, because the project
 *          as such is incomplete. Whether the type information is complete for a given type
 *          or not can be checked using `isSupertypeInformationComplete`.
 *
 * @author Michael Eichberg
 */
class ClassHierarchy private (
        // the case "java.lang.Object" is handled explicitly!
        private[this] val knownTypesMap:       Array[ObjectType],
        private[this] val isKnownTypeMap:      Array[Boolean],
        private[this] val isInterfaceTypeMap:  Array[Boolean],
        private[this] val isKnownToBeFinalMap: Array[Boolean],

        // The element is null for types for which we have no complete information
        // (unless it is java.lang.Object)!
        private[this] val superclassTypeMap:      Array[ObjectType],
        private[this] val superinterfaceTypesMap: Array[UIDSet[ObjectType]],

        // In the following all elements are non-null for each known type!
        private[this] val subclassTypesMap:     Array[UIDSet[ObjectType]],
        private[this] val subinterfaceTypesMap: Array[UIDSet[ObjectType]],

        // DERIVED INFORMATION
        val rootTypes:                                       UIDSet[ObjectType],
        val leafTypes:                                       UIDSet[ObjectType],
        private[this] val isSupertypeInformationCompleteMap: Array[Boolean],
        private[this] val supertypeInformationMap:           Array[SupertypeInformation],
        private[this] val subtypeInformationMap:             Array[SubtypeInformation]
      )(implicit
        val logContext: LogContext) {

    def updatedLogContext(newLogContext: LogContext): ClassHierarchy = new ClassHierarchy(
        knownTypesMap,
        isKnownTypeMap,
        isInterfaceTypeMap,
        isKnownToBeFinalMap,
        superclassTypeMap,
        superinterfaceTypesMap,
        subclassTypesMap,
        subinterfaceTypesMap,
        rootTypes,
        leafTypes,
        isSupertypeInformationCompleteMap,
        supertypeInformationMap,
        subtypeInformationMap
    )(
        newLogContext
    )

    // TODO Use all subTypes/subclassTypes/subinterfaceTypes
    // TODO Use all supertypes/superclassTypes/superinterfaceTypes
    // TODO Precompute all subTypesCF/subclassTypesCF/subinterfaceTypesCF
    // TODO Precompute all supertypesCF/superclassTypesCF/superinterfaceTypesCF

    /**
     * The set of ''all class types'' (excluding interfaces) which have no super type or
     * for which the supertype information is incomplete; that is all (pseudo) root types.
     * If the class hierarchy is complete, then this set contains exactly one element and
     * that element must identify `java.lang.Object`.
     *
     * @note    The returned root class types are not necessarily a subset of `rootTypes`.
     *          A class which has an unknown super class, but implements a known interface
     *          is considered to belong to be a root class type  but is not a member of
     *          `rootTypes` because some supertype information exists!
     *
     * @note    If we load an application and all the jars used to implement it or a library
     *          and all the library it depends on, then the class hierarchy '''should not'''
     *          contain multiple root types. However, the (complete) JDK contains some references
     *          to Eclipse classes which are not part of the JDK.
     */
    def rootClassTypesIterator: Iterator[ObjectType] = knownTypesMap.iterator filter { objectType =>
        (objectType ne null) && {
            val oid = objectType.id
            (superclassTypeMap(oid) eq null) && !isInterfaceTypeMap(oid)
        }
    }

    def leafClassTypesIterator: Iterator[ObjectType] = leafTypes.iterator filterNot { objectType =>
        isInterfaceTypeMap(objectType.id)
    }

    /**
     * Iterates over all interfaces which only inherit from `java.lang.Object` and adds the
     * types to the given `Growable` collection. I.e., iterates
     * over all interfaces which are at the top of the interface inheritance hierarchy.
     */
    def rootInterfaceTypes(collection: mutable.Growable[ObjectType]): collection.type = {
        superinterfaceTypesMap.iterator.zipWithIndex foreach { si =>
            val (superinterfaceTypes, id) = si
            if (superinterfaceTypes != null && superinterfaceTypes.isEmpty && isInterface(id)) {
                collection += knownTypesMap(id)
            }
        }
        collection
    }

    /**
     * A dump of the class hierarchy information in TSV format.
     * The following information will be dumped:
     *  - type
     *  - id
     *  - (is) interface
     *  - (is) final
     *  - (is) root type
     *  - (is) leaf type
     *  - (is) supertype information complete
     *  - super class
     *  - super interfaces
     *  - sub classes
     *  - sub interfaces
     */
    def asTSV: String = {

        implicit def objectTypeToString(ot: ObjectType): String = if (ot ne null) ot.toJava else "N/A"

        implicit def objectTypesToString(ots: UIDSet[ObjectType]): String =
            if (ots ne null) ots.map(_.toJava).mkString("{", ",", "}") else "N/A"

        case class TypeInfo(
                objectType:                     String,
                objectTypeId:                   Int,
                isInterface:                    Boolean,
                isFinal:                        Boolean,
                isRootType:                     Boolean,
                isLeafType:                     Boolean,
                isSupertypeInformationComplete: Boolean,
                superclassType:                 String,
                superinterfaceTypes:            String,
                subclassTypes:                  String,
<<<<<<< HEAD
                subinterfaceTypes: String) {
            override def toString: String =
=======
                subinterfaceTypes:              String
        ) {
            override def toString: String = {
>>>>>>> 7aefd626
                s"$objectType \t$objectTypeId \t$isInterface \t$isFinal \t$isRootType \t$isLeafType \t" +
                    s"$isSupertypeInformationComplete \t$superclassType \t$superinterfaceTypes \t" +
                    s"$subclassTypes \t$subinterfaceTypes"
        }

        val rootTypes = this.rootTypes.toSet
<<<<<<< HEAD
        val typeInfos = (0 until knownTypesMap.length) filter { i => knownTypesMap(i) ne null } map { i =>
            val t = knownTypesMap(i)
            TypeInfo(
                t,
                t.id,
                isInterfaceTypeMap(i),
                isKnownToBeFinalMap(i),
                rootTypes.contains(t),
                leafTypes.contains(t),
                isSupertypeInformationCompleteMap(i),
                superclassTypeMap(i),
                superinterfaceTypesMap(i),
                subclassTypesMap(i),
                subinterfaceTypesMap(i)
            ).toString
        }

        val header = "type \tid \tinterface \tfinal" +
            " \troot type \tleaf type \tsupertype information complete" +
            " \tsuper class \tsuper interfaces \tsub classes \tsub interfaces\n"
=======
        val typeInfos =
            (0 until knownTypesMap.length) filter { i => knownTypesMap(i) ne null } map { i =>
                val t = knownTypesMap(i)
                TypeInfo(
                    t,
                    t.id,
                    isInterfaceTypeMap(i),
                    isKnownToBeFinalMap(i),
                    rootTypes.contains(t),
                    leafTypes.contains(t),
                    isSupertypeInformationCompleteMap(i),
                    superclassTypeMap(i),
                    superinterfaceTypesMap(i),
                    subclassTypesMap(i),
                    subinterfaceTypesMap(i)
                ).toString
            }

        val header =
            "type \tid \tinterface \tfinal" +
                " \troot type \tleaf type \tsupertype information complete" +
                " \tsuper class \tsuper interfaces \tsub classes \tsub interfaces\n"
>>>>>>> 7aefd626
        typeInfos.sorted.mkString(header, "\n", "\n")
    }

    //
    //
    // IMPLEMENTS THE MAPPING BETWEEN AN ObjectType AND IT'S ID
    //
    //

    private[this] var objectTypesMap: Array[ObjectType] = new Array(ObjectType.objectTypesCount)
    private[this] final val objectTypesMapRWLock        = new ReentrantReadWriteLock()

    private[this] final def objectTypesCreationListener(objectType: ObjectType): Unit = {
        val id        = objectType.id
        val writeLock = objectTypesMapRWLock.writeLock()
        writeLock.lock()
        try {
            val thisObjectTypesMap = objectTypesMap
            if (id >= thisObjectTypesMap.length) {
                val newLength         = Math.max(ObjectType.objectTypesCount, id) + 100
                val newObjectTypesMap = new Array[ObjectType](newLength)
                Array.copy(thisObjectTypesMap, 0, newObjectTypesMap, 0, thisObjectTypesMap.length)
                newObjectTypesMap(id) = objectType
                objectTypesMap = newObjectTypesMap
            } else {
                thisObjectTypesMap(id) = objectType
            }
        } finally {
            writeLock.unlock()
        }
    }

    ObjectType.setObjectTypeCreationListener(objectTypesCreationListener)

    /**
     * Returns the `ObjectType` with the given Id. The id has to be the id of a valid
     * ObjectType.
     */
    final def getObjectType(objectTypeId: Int): ObjectType = {
        val readLock = objectTypesMapRWLock.readLock()
        readLock.lock()
        try {
            val ot = objectTypesMap(objectTypeId)
            if (ot eq null) {
                throw new IllegalArgumentException("ObjectType id invalid: " + objectTypeId)
            }
            ot
        } finally {
            readLock.unlock()
        }
    }

    //
    //
    // REGULAR METHODS
    //
    //

    /**
     * Returns the supertype information if the given type is known. If the given type is unknown
     * `None` is returned.
     */
    def supertypeInformation(objectType: ObjectType): Option[SupertypeInformation] = {
        val oid = objectType.id
        if (isKnown(oid)) {
            Some(supertypeInformationMap(oid))
        } else {
            None
        }
    }

    /**
     * Returns the subtype information if the given type is known. If the given type is unknown
     * `None` is returned.
     */
    def subtypeInformation(objectType: ObjectType): Option[SubtypeInformation] = {
        val oid = objectType.id
        if (isKnown(oid)) {
            Some(subtypeInformationMap(oid))
        } else {
            None
        }
    }

    /**
     * Returns `true` if the class hierarchy has some information about the given
     * type.
     *
     * @note    Consider using isKnown(objectTypeId : Int) if you need the object ids anyway.
     */
    @inline final def isKnown(objectType: ObjectType): Boolean = isKnown(objectType.id)

    @inline final def isKnown(objectTypeId: Int): Boolean = {
        val isKnownTypeMap = this.isKnownTypeMap
        objectTypeId < isKnownTypeMap.length && isKnownTypeMap(objectTypeId)
    }

    /**
     * Returns `true` if the type is unknown. This is `true` for all types that are
     * referred to in the body of a method, but which are not referred to in the
     * declarations of the class files that were analyzed.
     *
     * @note    Consider using isUnknown(objectTypeId : Int) if you need the object ids anyway.
     */
    @inline final def isUnknown(objectType: ObjectType): Boolean = isUnknown(objectType.id)

    @inline final def isUnknown(objectTypeId: Int): Boolean = {
        val isKnownTypeMap = this.isKnownTypeMap
        objectTypeId >= knownTypesMap.length || !isKnownTypeMap(objectTypeId)
    }

    /**
     * Tests if the given objectType is known and if so executes the given function.
     *
     * @example
     * {{{
     * ifKnown(ObjectType.Serializable){isDirectSupertypeInformationComplete}
     * }}}
     */
    @inline final def ifKnown[T](objectType: ObjectType)(f: ObjectType => T): Option[T] =
        if (isKnown(objectType)) Some(f(objectType))
        else None

    /**
     * Calls the given function `f` for each type that is known to the class hierarchy.
     */
    def foreachKnownType[T](f: ObjectType => T): Unit = foreachNonNullValue(knownTypesMap)((_ /*index*/, t) => f(t))

    /**
     * Returns `true` if the given type is `final`. I.e., the declaring class
     * was explicitly declared `final` and no subtypes exist.
     *
     * @note No explicit `isKnown` check is required.
     *
     * @return  `false` is returned if:
     *  - the object type is unknown,
     *  - the object type is known not to be final or
     *  - the information is incomplete
     */
    @inline def isKnownToBeFinal(objectType: ObjectType): Boolean = isKnownToBeFinal(objectType.id)

    @inline def isKnownToBeFinal(objectTypeId: Int): Boolean = isKnown(objectTypeId) && isKnownToBeFinalMap(objectTypeId)

    /**
     * Returns `true` if the given type is known and is `final`. I.e., the declaring class
     * was explicitly declared final or – if the type identifies an array type –
     * the component type is either known to be final or is a primitive/base type.
     *
     * @note No explicit `isKnown` check is required.
     *
     * @return `false` is returned if:
     *  - the object type/component type is unknown,
     *  - the object type/component type is known not to be final or
     *  - the information about the object type/component type is incomplete
     */
    @inline def isKnownToBeFinal(referenceType: ReferenceType): Boolean = referenceType match {
        case objectType: ObjectType => isKnownToBeFinal(objectType)
        case arrayType: ArrayType =>
            val elementType = arrayType.elementType
            elementType.isBaseType || isKnownToBeFinal(elementType.asObjectType)
    }

    /**
     * Returns `true` if the given `objectType` is known and defines an interface type.
     *
     * @note No explicit `isKnown` check is required.
     *
     * @param objectType An `ObjectType`.
     */
    @inline def isInterface(objectType: ObjectType): Answer = {
        val oid = objectType.id
        if (isUnknown(oid)) Unknown
        else Answer(isInterfaceTypeMap(oid))
    }

    /** Returns  `true` if and only if the given type is known to define an interface! */
    @inline private[this] def isInterface(objectTypeId: Int): Boolean =
        isKnown(objectTypeId) && isInterfaceTypeMap(objectTypeId)

    @inline private[br] def unsafeIsInterface(objectTypeId: Int): Boolean = isInterfaceTypeMap(objectTypeId)

    /**
     * Returns `true` if the type hierarchy information related to the given type's
     * supertypes is complete.
     *
     * @note No explicit `isKnown` check is required.
     */
    @inline def isDirectSuperclassTypeInformationComplete(objectType: ObjectType): Boolean = (objectType eq Object) || {
        val oid = objectType.id
        isKnown(oid) && superclassTypeMap(oid) != null
    }

    /**
     * Returns `true` if the type hierarchy has complete information about all supertypes
     * of the given type.
     *
     * @note No explicit `isKnown` check is required.
     */
    @inline final def isSupertypeInformationComplete(objectType: ObjectType): Boolean = {
        val oid = objectType.id
        isKnown(oid) && isSupertypeInformationCompleteMap(oid)
    }

    /**
     * Returns `Yes` if the class hierarchy contains subtypes of the given type and `No` if
     * it contains no subtypes. `Unknown` is returned if the given type is not known.
     *
     * Please note, that the answer will be `No` even though the (running) project contains
     * (in)direct subtypes of the given type, but  the class hierarchy is not
     * complete. I.e., not all class files (libraries) used by the project are analyzed.
     * A second case is that some class files are generated at runtime that inherit from
     * the given `ObjectType`.
     *
     * @note    No explicit `isKnown` check is required.
     * @param   objectType Some `ObjectType`.
     */
    def hasSubtypes(objectType: ObjectType): Answer = {
        val oid = objectType.id
        if (isUnknown(oid)) {
            Unknown
        } else {
            Answer(subclassTypesMap(oid).nonEmpty || subinterfaceTypesMap(oid).nonEmpty)
        }
    }

    /**
     * The set of all class- and interface-types that (directly or indirectly)
     * inherit from the given type.
     *
     * @note    No explicit `isKnown` check is required; if the type is unknown the
     *          returned set will be empty unless `reflexive` is true.
     * @note    If you don't need the set, it is more efficient to use `foreachSubtype`.
     * @note    If the type hierarchy is not complete, the answer may also be incomplete.
     *          E.g., if x inherits from y and y inherits from z, but y is not known to the
     *          class hierarchy then x will not be in the set of all (known) subtypes of z.
     *
     * @param   objectType An `ObjectType`.
     * @param   reflexive If `true` the given type is also included in the returned
     *          set.
     * @return  The set of all direct and indirect subtypes of the given type.
     */
    def allSubtypes(objectType: ObjectType, reflexive: Boolean): Set[ObjectType] = {
        val oid = objectType.id
        if (isUnknown(oid)) return if (reflexive) UIDSet1(objectType) else UIDSet.empty

        if (reflexive) subtypeInformationMap(oid).allTypes + objectType
        else subtypeInformationMap(oid).allTypes
    }

    def allSubtypesIterator(objectType: ObjectType, reflexive: Boolean): Iterator[ObjectType] = {
        val oid = objectType.id
        if (isUnknown(oid)) return if (reflexive) Iterator(objectType) else Iterator.empty;

        if (reflexive) subtypeInformationMap(oid).iterator ++ Iterator(objectType)
        else subtypeInformationMap(oid).iterator
    }

    def allSubtypesForeachIterator(
        objectType: ObjectType,
        reflexive:  Boolean): ForeachRefIterator[ObjectType] = {
        val oid = objectType.id
        if (isUnknown(oid)) return {
            if (reflexive) ForeachRefIterator.single(objectType)
            else ForeachRefIterator.empty
        };

        if (reflexive) subtypeInformationMap(oid).foreachIterator ++ ForeachRefIterator.single(objectType)
        else subtypeInformationMap(oid).foreachIterator
    }

    /**
     * Enables the guided processing of all subtypes of the given type. This function enables you
     * to compute some value based on the subtypes of the given type and – at the same time – to
     * control the process of traversing the subtypes.
     *
     * @param initial The initial value of the computation. This is also the value that
     *        will be returned if the given type has no subtypes and `reflexive` is `false`.
     * @param f A function that computes the new value given the current value and which also
     *        returns the information whether the computation should be aborted using the
     *        current value of type `t` or if the subtypes of the current subtype should be
     *        traversed. The commented signature of `f` is:
     *        {{{
     *        f: (T, ObjectType) => (T /*result*/ , Boolean /*skip subtypes*/ , Boolean /*abort*/ )
     *        }}}
     */
    def processSubtypes[@specialized(Boolean) T](
        objectType: ObjectType,
        reflexive:  Boolean = false
      )(initial:    T
      )(f: (T, ObjectType) => (T /*result*/, Boolean /*skip subtypes*/, Boolean /*abort*/ )): T = {
        if (isUnknown(objectType)) return initial;

        var processed = UIDSet.empty[ObjectType]

        def forallSubtypes(initial: T, objectType: ObjectType): (T, Boolean /*continue*/ ) = {
            val oid  = objectType.id
            var t: T = initial
            val continue = subclassTypesMap(oid).forall { subtype =>
                val (newT, continue) = process(t, subtype); t = newT; continue
            } &&
                subinterfaceTypesMap(oid).forall { subtype =>
                    val (newT, continue) = process(t, subtype); t = newT; continue
                }
            (t, continue)
        }

        def process(t: T, objectType: ObjectType): (T, Boolean /*continue*/ ) = {
            if (processed.contains(objectType)) return (t, true);

            processed += objectType

            val (newT, skipSubtypes, abort) = f(t, objectType)
            if (abort) (newT, false)
            else if (skipSubtypes) (newT, true)
            else forallSubtypes(newT, objectType)
        }

        val (newResult, _) =
            if (reflexive) {
                process(initial, objectType)
            } else {
                forallSubtypes(initial, objectType)
            }
        newResult
    }

    /**
     * Calls the function `f` for each known (direct or indirect) subtype of the given type.
     *
     * @note    No explicit `isKnown` check is required; if the type is unknown nothing
     *          will happen.
     * @note    For details regarding incomplete class hierarchies see [[allSubtypes]].
     * *
     * @param   objectType An `ObjectType`.
     */
    def foreachSubtype(objectType: ObjectType)(f: ObjectType => Unit): Unit = {
        val oid = objectType.id
        if (isKnown(oid)) {
            subtypeInformationMap(oid).foreach(f)
        }
    }

    /**
     * Iterates over all subtypes of the given type, by first iterating over the subclass types
     * and then iterating over the subinterface types (if the given object type defines an
     * interface type or identifies `java.lang.Object`).
     *
     * @param    process The process function will be called for each subtype of the given type.
     *           If process returns false, subtypes of the current type will no longer be traversed.
     *           However, if a subtype of the current type is reachable via another path (by means
     *           of interface inheritance) then that subtype may be processed.
     *
     * @note    Classes are always traversed first.
     */
    def foreachSubtype(
        objectType: ObjectType,
        reflexive:  Boolean = false
      )(process: ObjectType => Boolean): Unit = {
        var processed = UIDSet.empty[ObjectType]
        def foreachSubtype(objectType: ObjectType): Unit = {
            if (processed.contains(objectType)) return;

            processed += objectType

            if (process(objectType)) {
                val oid = objectType.id
                subclassTypesMap(oid) foreach { foreachSubtype }
                subinterfaceTypesMap(oid) foreach { foreachSubtype }
            }
        }

        if (objectType == ObjectType.Object) {
            if (reflexive) {
                if (!process(ObjectType.Object)) return;
            };

            rootTypes foreach { rootType =>
                if (rootType ne ObjectType.Object) {
                    foreachSubtype(rootType)
                } else {
                    // java.lang.Object is always known ...
                    subclassTypesMap(ObjectType.ObjectId) foreach { foreachSubtype }
                    subinterfaceTypesMap(ObjectType.ObjectId) foreach { foreachSubtype }
                }
            }

            return;
        }

        if (isUnknown(objectType)) return;

        if (reflexive) foreachSubtype(objectType)
        else {
            val oid = objectType.id
            subclassTypesMap(oid) foreach { foreachSubtype }
            subinterfaceTypesMap(oid) foreach { foreachSubtype }
        }
    }

    def foreachSubtypeCF(
        objectType: ObjectType,
        reflexive:  Boolean = false
      )(process:    ClassFile => Boolean
      )(implicit
        project: ClassFileRepository): Unit = foreachSubtype(objectType, reflexive) { subtype =>
        project.classFile(subtype) match {
            case Some(classFile) => process(classFile)
            case _ /* None */    => true
        }
    }

    /**
     * Executes the given function `f` for each subclass of the given `ObjectType`.
     * In this case the subclass relation is '''not reflexive'''. Furthermore, it may be
     * possible that f is invoked multiple times using the same `ClassFile` object if
     * the given objectType identifies an interface.
     *
     * Subtypes for which no `ClassFile` object is available are ignored.
     *
     * @note    No explicit `isKnown` check is required; if the type is unknown nothing
     *          will happen.
     * @note    For details regarding incomplete class hierarchies see `foreachSubtype`.
     */
    def foreachSubclass(
        objectType: ObjectType,
        project:    ClassFileRepository
      )(f: ClassFile => Unit): Unit = foreachSubtype(objectType) { subtype => project.classFile(subtype).foreach(f) }

    /**
     * Returns all (direct and indirect) subclass types of the given class type.
     *
     * @note    No explicit `isKnown` check is required; if the type is unknown, an empty
     *          iterator is returned.
     */
    def allSubclassTypes(objectType: ObjectType, reflexive: Boolean): Iterator[ObjectType] = {
        val oid = objectType.id
        if (isUnknown(oid)) return Iterator.empty;

        val subclassTypesIterator = subtypeInformationMap(oid).classTypes.iterator
        if (reflexive) Iterator(objectType) ++ subclassTypesIterator
        else subclassTypesIterator
    }

    /**
     * Executes the given function `f` for each known direct subclass of the given `ObjectType`.
     * In this case the subclass relation is '''not reflexive''' and interfaces inheriting from
     * the given object type are ignored.
     *
     * Subtypes for which no `ClassFile` object is available are ignored.
     *
     * @note    No explicit `isKnown` check is required; if the type is unknown nothing
     *          will happen.
     */
    def foreachDirectSubclassType[T](
        objectType: ObjectType,
        project:    ClassFileRepository
      )(f: ClassFile => T): Unit = {
        val oid = objectType.id
        if (isUnknown(oid)) return;

        import project.classFile
        subclassTypesMap(oid) foreach { subtype => classFile(subtype).foreach(f) }
    }

    def directSubtypesCount(objectType: ObjectType): Int = directSubtypesCount(objectType.id)

    def directSubtypesCount(objectTypeId: Int): Int = {
        if (isUnknown(objectTypeId)) return 0;

        subclassTypesMap(objectTypeId).size + subinterfaceTypesMap(objectTypeId).size
    }

    /**
     * Tests if a subtype of the given `ObjectType` exists that satisfies the given predicate.
     * In this case the subtype relation is '''not reflexive'''.
     *
     * Subtypes for which no `ClassFile` object is available are ignored.
     *
     * @note    No explicit `isKnown` check is required; if the type is unknown nothing
     *          will happen.
     */
    def existsSubclass(
        objectType: ObjectType,
        project:    ClassFileRepository
      )(p: ClassFile => Boolean): Boolean = {
        foreachSubtype(objectType) { objectType =>
            val cfOption = project.classFile(objectType) // IMPROVE implement Project.classFile(ObjectTypeID:Int)
            if (cfOption.isDefined && p(cfOption.get)) return true;
        }
        false
    }

    def foreachDirectSupertypeCF[U](
        objectType: ObjectType
      )(f:          ClassFile => U
      )(implicit
        project: ClassFileRepository): Unit = {
        val oid = objectType.id
        if (isUnknown(oid)) return;

        val superinterfaceTypes = superinterfaceTypesMap(oid)
        if (superinterfaceTypes ne null) {
            superinterfaceTypes foreach { t => project.classFile(t).foreach(f) }
        }

        val superclassType = superclassTypeMap(oid)
        if (superclassType ne null) project.classFile(superclassType).foreach(f)

    }

    def foreachDirectSupertype(objectType: ObjectType)(f: ObjectType => Unit): Unit = {
        if (isUnknown(objectType)) return;

        val oid                 = objectType.id
        val superinterfaceTypes = superinterfaceTypesMap(oid)
        if (superinterfaceTypes ne null) superinterfaceTypes.foreach(f)
        val superclassType = superclassTypeMap(oid)
        if (superclassType ne null) f(superclassType)
    }

    /**
     * Calls the given function `f` for each of the given type's supertypes.
     */
    def foreachSupertype(
        ot:        ObjectType,
        reflexive: Boolean = false
      )(f: ObjectType => Unit): Unit = {
        val oid = ot.id
        if (reflexive) f(ot)
        if (isKnown(oid)) {
            supertypeInformationMap(oid).foreach(f)
        }
    }

    /**
     * Returns the list of all super types in initialization order.
     * I.e., it will return the top level super class first - i.e., `java.lang.Object`
     * and then all sub class types.
     *
     * If the given type is `java.lang.Object`, the empty list is returned.
     *
     * Interfaces are not further considered, because they generally don't need any instance
     * initialization. If the given type is an interface type, the returned list will hence only
     * contain `java.lang.Object`.
     *
     * @note    If the class hierarchy is not complete, it may happen that the super class chain
     *             is not complete. In this case an [[org.opalj.collection.IncompleteCollection]]
     *          will be returned.
     */
    def allSuperclassTypesInInitializationOrder(
        objectType: ObjectType): QualifiedCollection[List[ObjectType]] = {
        val oid = objectType.id

        if (oid == ObjectType.ObjectId) return CompleteCollection(List());

        if (isUnknown(oid)) return IncompleteCollection(List());

        var allTypes: List[ObjectType] = List.empty

        val superclassTypeMap = this.superclassTypeMap
        var superclassType    = superclassTypeMap(oid)
        while (superclassType ne null) {
            allTypes ::= superclassType
            superclassType = superclassTypeMap(superclassType.id)
        }
        if (allTypes.head eq ObjectType.Object) CompleteCollection(allTypes)
        else IncompleteCollection(allTypes)
    }

    def directSupertypes(objectType: ObjectType): UIDSet[ObjectType] = {
        val oid = objectType.id
        if (oid == ObjectType.ObjectId || isUnknown(oid)) {
            UIDSet.empty
        } else {
            val superinterfaceTypes: UIDSet[ObjectType] = {
                val superinterfaceTypes = superinterfaceTypesMap(oid)
                if (superinterfaceTypes ne null) superinterfaceTypes
                else UIDSet.empty
            }
            val superclassType = superclassTypeMap(oid)
            if (superclassType ne null) superinterfaceTypes + superclassType
            else superinterfaceTypes
        }
    }

    /**
     * The set of all supertypes of the given type.
     *
     * @note  Whenever possible, one of the higher-order functions should be used to avoid the
     *        creation of intermediate data-structures.
     *
     * @param reflexive If `true`, the returned set will also contain the given type.
     */
    def allSupertypes(objectType: ObjectType, reflexive: Boolean = false): UIDSet[ObjectType] = {
        val oid = objectType.id
        if (isUnknown(oid)) return UIDSet.empty;

        var supertypeInformation = supertypeInformationMap(oid)
        if (supertypeInformation == null) {
            // The following is thread-safe, because we will always compute the same
            // information!
            // This happens ONLY in case of broken projects where
            // the sub-supertype information is totally broken;
            // e.g., a sub type `extends C` but C is an interface.
            supertypeInformation = interpolateSupertypeInformation(objectType)
            supertypeInformationMap(oid) = supertypeInformation
        }
        val ts = supertypeInformation.allTypes
        if (reflexive) ts + objectType
        else ts
    }

    /**
     * Returns the set of all interfaces directly or indirectly implemented by the given type.
     *
     * @param reflexive If `true` the returned set will also contain the given type if
     *      it is an interface type.
     * @throws NullPointerException if the project is very broken (e.g., if a class states
     *         that it inherits from class C, but class C is actually an interface).
     */
    def allSuperinterfacetypes(
        objectType: ObjectType,
        reflexive:  Boolean = false): UIDSet[ObjectType] = {
        val oid = objectType.id
        if (isUnknown(oid)) return UIDSet.empty

        var supertypeInformation = supertypeInformationMap(oid)
        if (supertypeInformation == null) {
            // The following is thread-safe, because we will always compute the same information!
            // This happens ONLY in case of broken projects where the sub-supertype information is
            // totally broken; e.g., a sub type `extends C` but C is an interface.
            supertypeInformation = interpolateSupertypeInformation(objectType)
            supertypeInformationMap(oid) = supertypeInformation
        }
        val superinterfacetypes = supertypeInformation.interfaceTypes
        if (reflexive && isInterfaceTypeMap(oid)) superinterfacetypes + objectType
        else superinterfacetypes
    }

    private[this] def interpolateSupertypeInformation(o: ObjectType): SupertypeInformation = {
        val allClassTypes = UIDSet.empty[ObjectType] ++ allSuperclassTypesInInitializationOrder(o).s

        var allInterfaceTypes = UIDSet.empty[ObjectType]
        foreachSuperinterfaceType(o) { supertype => allInterfaceTypes += supertype; true }

        SupertypeInformation.forSubtypesOfObject(
            isKnownTypeMap,
            isInterfaceTypeMap,
            allClassTypes,
            allInterfaceTypes,
            UIDSet.empty
        )
    }

    /**
     * Calls the function `f` for each supertype of the given object type for
     * which the classfile is available.
     *
     * It is possible that the class file of the same super interface type `I`
     * is passed multiple times to `f` when `I` is implemented multiple times
     * by the given type's supertypes.
     *
     * The algorithm first iterates over the type's super classes
     * before it iterates over the super interfaces.
     *
     * @note See [[foreachSupertype]] for details.
     */
    def foreachSuperclass(
        objectType: ObjectType,
        project:    ClassFileRepository
      )(f: ClassFile => Unit): Unit = foreachSupertype(objectType) { supertype =>
        project.classFile(supertype).foreach(f)
    }

    /**
     * Returns the set of all classes/interfaces from which the given type inherits
     * and for which the respective class file is available.
     *
     * @return  An `Iterable` over all class files of all super types of the given
     *          `objectType` that pass the given filter and for which the class file
     *          is available.
     * @note    It may be more efficient to use `foreachSuperclass(ObjectType,
     *          ObjectType => Option[ClassFile])(ClassFile => Unit)`
     */
    def superclasses(
        objectType: ObjectType,
        project:    ClassFileRepository
      )(classFileFilter: ClassFile => Boolean = { _ => true }): Iterable[ClassFile] = {
        // We want to make sure that every class file is returned only once,
        // but we want to avoid equals calls on `ClassFile` objects.
        var classFiles = Map[ObjectType, ClassFile]()
        foreachSuperclass(objectType, project) { classFile =>
            if (classFileFilter(classFile)) classFiles = classFiles.updated(classFile.thisType, classFile)
        }
        classFiles.values
    }

    /**
     * Efficient, best-effort iterator over all super types of the given type.
     */
    def allSuperclassesIterator(
        ot:        ObjectType,
        reflexive: Boolean = false
      )(implicit
        project: ClassFileRepository): Iterator[ClassFile] = {
        val oid = ot.id

        val baseTypes =
            if (isKnown(oid)) {
                supertypeInformationMap(oid).iterator
            } else {
                Iterator.empty
            }

        val allTypes = if (reflexive) baseTypes ++ Iterator(ot) else baseTypes

        allTypes
            .filter(t => project.classFile(t).isDefined)
            .map(t => project.classFile(t).get)
    }

    /**
     * Returns `Some(<SUPERTYPES>)` if this type is known and information about the
     * supertypes is available. I.e., if this type is not known, `None` is returned;
     * if the given type's superinterfaces are known (even if this class does not
     * implement (directly or indirectly) any interface) `Some(UIDSet(<OBJECTTYPES>))` is
     * returned.
     */
    // TODO Rename => directSuperinterfacetypes
    def superinterfaceTypes(objectType: ObjectType): Option[UIDSet[ObjectType]] = {
        val oid = objectType.id
        if (isUnknown(oid)) return None;

        val superinterfaceTypes = superinterfaceTypesMap(oid)
        if (superinterfaceTypes ne null) Some(superinterfaceTypes)
        else None
    }

    /**
     * Returns the immediate superclass of the given object type, if the given
     * type is known and if it has a superclass. I.e., in case of `java.lang.Object` None is
     * returned.
     */
    def superclassType(objectType: ObjectType): Option[ObjectType] = {
        val oid = objectType.id
        if (isUnknown(oid)) return None;

        val superclassType = superclassTypeMap(oid)
        if (superclassType ne null) Some(superclassType)
        else None
    }

    /**
     * Returns the supertype of the object type identified by the given object type id or `null`
     * if the type is unknown or if the type has no supertype.
     */
    def superclassType(objectTypeId: Int): ObjectType =
        if (isKnown(objectTypeId)) superclassTypeMap(objectTypeId) // may also be null
        else null

    // TODO Rename => directSupertypes
    def supertypes(objectType: ObjectType): UIDSet[ObjectType] = superinterfaceTypes(objectType) match {
        case None                      => superclassType(objectType).map(UIDSet1.apply).getOrElse(UIDSet.empty)
        case Some(superinterfaceTypes) => superinterfaceTypes ++ superclassType(objectType)
    }

    def foreachDirectSubtypeOf[U](objectType: ObjectType)(f: ObjectType => U): Unit = {
        val oid = objectType.id
        if (isUnknown(oid)) return;

        this.subclassTypesMap(oid).foreach(f)
        this.subinterfaceTypesMap(oid).foreach(f)
    }

    /**
     * The direct subtypes of the given type (not reflexive).
     */
    def directSubtypesOf(objectType: ObjectType): Iterator[ObjectType] = {
        val oid = objectType.id
        if (isUnknown(oid)) return Iterator.empty;

        this.subclassTypesMap(oid).iterator ++ this.subinterfaceTypesMap(oid).iterator
    }

    def directSubclassesOf(objectType: ObjectType): UIDSet[ObjectType] = {
        val oid = objectType.id
        if (isUnknown(oid)) return UIDSet.empty;

        this.subclassTypesMap(oid)
    }

    def directSubinterfacesOf(objectType: ObjectType): UIDSet[ObjectType] = {
        val oid = objectType.id
        if (isUnknown(oid)) return UIDSet.empty;

        this.subinterfaceTypesMap(oid)
    }

    def directSuperinterfacesOf(objectType: ObjectType): UIDSet[ObjectType] = {
        val oid = objectType.id
        if (isUnknown(oid)) return UIDSet.empty;

        this.superinterfaceTypesMap(oid)
    }

    /**
     * Iterates over all subinterfaces of the given interface type (or java.lang.Object) until
     * the callback function returns "false".
     */
    def foreachSubinterfaceType(interfaceType: ObjectType)(f: ObjectType => Boolean): Unit = {
        var processedTypes = UIDSet.empty[ObjectType]
        var typesToProcess = directSubinterfacesOf(interfaceType)
        while (typesToProcess.nonEmpty) {
            val subInterfaceType = typesToProcess.head
            typesToProcess = typesToProcess.tail
            processedTypes += subInterfaceType
            if (f(subInterfaceType)) {
                directSubinterfacesOf(subInterfaceType) foreach { i =>
                    if (!processedTypes.contains(i)) typesToProcess += i
                }
            }
        }
    }

    /**
     * Iterates over all direct and indirect (also by means of super classes) superinterfaces
     * of the type  until the callback function returns "false".
     */
    def foreachSuperinterfaceType(t: ObjectType)(f: ObjectType => Boolean): Unit = {
        if (isUnknown(t)) return;

        var processedTypes = UIDSet.empty[ObjectType]
        var typesToProcess = directSuperinterfacesOf(t) ++ superclassType(t)
        while (typesToProcess.nonEmpty) {
            val superType = typesToProcess.head
            typesToProcess = typesToProcess.tail
            processedTypes += superType
            if (!isInterface(superType.id) || f(superType)) {
                val superInterfaces: Iterator[ObjectType] =
                    if (directSuperinterfacesOf(superType) eq null) {
                        Iterator.empty
                    } else {
                        directSuperinterfacesOf(superType).iterator
                    }
                (superInterfaces ++ superclassType(superType).iterator) foreach { i =>
                    if (!processedTypes.contains(i)) typesToProcess += i
                }
            }
        }
    }

    // - - - - - - - - - - - - - - - - - - - - - - - - - - - - - - - - - - - - - - - - - - - - - -
    //
    // "HIGHER-LEVEL" QUERIES RELATED TO THE JVM/JAVA SPECIFICATION
    //
    // - - - - - - - - - - - - - - - - - - - - - - - - - - - - - - - - - - - - - - - - - - - - - -

    /**
     * Determines if `subtype` is a subtype of `supertype` using this class hierarchy.
     *
     * This method can be used as a foundation for implementing the logic of the JVM's
     * `instanceof` and `classcast` instructions. But, in both cases additional logic
     * for handling `null` values and for considering the runtime type needs to be
     * implemented by the caller of this method.
     *
     * @note    The answer `false` does not necessarily imply that two '''runtime values''' for
     *          which the given types are only upper bounds are not (w.r.t. '''their
     *          runtime types''') in a subtype relation. E.g., if `subtype` denotes the type
     *          `java.util.List` and `supertype` denotes the type `java.util.ArrayList` then
     *          the answer is clearly `false`. But, at runtime, this may not be the case. I.e.,
     *          only the answer `true` is conclusive. In case of `false` further information
     *          needs to be taken into account by the caller to determine what it means that
     *          the (upper) type (bounds) of the underlying values are not in an inheritance
     *          relation.
     * @param   subtype Any class, interface  or array type.
     * @param   supertype Any class, interface or array type.
     * @return  `true` if `subtype` is indeed a subtype of the given `supertype`. `false` is
     *          returned if the typing relation is unknown OR if `subtype` is definitively not
     *          a subtype of `supertype`.
     */
    @tailrec final def isSubtypeOf(subtype: ReferenceType, supertype: ReferenceType): Boolean = {
        // necessary to get reasonable answers in case of incomplete type hierarchies
        if (subtype eq supertype) return true;

        if (subtype.isObjectType) {
            if (supertype.isObjectType) isSubtypeOf(subtype.asObjectType, supertype.asObjectType)
            else
                // the supertype is an array type..
                false
        } else {
            // the subtype is an array type
            if (supertype.isObjectType) {
                (supertype eq ObjectType.Object) ||
                (supertype eq ObjectType.Serializable) || (supertype eq ObjectType.Cloneable)
            } else {
                // ... and the supertype is also an array type
                // The case:
                //    `componentType eq superComponentType`
                // is already handled by the very first test `subtype eq supertype` because
                // ArrayTypes are internalized.
                val componentType      = subtype.asArrayType.componentType
                val superComponentType = supertype.asArrayType.componentType
                if (superComponentType.isBaseType || componentType.isBaseType) false
                else isSubtypeOf(componentType.asReferenceType, superComponentType.asReferenceType)
            }
        }
    }

    /**
     * Returns `true` if subtype is a subtype of `supertype`; `false` is returned if
     * the subtyping relationship is unknown OR `subtype` is not a subtype of `supertype`.
     * `isSubtypeOf` is reflexive.
     *
     * See `isASubtypeOf` if more precise information about the subtyping relationship is required.
     */
    def isSubtypeOf(subtype: ObjectType, theSupertype: ObjectType): Boolean = {
        if (subtype eq theSupertype) return true;

        val theSupertypeId = theSupertype.id
        if (isUnknown(theSupertypeId)) return false;

        subtypeInformationMap(theSupertypeId).contains(subtype)
    }

    /**
     * Determines if the type described by the first set of upper type bounds is
     * a subtype of the second type. I.e., it checks, if for all types of the
     * `subtypes` upper type bound, a type in the `supertypes` type exists that is a
     * supertype of the respective subtype. If `subtypes` is empty, `true` will be
     * returned; an empty upper type bound is expected to model `null`.
     */
    def isSubtypeOf(
        subtypes:   UIDSet[_ <: ReferenceType],
        supertypes: UIDSet[_ <: ReferenceType]): Boolean = {
        if (subtypes.isEmpty /*the upper type bound of "null" values*/ || subtypes == supertypes) return true;

        supertypes forall { (supertype: ReferenceType) =>
            subtypes exists { (subtype: ReferenceType) => this.isSubtypeOf(subtype, supertype) }
        }
    }

    /**
     * Returns `true` if the subtype is a subtype of '''all''' given supertypes. Hence,
     * supertypes should not contain more than one class type.
     */
    def isSubtypeOf(subtype: ReferenceType, supertypes: UIDSet[_ <: ReferenceType]): Boolean = {
        if (supertypes.isEmpty /*the upper type bound of "null" values*/ ) return false;

        supertypes forall { (supertype: ReferenceType) => isSubtypeOf(subtype, supertype) }
    }

    def isSubtypeOf(subtypes: UIDSet[_ <: ReferenceType], supertype: ReferenceType): Boolean = {
        if (subtypes.isEmpty) /*the upper type bound of "null" values*/
            return true;

        subtypes exists { (subtype: ReferenceType) => this.isSubtypeOf(subtype, supertype) }
    }

    /**
     * Determines if a value of type `elementValueType` can be stored in an array of
     * type `arrayType`. E.g., a value of type `IntegerType` can be stored in an
     * array (one-dimensional) of type `ArrayType(IntegerType)`. This method takes
     * the fact that a type may just model an upper type bound into account.
     *
     * @param   elementValueType The type of the value that should be stored in the
     *          array. This type is compared against the component type of the array.
     * @param   elementValueTypeIsPrecise Specifies if the type information is precise;
     *          i.e., whether `elementValueType` models the precise runtime type (`true`)
     *          or just an upper bound (`false`). If the `elementValueType` is a base/
     *          primitive type, then this value should be `true`; but actually it is
     *          ignored.
     * @param   arrayType The type of the array.
     * @param   arrayTypeIsPrecise Specifies if the type information is precise;
     *          i.e., whether arrayType models the precise runtime type (`true`)
     *          or just an upper bound (`false`).
     */
    @tailrec final def canBeStoredIn(
        elementValueType:          FieldType,
        elementValueTypeIsPrecise: Boolean,
        arrayType:                 ArrayType,
        arrayTypeIsPrecise:        Boolean): Answer =
        if (elementValueType.isBaseType) {
            Answer(elementValueType eq arrayType.componentType)
        } else if (elementValueType.isArrayType) {
            if (arrayType.componentType.isArrayType) {
                canBeStoredIn(
                    elementValueType.asArrayType.componentType,
                    elementValueTypeIsPrecise,
                    arrayType.componentType.asArrayType,
                    arrayTypeIsPrecise
                )
            } else if (arrayType.componentType.isBaseType) {
                No
            } else /*arrayType.componentType.isObjectType*/ {
                val componentObjectType = arrayType.componentType.asObjectType
                // Recall that `isSubtypeOf` completely handles all cases that make
                // it possible to store an array in a value of type ObjectType.
                isASubtypeOf(elementValueType.asArrayType, componentObjectType) match {
                    case Yes => if (arrayTypeIsPrecise) Yes else Unknown
                    case No  => No
                    case _   => throw new AssertionError("some array type <: some object type failed")
                }
            }
        } else /* the type of the element value is an ObjectType*/ {
            if (arrayType.elementType.isBaseType) {
                No
            } else {
                val elementValueObjectType      = elementValueType.asObjectType
                val arrayComponentReferenceType = arrayType.componentType.asReferenceType
                isASubtypeOf(elementValueObjectType, arrayComponentReferenceType) match {
                    case Yes =>
                        if (arrayTypeIsPrecise || isKnownToBeFinal(elementValueObjectType)) Yes
                        else Unknown
                    case No =>
                        if (elementValueTypeIsPrecise && arrayTypeIsPrecise) No
                        else Unknown
                    case unknown => unknown
                }
            }
        }

    /**
     * Determines if the given class or interface type `subtype` is actually a subtype
     * of the class or interface type `supertype`.
     *
     * This method can be used as a foundation for implementing the logic of the JVM's
     * `instanceof` and `checkcast` instructions. But, in that case additional logic
     * for handling `null` values and for considering the runtime type needs to be
     * implemented by the caller of this method.
     *
     * @note    No explicit `isKnown` check is required.
     * @param   subtype Any `ObjectType`.
     * @param   theSupertype Any `ObjectType`.
     * @return  `Yes` if `subtype` is a subtype of the given `supertype`. `No`
     *          if `subtype` is not a subtype of `supertype` and `Unknown` if the analysis is
     *          not conclusive. The latter can happen if the class hierarchy is not
     *          complete and hence precise information about a type's supertypes
     *          is not available.
     */
    def isASubtypeOf(subtype: ObjectType, theSupertype: ObjectType): Answer = {
        if (subtype eq theSupertype) return Yes;

        val Object = ObjectType.Object
        if (theSupertype eq Object) return Yes;

        if (subtype eq Object /* && theSupertype != ObjectType.Object is already handled */ ) return No;

        val subtypeId      = subtype.id
        val theSupertypeId = theSupertype.id

        if (isKnownToBeFinal(theSupertypeId)) return No;

        if (isUnknown(subtypeId)) return Unknown;

        if (isUnknown(theSupertypeId)) {
            return if (isSupertypeInformationCompleteMap(subtypeId)) No else Unknown;
        }

        val isInterfaceTypeMap   = this.isInterfaceTypeMap
        val subtypeIsInterface   = isInterfaceTypeMap(subtypeId)
        val supertypeIsInterface = isInterfaceTypeMap(theSupertypeId)

        if (subtypeIsInterface && !supertypeIsInterface)
            // An interface always (only) directly inherits from java.lang.Object
            // and this is already checked before.
            return No;

        val supertypeInformationMap = this.supertypeInformationMap
        if (supertypeInformationMap(subtypeId).containsId(theSupertypeId)) Yes
        else if (isSupertypeInformationCompleteMap(subtypeId)) No
        else if (supertypeInformationMap(theSupertypeId).containsId(subtypeId)) No
        else Unknown
    }

    /**
     * Determines if `subtype` is a subtype of `supertype` using this class hierarchy.
     *
     * This method can be used as a foundation for implementing the logic of the JVM's
     * `instanceof` and `classcast` instructions. But, in both cases additional logic
     * for handling `null` values and for considering the runtime type needs to be
     * implemented by the caller of this method.
     *
     * @note    The answer `No` does not necessarily imply that two '''runtime values''' for
     *          which the given types are only upper bounds are not (w.r.t. '''their
     *          runtime types''') in a subtype relation. E.g., if `subtype` denotes the type
     *          `java.util.List` and `supertype` denotes the type `java.util.ArrayList` then
     *          the answer is clearly `No`. But, at runtime, this may not be the case. I.e.,
     *          only the answer `Yes` is conclusive. In case of `No` further information
     *          needs to be taken into account by the caller to determine what it means that
     *          the (upper) type (bounds) of the underlying values are not in an inheritance
     *          relation.
     * @param   subtype Any class, interface  or array type.
     * @param   supertype Any class, interface or array type.
     * @return  `Yes` if `subtype` is indeed a subtype of the given `supertype`. `No`
     *          if `subtype` is not a subtype of `supertype` and `Unknown` if the analysis is
     *          not conclusive. The latter can happen if the class hierarchy is not
     *          completely available and hence precise information about a type's supertypes
     *          is not available.
     */
    @tailrec final def isASubtypeOf(subtype: ReferenceType, supertype: ReferenceType): Answer = {

        // The following two tests are particularly relevant in case of incomplete
        // class hierarchies since they allow to give definitive answers in some
        // cases of missing type information.
        if ((subtype eq supertype) || (supertype eq Object)) return Yes;

        if (subtype eq Object) return No; // the given supertype has to be a subtype...

        if (subtype.isObjectType) {
            if (supertype.isArrayType) No
            else
                // The analysis is conclusive iff we can get all supertypes
                // for the given type (ot) up until "java/lang/Object"; i.e.,
                // if there are no holes.
                isASubtypeOf(subtype.asObjectType, supertype.asObjectType)
        } else {
            // ... subtype is an ArrayType
            if (supertype.isObjectType) {
                Answer(
                    (supertype eq ObjectType.Serializable) || (supertype eq ObjectType.Cloneable)
                )
            } else {
                val componentType      = subtype.asArrayType.componentType
                val superComponentType = supertype.asArrayType.componentType
                if (superComponentType.isBaseType || componentType.isBaseType)
                    // Recall that the case:
                    //
                    //    `componentType eq superComponentType`
                    //
                    // is already handled by the very first test `subtype eq supertype` because
                    // ArrayTypes are internalized.
                    No
                else isASubtypeOf(componentType.asReferenceType, superComponentType.asReferenceType)
            }
        }
    }

    /**
     * Determines if the type described by the first set of upper type bounds is
     * a subtype of the second type. I.e., it checks, if for all types of the
     * `subtypes` upper type bound, a type in the `supertypes` type exists that is a
     * supertype of the respective subtype. If `subtypes` is empty, `Yes` will be
     * returned; an empty upper type bound is expected to model `null`.
     */
    def isASubtypeOf(
        subtypes:   UIDSet[_ <: ReferenceType],
        supertypes: UIDSet[_ <: ReferenceType]): Answer = {
        if (subtypes.isEmpty /* <=> upper type bound of "null" values */ || subtypes == supertypes) return Yes;

        Answer(
            supertypes forall { (supertype: ReferenceType) =>
                var subtypingRelationUnknown = false
                val subtypeExists = subtypes exists { (subtype: ReferenceType) =>
                    val isSubtypeOf = this.isASubtypeOf(subtype, supertype)
                    isSubtypeOf match {
                        case Yes     => true
                        case Unknown => { subtypingRelationUnknown = true; false /* continue */ }
                        case No      => false
                    }
                }
                if (subtypeExists) true
                else if (subtypingRelationUnknown) return Unknown;
                else false
            }
        )
    }

    /**
     * Returns `Yes` if the subtype is a subtype of '''all''' given supertypes. Hence,
     * supertypes should not contain more than one class type.
     */
    def isASubtypeOf(subtype: ReferenceType, supertypes: UIDSet[_ <: ReferenceType]): Answer = {
        if (supertypes.isEmpty /* <=> upper type bound of "null" values */ ) return No;

        supertypes foreach { (supertype: ReferenceType) =>
            isASubtypeOf(subtype, supertype) match {
                case Yes     =>                 /*Nothing to do*/
                case Unknown => return Unknown; // FIXME No should have precedence over Unknown even if some supertypes are Unknown...
                case No      => return No;
            }
        }
        // subtype is a subtype of all supertypes
        Yes
    }

    def isASubtypeOf(subtypes: UIDSet[_ <: ReferenceType], supertype: ReferenceType): Answer = {
        if (subtypes.isEmpty) /* <=> upper type bound of "null" values */
            return Yes;

        var subtypeRelationUnknown = false
        val subtypeExists = subtypes exists { (subtype: ReferenceType) =>
            this.isASubtypeOf(subtype, supertype) match {
                case Yes     => true
                case Unknown => { subtypeRelationUnknown = true; false /* continue search */ }
                case No      => false
            }
        }
        if (subtypeExists) Yes
        else if (subtypeRelationUnknown) Unknown
        else No

    }

    /**
     * Computes the set of types which are subtypes (reflexive) of all types identified by the
     * given `upper type bound`. E.g., the class X which implements I and J,
     * would be a direct subtype of the upper type bound consisting of I and J.
     * If the bound consists of only one type, then the bound is returned.
     *
     * @param   upperTypeBound A set of types that are in no inheritance relationship.
     *          `upperTypeBound` must not be empty.
     */
    def directSubtypesOf(upperTypeBound: UIDSet[ObjectType]): UIDSet[ObjectType] = {
        if (upperTypeBound.isSingletonSet) return upperTypeBound;

        val firstType           = upperTypeBound.head
        val remainingTypeBounds = upperTypeBound.tail

        // Basic Idea: Let's do a breadth-first search and for every candidate type
        // we check whether the type is a subtype of all types in the bound.
        // If so, the type is added to the result set and the search terminates
        // for this particular type.

        // The analysis is complicated by the fact that an interface may be
        // implemented multiple times, e.g.,:
        // interface I
        // interface J extends I
        // class X implements I,J
        // class Y implements J

        var directSubtypes = UIDSet.empty[ObjectType]
        var processedTypes = UIDSet.empty[ObjectType]
        val typesToProcess = new mutable.Queue ++= directSubtypesOf(firstType)
        while (typesToProcess.nonEmpty) {
            val candidateType = typesToProcess.dequeue()
            processedTypes += candidateType
            val isCommonSubtype = remainingTypeBounds.forall { (otherTypeBound: ObjectType) =>
                isASubtypeOf(candidateType, otherTypeBound).isYesOrUnknown
            }
            if (isCommonSubtype) {
                directSubtypes = directSubtypes.filter { candidateDirectSubtype =>
                    isASubtypeOf(candidateDirectSubtype, candidateType).isNoOrUnknown
                } +
                    candidateType
            } else {
                directSubtypesOf(candidateType).foreach { candidateType =>
                    if (!processedTypes.contains(candidateType)) typesToProcess += candidateType
                }
            }
        }

        directSubtypes
    }

    //
    //
    // SUBTYPE RELATION W.R.T. GENERIC TYPES
    //
    //

    /*
     * This is a helper method only. TypeArguments are just a part of a generic
     * `ClassTypeSignature`. Hence, it makes no
     * sense to check subtype relation of incomplete information.
     *
     * @note At the comparison of two [[GenericTypeArgument]]s without [[VarianceIndicator]]s
     * we have to check two different things. First compare the [[ObjectType]]s, if they are equal
     * we still have to care about the [[TypeArgument]]s since we are dealing with generics.
     */
    private[this] def isASubtypeOfByTypeArgument(
        subtype:   TypeArgument,
        supertype: TypeArgument
      )(implicit
        p: ClassFileRepository): Answer = (subtype, supertype) match {
        case (ConcreteTypeArgument(et), ConcreteTypeArgument(superEt)) => Answer(et eq superEt)
        case (ConcreteTypeArgument(et), UpperTypeBound(superEt))       => isASubtypeOf(et, superEt)
        case (ConcreteTypeArgument(et), LowerTypeBound(superEt))       => isASubtypeOf(superEt, et)
        case (_, Wildcard)                                             => Yes
        case (GenericTypeArgument(varInd, cts), GenericTypeArgument(supVarInd, supCts)) => (varInd, supVarInd) match {
                case (None, None)                                                 => if (cts.objectType eq supCts.objectType) isASubtypeOf(cts, supCts) else No
                case (None, Some(CovariantIndicator))                             => isASubtypeOf(cts, supCts)
                case (None, Some(ContravariantIndicator))                         => isASubtypeOf(supCts, cts)
                case (Some(CovariantIndicator), Some(CovariantIndicator))         => isASubtypeOf(cts, supCts)
                case (Some(ContravariantIndicator), Some(ContravariantIndicator)) => isASubtypeOf(supCts, cts)
                case _                                                            => No
            }
        case (UpperTypeBound(et), UpperTypeBound(superEt)) => isASubtypeOf(et, superEt)
        case (LowerTypeBound(et), LowerTypeBound(superEt)) => isASubtypeOf(superEt, et)
        case _                                             => No
    }

    @inline @tailrec private[this] final def compareTypeArguments(
        subtypeArgs:   List[TypeArgument],
        supertypeArgs: List[TypeArgument]
      )(implicit
        p: ClassFileRepository): Answer = (subtypeArgs, supertypeArgs) match {
        case (Nil, Nil)                       => Yes
        case (Nil, _) | (_, Nil)              => No
        case (arg :: tail, supArg :: supTail) =>
            // IMPROVE Consider implementing an "isSubtypeOfByTypeArgument:Boolean" method.
            val isASubtypeOf = isASubtypeOfByTypeArgument(arg, supArg)
            if (isASubtypeOf.isNoOrUnknown) isASubtypeOf
            else compareTypeArguments(tail, supTail)
    }

    /**
     * Determines whether the given [[ClassSignature]] of `subtype` implements or extends
     * the given `supertype`.
     * In case that the `subtype` does implement or extend the `supertype`, an `Option` of
     * [[ClassTypeSignature]] is returned. Otherwise None will be returned.
     *
     * @example
     *  subtype: [[ClassSignature]] from class A where A extends List<String>
     *  supertype: List as [[ObjectType]]
     *
     *  This method scans all super classes and super interfaces of A in order to find
     *  the concrete class declaration of List where it is bound to String. The above example
     *  would yield the [[ClassTypeSignature]] of List<String>.
     *
     * @param subtype Any type or interface.
     * @param supertype Any type or interface.
     * @return `Option` of [[ClassTypeSignature]] if the `subtype` extends or implements
     *          the given `supertype`, `None` otherwise.
     */
    def getSupertypeDeclaration(
        subtype:   ClassSignature,
        supertype: ObjectType
      )(implicit
        project: ClassFileRepository): Option[ClassTypeSignature] = {

        val signaturesToCheck = subtype.superClassSignature :: subtype.superInterfacesSignature
        for {
            cts <- signaturesToCheck if cts.objectType eq supertype
        } { return Some(cts) }

        for {
            cts          <- signaturesToCheck
            superCs      <- getClassSignature(cts.objectType)
            matchingType <- getSupertypeDeclaration(superCs, supertype)
        } { return Some(matchingType) }

        None
    }

    /**
     * Returns the object type's class signature if the class files is available and
     * a class signature is defined.
     */
    @inline private[this] final def getClassSignature(
        ot: ObjectType
      )(implicit
        p: ClassFileRepository): Option[ClassSignature] = p.classFile(ot).flatMap(cf => cf.classSignature)

    /**
     * Determines if the given class or interface type encoded by the
     * [[ClassTypeSignature]] `subtype` is actually a subtype
     * of the class or interface type encoded in the [[ClassTypeSignature]] of the
     * `supertype`.
     *
     * @note This method relies – in case of a comparison of non generic types – on
     *       `isSubtypeOf(org.opalj.br.ObjectType,org.opalj.br.ObjectType)` of `Project` which
     *        performs an upwards search only. E.g., given the following
     *      type hierarchy:
     *      `class D inherits from C`
     *      `class E inherits from D`
     *      and the query isSubtypeOf(D,E) the answer will be `Unknown` if `C` is
     *      `Unknown` and `No` otherwise.
     * @param subtype Any `ClassTypeSignature`.
     * @param supertype Any `ClassTypeSignature`.
     * @return `Yes` if `subtype` is a subtype of the given `supertype`. `No`
     *      if `subtype` is not a subtype of `supertype` and `Unknown` if the analysis is
     *      not conclusive. The latter can happen if the class hierarchy is not
     *      complete and hence precise information about a type's supertypes
     *      is not available.
     * @example =========  Introduction ==========
     *
     *  Before looking in some examples, we have to set up the terminology.
     *
     *  Type definition: List<String, ? extends Number, ?>
     *
     *  ContainerType - A ContainerType is a type with parameters. In the previous type definition
     *                  is `List` the ContainerType.
     *  TypeArgument - A [[TypeArgument]] is one of the parameters of the ContainerType. The above type
     *                  definition has three [[TypeArgument]]s. (String, ? extends Number and ?)
     *  VarianceIndicator - A [[VarianceIndicator]] is defined in the context of [[TypeArgument]]s. There
     *                      is a [[CovariantIndicator]] which can be defined in the type definition by using the
     *                      `extends` keyword. (? extends Number is a covariant [[TypeArgument]]). The other
     *                      one is the [[ContravariantIndicator]] which is defined using the `super` keyword.
     * @example ========= 1 ==========
     *
     *                instance // definition
     *      subtype: List<String> // List<E>
     *      supertype: List<String> // List<E>
     *
     *      If the ContainerType of the `subtype` is equal to the ContainerType of the `supertype` and non of the
     *      [[TypeArgument]]s has a [[VarianceIndicator]], then exists a subtype relation if and only if all of the
     *      [[TypeArgument]]s are equal.
     * @example ========= 2 =========
     *
     * subtype:     SomeClass // SomeClass extends SomeInterface<String>
     * supertype:   SomeInterface<String> // SomeInterface<E>
     *
     * Is the `subtype` a [[ConcreteType]] without [[org.opalj.br.FormalTypeParameter]]s and the `supertype` is a [[GenericType]] then
     * we first have to check whether the `subtype` is a subtype of the given `supertype`. If not, then the `subtype` is not an actual
     * subtype of the given `supertype`. Otherwise we have to find the definition of the `supertype` in the type definition
     * or the type definition of a super class or a super interface (interface definition of SomeInterface<String>).
     * Once found the `supertype`, we can compare all [[TypeArgument]]s of the supertype definition of the `subtype`
     * and the given `supertype`. (We are comparing String and String in this example)
     * If all of them are equal, `subtype` is an actual subtype of the `supertype`.
     * @example ========= 3 =========
     *
     * subtype:     Foo<Integer, String> // Foo<T,E> extends Bar<E>
     * supertype:   Bar<String> // Bar<E>
     *
     * Does the `subtype` and `supertype` have [[FormalTypeParameter]]s and the ContainerType of the `subtype`
     * is a subtype of the ContainerType of the `supertype`, we have to compare the shared [[TypeArgument]]s. In
     * our example the subtype Foo has two [[FormalTypeParameter]] (T,E) and the supertype Bar has only one
     * [[FormalTypeParameter]] (E). Since both of them specify E in the [[ClassSignature]] of Foo, they share E as
     * [[FormalTypeParameter]]. So it is necessary to check whether the actual bound [[TypeArgument]] at the
     * position of E is equal. At first we have to locate the shared parameter in the [[ClassSignature]], so it is possible
     * to find the correct [[TypeArgument]]s. The above example shows that the shared parameter E is in the second position
     * of the [[FormalTypeParameter]]s of Foo and at the first position of the [[FormalTypeParameter]]s of Bar. Second and last
     * we know can compare the according [[TypeArgument]]s. All other parameters can be ignored because they are no important
     * to decide the subtype relation.
     */
    def isASubtypeOf(
        subtype:   ClassTypeSignature,
        supertype: ClassTypeSignature
      )(implicit
        project: ClassFileRepository): Answer = {
        def compareTypeArgumentsOfClassSuffixes(
            suffix:      List[SimpleClassTypeSignature],
            superSuffix: List[SimpleClassTypeSignature]): Answer = {
            if (suffix.isEmpty && superSuffix.isEmpty) return Yes;

            suffix.zip(superSuffix).foldLeft(Yes: Answer)((acc, value) =>
                (acc, compareTypeArguments(value._1.typeArguments, value._2.typeArguments)) match {
                    case (_, Unknown)     => return Unknown;
                    case (x, y) if x ne y => No
                    case (x, _ /*x*/ )    => x
                })
        }
        if (subtype.objectType eq supertype.objectType) {
            (subtype, supertype) match {
                case (ConcreteType(_), ConcreteType(_)) => Yes

                case (GenericType(_, _), ConcreteType(_)) => isASubtypeOf(subtype.objectType, supertype.objectType)

                case (GenericType(_, elements), GenericType(_, superElements)) =>
                    compareTypeArguments(elements, superElements)

                case (GenericTypeWithClassSuffix(_, elements, suffix),
                      GenericTypeWithClassSuffix(_, superElements, superSuffix)) => {
                    compareTypeArguments(elements, superElements) match {
                        case Yes    => compareTypeArgumentsOfClassSuffixes(suffix, superSuffix)
                        case answer => answer
                    }
                }

                case _ => No
            }
        } else {
            val isASubtype = isASubtypeOf(subtype.objectType, supertype.objectType)
            if (isASubtype.isYes) {

                def haveSameTypeBinding(
                    subtype:            ObjectType,
                    supertype:          ObjectType,
                    supertypeArguments: List[TypeArgument],
                    isInnerClass:       Boolean = false): Answer = getClassSignature(subtype).map { cs =>
                    getSupertypeDeclaration(cs, supertype).map { matchingType =>
                        val classSuffix = matchingType.classTypeSignatureSuffix
                        if (isInnerClass && classSuffix.nonEmpty)
                            compareTypeArguments(classSuffix.last.typeArguments, supertypeArguments)
                        else
                            compareTypeArguments(matchingType.simpleClassTypeSignature.typeArguments, supertypeArguments)
                    } getOrElse No
                } getOrElse Unknown
                def compareSharedTypeArguments(
                    subtype:            ObjectType,
                    typeArguments:      List[TypeArgument],
                    supertype:          ObjectType,
                    supertypeArguments: List[TypeArgument]): Answer = {

                    val cs      = getClassSignature(subtype)
                    val superCs = getClassSignature(supertype)
                    if (cs.isEmpty || superCs.isEmpty) return Unknown;

                    val ftp           = cs.get.formalTypeParameters
                    val superFtp      = superCs.get.formalTypeParameters
                    var typeArgs      = List.empty[TypeArgument]
                    var supertypeArgs = List.empty[TypeArgument]

                    var i = 0
                    while (i < ftp.size) {
                        val index = superFtp.indexOf(ftp(i))
                        if (index >= 0) {
                            typeArgs = typeArguments(i) :: typeArgs
                            supertypeArgs = supertypeArguments(index) :: supertypeArgs
                        }
                        i = i + 1
                    }

                    if (typeArgs.isEmpty) {
                        if (cs.get.superClassSignature.classTypeSignatureSuffix.nonEmpty) Yes
                        else haveSameTypeBinding(subtype, supertype, supertypeArguments)
                    } else {
                        compareTypeArguments(typeArgs, supertypeArgs)
                    }

                }
                (subtype, supertype) match {
                    case (ConcreteType(_), ConcreteType(_))   => Yes
                    case (GenericType(_, _), ConcreteType(_)) => Yes

                    case (ConcreteType(_), GenericType(_, supertypeArguments)) =>
                        haveSameTypeBinding(subtype.objectType, supertype.objectType, supertypeArguments)

                    case (GenericType(containerType, elements), GenericType(superContainerType, superElements)) =>
                        compareSharedTypeArguments(containerType, elements, superContainerType, superElements)

                    case (GenericTypeWithClassSuffix(_, _, _), ConcreteType(_)) => Yes

                    case (GenericTypeWithClassSuffix(containerType, elements, _),
                          GenericType(superContainerType, superElements)) =>
                        compareSharedTypeArguments(containerType, elements, superContainerType, superElements)

                    case (GenericTypeWithClassSuffix(containerType, _ /*typeArguments*/, suffix),
                          GenericTypeWithClassSuffix(superContainerType, _ /*supertypeArguments*/, superSuffix)) => {
                        compareSharedTypeArguments(containerType,
                                                   subtype.classTypeSignatureSuffix.last.typeArguments,
                                                   superContainerType,
                                                   supertype.classTypeSignatureSuffix.last.typeArguments) match {
                            case Yes =>
                                compareTypeArgumentsOfClassSuffixes(suffix.dropRight(1), superSuffix.dropRight(1)) match {
                                    case Yes
                                        if suffix.last.typeArguments.isEmpty && superSuffix.last.typeArguments.isEmpty =>
                                        Yes
                                    case Yes
                                        if suffix.last.typeArguments.isEmpty && superSuffix.last.typeArguments.nonEmpty => {
                                        val ss = getClassSignature(containerType).flatMap { cs =>
                                            getSupertypeDeclaration(cs, superContainerType)
                                        }
                                        if (ss.get.classTypeSignatureSuffix.last.typeArguments.collectFirst {
                                                case x @ ProperTypeArgument(_, TypeVariableSignature(_)) => x
                                            }.size > 0) compareTypeArgumentsOfClassSuffixes(
                                            List(subtype.simpleClassTypeSignature),
                                            List(superSuffix.last))
                                        else compareTypeArgumentsOfClassSuffixes(
                                            List(ss.get.classTypeSignatureSuffix.last),
                                            List(superSuffix.last))
                                    }
                                    case Yes =>
                                        compareTypeArgumentsOfClassSuffixes(List(suffix.last), List(superSuffix.last))
                                    case answer => answer
                                }
                            case answer => answer
                        }
                    }
                    case _ => No
                }
            } else isASubtype
        }
    }

    /**
     * Determines if the given class or interface type encoded in a [[ClassTypeSignature]]
     * `subtype` is actually a subtype of the class, interface or intersection type encoded
     * in the [[FormalTypeParameter]] of the `supertype` parameter. The subtype relation is
     * fulfilled if the subtype is a subtype of the class bound and/or all interface types
     * that are prescribed by the formal type specification.
     *
     * @note    This method does consider generics types specified within the
     *          [[FormalTypeParameter]].
     * @param   subtype Any `ClassTypeSignature`.
     * @param   supertype Any `FormalTypeParameter`.
     * @return `Yes` if `subtype` is a subtype of the given `supertype`. `No`
     *          if `subtype` is not a subtype of `supertype` and `Unknown` if the analysis is
     *          not conclusive. The latter can happen if the class hierarchy is not
     *          complete and hence precise information about a type's supertypes
     *          is not available.
     */
    def isASubtypeOf(
        subtype:   ClassTypeSignature,
        supertype: FormalTypeParameter
      )(implicit
        p: ClassFileRepository): Answer =
        // IMPROVE Avoid creating the list by using an inner function (def).
        (supertype.classBound.toList ++ supertype.interfaceBound)
            .collect { case s: ClassTypeSignature => s }
            .foldLeft(Yes: Answer) { (a, superCTS) =>
                (a, isASubtypeOf(subtype, superCTS)) match {
                    case (_, Unknown)     => return Unknown;
                    case (x, y) if x ne y => No
                    case (x, _ /*x*/ )    => x
                }
            }

    /**
     * Returns some statistical data about the class hierarchy.
     */
<<<<<<< HEAD
    def statistics: String = "Class Hierarchy Statistics:" +
        "\n\tKnown types: " + knownTypesMap.count(_ != null) +
        "\n\tInterface types: " + isInterfaceTypeMap.count(isInterface => isInterface) +
        "\n\tIdentified Superclasses: " + superclassTypeMap.count(_ != null) +
        "\n\tSuperinterfaces: " +
        superinterfaceTypesMap.filter(_ != null).foldLeft(0)(_ + _.size) +
        "\n\tSubclasses: " +
        subclassTypesMap.filter(_ != null).foldLeft(0)(_ + _.size) +
        "\n\tSubinterfaces: " +
        subinterfaceTypesMap.filter(_ != null).foldLeft(0)(_ + _.size)
=======
    def statistics: String = {
        "Class Hierarchy Statistics:" +
            "\n\tKnown types: " + knownTypesMap.count(_ != null) +
            "\n\tInterface types: " + isInterfaceTypeMap.count(isInterface => isInterface) +
            "\n\tIdentified Superclasses: " + superclassTypeMap.count(_ != null) +
            "\n\tSuperinterfaces: " +
            superinterfaceTypesMap.filter(_ != null).foldLeft(0)(_ + _.size) +
            "\n\tSubclasses: " +
            subclassTypesMap.filter(_ != null).foldLeft(0)(_ + _.size) +
            "\n\tSubinterfaces: " +
            subinterfaceTypesMap.filter(_ != null).foldLeft(0)(_ + _.size)
    }
>>>>>>> 7aefd626

    /**
     * Returns a view of the class hierarchy as a graph (which can then be transformed
     * into a dot representation [[http://www.graphviz.org Graphviz]]). This
     * graph can be a multi-graph if the class hierarchy contains holes.
     */
    def toGraph(): Node = new Node {

        private val nodes: mutable.Map[ObjectType, Node] = {
            val nodes = mutable.HashMap.empty[ObjectType, Node]

            foreachNonNullValue(knownTypesMap) { (id, aType) =>
                val entry: (ObjectType, Node) = (
                    aType,
                    new Node {
                        private val directSubtypes         = directSubtypesOf(aType)
                        override def nodeId: Int           = aType.id
                        override def toHRR: Option[String] = Some(aType.toJava)
                        override val visualProperties: Map[String, String] = Map("shape" -> "box") ++ (
                            if (isInterface(aType).isYes) Map("fillcolor" -> "aliceblue", "style" -> "filled")
                            else Map.empty
                        )
                        def foreachSuccessor(f: Node => Unit): Unit = directSubtypes foreach { subtype =>
                            f(nodes(subtype))
                        }
                        def hasSuccessors: Boolean = directSubtypes.nonEmpty
                    }
                )
                nodes += entry
            }
            nodes
        }

        // a virtual root node
        override def nodeId: Int           = -1
        override def toHRR: Option[String] = None
        override def foreachSuccessor(f: Node => Unit): Unit = {
            /*
             * We may not see the class files of all classes that are referred
             * to in the class files that we did see. Hence, we have to be able
             * to handle partial class hierarchies.
             */
            val rootTypes = nodes filter { case (t, _) => superclassTypeMap(t.id) eq null }
            rootTypes.values.foreach(f)
        }
        override def hasSuccessors: Boolean = nodes.nonEmpty
    }

    // -----------------------------------------------------------------------------------
    //
    // COMMON FUNCTIONALITY TO CALCULATE THE MOST SPECIFIC COMMON SUPERTYPE OF TWO
    // TYPES / TWO UPPER TYPE BOUNDS
    //
    // -----------------------------------------------------------------------------------

    /**
     * Calculates the set of all supertypes of the given `types`.
     */
    def allSupertypesOf(types: UIDSet[ObjectType], reflexive: Boolean): UIDSet[ObjectType] = {
        var allSupertypesOf: UIDSet[ObjectType] = UIDSet.empty
        types foreach { (t: ObjectType) =>
            if (!allSupertypesOf.contains(t)) {
                if (isKnown(t)) allSupertypesOf ++= allSupertypes(t, reflexive)
                else if (reflexive)
                    // the project's class hierarchy is obviously not complete
                    // however, we do as much as we can...
                    allSupertypesOf += t
            }
        }
        allSupertypesOf
    }

    /**
     * Selects all types of the given set of types that '''do not have any subtype
     * in the given set'''. If the given set is empty, a set containing `java.lang.Object`
     * is returned. A set which contains only one type will directly be returned.
     *
     * @param   types A set of types that contains '''for each type stored in the
     *          set all direct and indirect supertypes or none'''. For example, the intersection
     *          of the sets of all supertypes (as returned, e.g., by
     *          `ClassHierarchy.allSupertypes`) of two (independent) types satisfies this
     *          condition. If `types` is empty, the returned leaf type is `ObjectType.Object`.
     *          which should always be a safe fallback.
     */
    def leafTypes(types: UIDSet[ObjectType]): UIDSet[ObjectType] = {
        if (types.isEmpty) return ClassHierarchy.JustObject;

        if (types.isSingletonSet) return types;

        types filter { aType =>
            isUnknown(aType) ||
<<<<<<< HEAD
            // !(directSubtypesOf(aType) exists { t => types.contains(t) })
            !(types exists { t => (t ne aType) && isSubtypeOf(t, aType) })
=======
                // !(directSubtypesOf(aType) exists { t => types.contains(t) })
                !(types exists { t => (t ne aType) && isSubtypeOf(t, aType) })
>>>>>>> 7aefd626
        }
    }

    /**
     * Calculates the most specific common supertype of the given types.
     * If `reflexive` is `false`, no two types across both sets have to be in
     * an inheritance relation; if in doubt use `true`.
     *
     * @param upperTypeBoundsB A list (set) of `ObjectType`s that are not in an
     *      inheritance relation if reflexive is `false`.
     * @example
     * {{{
     * /* Consider the following type hierarchy:
     *  *    Object <- Collection <- List
     *  *    Object <- Collection <- Set
     *  *    Object <- Externalizable
     *  *    Object <- Serializable
     *  */
     * Object o = new ...
     * if (...) {
     *      Set s = (Set) o;
     *      (( Externalizable)s).save(...)
     *      // => o(s) has to be a subtype of Set AND Externalizable
     * } else {
     *      List l = (List) l;
     *      ((Serializable)l).store(...)
     *      // => o(l) has to be a subtype of List AND Serializable
     * }
     * // Here, o is either a set or a list. Hence, it is at least a Collection,
     * // but we cannot deduce anything w.r.t. Serializable and Externalizable.
     * }}}
     */
    def joinUpperTypeBounds(
        upperTypeBoundsA: UIDSet[ObjectType],
        upperTypeBoundsB: UIDSet[ObjectType],
        reflexive:        Boolean): UIDSet[ObjectType] = {

        assert(upperTypeBoundsA.nonEmpty)
        assert(upperTypeBoundsB.nonEmpty)

        upperTypeBoundsA.compare(upperTypeBoundsB) match {
            case StrictSubset   => upperTypeBoundsA
            case EqualSets      => upperTypeBoundsA /* or upperTypeBoundsB */
            case StrictSuperset => upperTypeBoundsB
            case UncomparableSets =>
                val allSupertypesOfA = allSupertypesOf(upperTypeBoundsA, reflexive)
                val allSupertypesOfB = allSupertypesOf(upperTypeBoundsB, reflexive)
                val commonSupertypes = allSupertypesOfA intersect allSupertypesOfB
                leafTypes(commonSupertypes)
        }
    }

    /**
     * Tries to calculate the most specific common supertype of the given types.
     * If `reflexive` is `false`, the given types do not have to be in an
     * inheritance relation.
     *
     * @param upperTypeBoundB A list (set) of `ObjectType`s that are not in a mutual
     *      inheritance relation.
     * @return (I) Returns (if reflexive is `true`) `upperTypeBoundA` if it is a supertype
     *      of at least one type of `upperTypeBoundB`.
     *      (II) Returns `upperTypeBoundB` if `upperTypeBoundA` is
     *      a subtype of all types of `upperTypeBoundB`. Otherwise a new upper type
     *      bound is calculated and returned.
     */
    def joinObjectTypes(
        upperTypeBoundA: ObjectType,
        upperTypeBoundB: UIDSet[ObjectType],
        reflexive:       Boolean): UIDSet[ObjectType] = {

        if (upperTypeBoundB.isEmpty) return upperTypeBoundB;

        if (upperTypeBoundB.isSingletonSet) {
            val upperTypeBound =
                if (upperTypeBoundA eq upperTypeBoundB.head) {
                    if (reflexive) upperTypeBoundB
                    else directSupertypes(upperTypeBoundA)
                } else {
                    joinObjectTypes(upperTypeBoundA, upperTypeBoundB.head, reflexive)
                }
            return upperTypeBound;
        }

        if (upperTypeBoundB contains upperTypeBoundA) {
            // The upperTypeBoundB contains more than one type; hence, considering
            // "reflexive" is no longer necessary...
            // if (isKnownToBeFinal(upperTypeBoundA)) the upper type bound (hopefully)
            // deliberately contains types which are guaranteed to be in a super-/subtype
            // relation, but which are not part of the analyzed code base. Nevertheless,
            // we are performing a join and therefore, drop the information...
            return new UIDSet1(upperTypeBoundA);
        }

        if (isUnknown(upperTypeBoundA)) {
            OPALLogger.logOnce(Warn(
                "project configuration - class hierarchy",
                "type unknown: " + upperTypeBoundA.toJava
            ))
            // there is nothing that we can do...
            return ClassHierarchy.JustObject;
        }

        val allSupertypesOfA = allSupertypes(upperTypeBoundA, reflexive)
        val allSupertypesOfB = allSupertypesOf(upperTypeBoundB, reflexive)
        val commonSupertypes = allSupertypesOfA intersect allSupertypesOfB
        leafTypes(commonSupertypes)
    }

    def joinArrayType(
        upperTypeBoundA: ArrayType,
        upperTypeBoundB: UIDSet[_ <: ReferenceType]): UIDSet[_ <: ReferenceType] = upperTypeBoundB match {
        case UIDSet1(utbB: ArrayType) =>
            if (utbB eq upperTypeBoundA) return upperTypeBoundB;
            else joinArrayTypes(upperTypeBoundA, utbB) match {
                case Left(newUTB)  => new UIDSet1(newUTB)
                case Right(newUTB) => newUTB
            }
        case UIDSet1(utbB: ObjectType) => joinAnyArrayTypeWithObjectType(utbB)
        case _ =>
            val utbB = upperTypeBoundB.asInstanceOf[UIDSet[ObjectType]]
            joinAnyArrayTypeWithMultipleTypesBound(utbB)
    }

    def joinReferenceType(
        upperTypeBoundA: ReferenceType,
        upperTypeBoundB: UIDSet[_ <: ReferenceType]): UIDSet[_ <: ReferenceType] =
        if (upperTypeBoundA.isArrayType) joinArrayType(upperTypeBoundA.asArrayType, upperTypeBoundB)
        else upperTypeBoundB match {
            case UIDSet1(_: ArrayType)     => joinAnyArrayTypeWithObjectType(upperTypeBoundA.asObjectType)
            case UIDSet1(utbB: ObjectType) => joinObjectTypes(upperTypeBoundA.asObjectType, utbB, true)
            case _ =>
                val utbB = upperTypeBoundB.asInstanceOf[UIDSet[ObjectType]]
                joinObjectTypes(upperTypeBoundA.asObjectType, utbB, true)
        }

    def joinReferenceTypes(
        upperTypeBoundA: UIDSet[_ <: ReferenceType],
        upperTypeBoundB: UIDSet[_ <: ReferenceType]): UIDSet[_ <: ReferenceType] = {
        if ((upperTypeBoundA eq upperTypeBoundB) || upperTypeBoundA == upperTypeBoundB) return upperTypeBoundA;

        if (upperTypeBoundA.isEmpty) return upperTypeBoundB;

        if (upperTypeBoundB.isEmpty) return upperTypeBoundA;

        if (upperTypeBoundA.isSingletonSet) joinReferenceType(upperTypeBoundA.head, upperTypeBoundB)
        else if (upperTypeBoundB.isSingletonSet) joinReferenceType(upperTypeBoundB.head, upperTypeBoundA)
        else joinUpperTypeBounds(
            upperTypeBoundA.asInstanceOf[UIDSet[ObjectType]],
            upperTypeBoundB.asInstanceOf[UIDSet[ObjectType]],
            true
        ).asInstanceOf[UpperTypeBound]
    }

    /**
     * Tries to calculate the most specific common supertype of the two given types.
     * If `reflexive` is `false`, the two types do not have to be in an inheritance
     * relation.
     *
     * If the class hierarchy is not complete, a best guess is made.
     */
    def joinObjectTypes(
        upperTypeBoundA: ObjectType,
        upperTypeBoundB: ObjectType,
        reflexive:       Boolean): UIDSet[ObjectType] = {

        assert(
            reflexive || (
                (upperTypeBoundA ne ObjectType.Object) && (upperTypeBoundB ne ObjectType.Object)
            )
        )

        if (upperTypeBoundA eq upperTypeBoundB) {
            if (reflexive) return new UIDSet1(upperTypeBoundA);
            else return directSupertypes(upperTypeBoundA /*or ...B*/ );
        }

        if (isSubtypeOf(upperTypeBoundB, upperTypeBoundA)) {
            if (reflexive) return new UIDSet1(upperTypeBoundA);
            else return directSupertypes(upperTypeBoundA);
        }

        if (isSubtypeOf(upperTypeBoundA, upperTypeBoundB)) {
            if (reflexive) return new UIDSet1(upperTypeBoundB);
            else return directSupertypes(upperTypeBoundB);
        }

        if (isUnknown(upperTypeBoundA) || isUnknown(upperTypeBoundB)) {
            // there is not too much that we can do...
            return ClassHierarchy.JustObject;
        }

        val allSupertypesOfA            = allSupertypes(upperTypeBoundA, reflexive = false)
        val allSupertypesOfB            = allSupertypes(upperTypeBoundB, reflexive = false)
        val commonSupertypes            = allSupertypesOfA intersect allSupertypesOfB
        val mostSpecificCommonSupertype = leafTypes(commonSupertypes)
        mostSpecificCommonSupertype
    }

    /**
     * Calculates the most specific common supertype of any array type and some
     * class-/interface type.
     *
     * Recall that (Java) arrays implement `Cloneable` and `Serializable`.
     */
    def joinAnyArrayTypeWithMultipleTypesBound(
        thatUpperTypeBound: UIDSet[ObjectType]): UIDSet[ObjectType] = {
        import ObjectType.Cloneable
        import ObjectType.Serializable
        import ObjectType.SerializableAndCloneable

        if (thatUpperTypeBound == SerializableAndCloneable) thatUpperTypeBound
        else {
            val isSerializable = thatUpperTypeBound exists { thatType => isSubtypeOf(thatType, Serializable) }
            val isCloneable    = thatUpperTypeBound exists { thatType => isSubtypeOf(thatType, Cloneable) }
            if (isSerializable) {
                if (isCloneable) SerializableAndCloneable
                else new UIDSet1(Serializable)
            } else if (isCloneable) {
                new UIDSet1(Cloneable)
            } else {
                new UIDSet1(Object)
            }
        }
    }

    /**
     * Calculates the most specific common supertype of any array type and some
     * class-/interface type.
     *
     * Recall that (Java) arrays implement `Cloneable` and `Serializable`.
     */
    def joinAnyArrayTypeWithObjectType(thatUpperTypeBound: ObjectType): UIDSet[ObjectType] = {
        import ObjectType.Cloneable
        import ObjectType.Object
        import ObjectType.Serializable

        if ((thatUpperTypeBound eq Object) ||
            (thatUpperTypeBound eq Serializable) ||
            (thatUpperTypeBound eq Cloneable)) new UIDSet1(thatUpperTypeBound)
        else {
            var newUpperTypeBound: UIDSet[ObjectType] = UIDSet.empty
            if (isSubtypeOf(thatUpperTypeBound, Serializable)) newUpperTypeBound += Serializable
            if (isSubtypeOf(thatUpperTypeBound, Cloneable)) newUpperTypeBound += Cloneable
            if (newUpperTypeBound.isEmpty) new UIDSet1(Object)
            else newUpperTypeBound
        }
    }

    /**
     * Calculates the most specific common supertype of two array types.
     *
     * @return `Left(<SOME_ARRAYTYPE>)` if the calculated type can be represented using
     *      an `ArrayType` and `Right(UIDList(ObjectType.Serializable, ObjectType.Cloneable))`
     *      if the two arrays do not have an `ArrayType` as a most specific common supertype.
     */
    def joinArrayTypes(
        thisUpperTypeBound: ArrayType,
        thatUpperTypeBound: ArrayType): Either[ArrayType, UIDSet[ObjectType]] = {
        // We have ALSO to consider the following corner cases:
        // Foo[][] and Bar[][] => Object[][] (Object is the common super class)
        // Object[] and int[][] => Object[] (which may contain arrays of int values...)
        // Foo[] and int[][] => Object[]
        // int[] and Object[][] => SerializableAndCloneable

        import ObjectType.SerializableAndCloneable

        if (thisUpperTypeBound eq thatUpperTypeBound) return Left(thisUpperTypeBound);

        val thisUTBDim = thisUpperTypeBound.dimensions
        val thatUTBDim = thatUpperTypeBound.dimensions

        if (thisUTBDim < thatUTBDim) {
            if (thisUpperTypeBound.elementType.isBaseType) {
                if (thisUTBDim == 1) Right(SerializableAndCloneable)
                else Left(ArrayType(thisUTBDim - 1, ObjectType.Object))
            } else {
                Left(ArrayType(thisUTBDim, ObjectType.Object))
            }
        } else if (thisUTBDim > thatUTBDim) {
            if (thatUpperTypeBound.elementType.isBaseType) {
                if (thatUTBDim == 1) Right(SerializableAndCloneable)
                else Left(ArrayType(thatUTBDim - 1, ObjectType.Object))
            } else {
                Left(ArrayType(thatUTBDim, ObjectType.Object))
            }
        } else if (thisUpperTypeBound.elementType.isBaseType ||
                   thatUpperTypeBound.elementType.isBaseType) {
            // => the number of dimensions is the same, but the elementType isn't
            //    (if the element type would be the same, both object reference would
            //    refer to the same object and this would have been handled the very
            //    first test)
            // Scenario:
            // E.g., imagine that we have a method that "just" wants to
            // serialize some data. In such a case the method may be passed
            // different arrays with different primitive values.
            if (thisUTBDim == 1 /* && thatUTBDim == 1*/ ) Right(SerializableAndCloneable)
            else Left(ArrayType(thisUTBDim - 1, ObjectType.Object))
        } else {
            // When we reach this point, the dimensions are identical and both
            // elementTypes are reference types
            val thatElementType = thatUpperTypeBound.elementType.asObjectType
            val thisElementType = thisUpperTypeBound.elementType.asObjectType
            val elementType     = joinObjectTypesUntilSingleUpperBound(thisElementType, thatElementType, true)
            Left(ArrayType(thisUTBDim, elementType))
        }
    }

    def joinObjectTypesUntilSingleUpperBound(
        upperTypeBoundA: ObjectType,
        upperTypeBoundB: ObjectType,
        reflexive:       Boolean): ObjectType = {
        val newUpperTypeBound = joinObjectTypes(upperTypeBoundA, upperTypeBoundB, reflexive)
        val result =
            if (newUpperTypeBound.isSingletonSet) newUpperTypeBound.head
            else newUpperTypeBound reduce { (c, n) =>
                // We are already one level up in the class hierarchy. Hence,
                // we now certainly want to be reflexive!
                joinObjectTypesUntilSingleUpperBound(c, n, true)
            }
        result
    }

    /**
     * Given an upper type bound '''a''' most specific type that is a common supertype
     * of the given types is determined.
     *
     * @see `joinObjectTypesUntilSingleUpperBound(upperTypeBoundA: ObjectType,
     *       upperTypeBoundB: ObjectType, reflexive: Boolean)` for further details.
     */
    def joinObjectTypesUntilSingleUpperBound(upperTypeBound: UIDSet[ObjectType]): ObjectType =
        if (upperTypeBound.isSingletonSet) upperTypeBound.head
        else upperTypeBound reduce { (c, n) => joinObjectTypesUntilSingleUpperBound(c, n, true) }

    def joinReferenceTypesUntilSingleUpperBound(
        upperTypeBound: UIDSet[_ <: ReferenceType]): ReferenceType =
        if (upperTypeBound.isSingletonSet) upperTypeBound.head
        else
            // Note that the upper type bound must never consist of more than one array type;
            // and that the type hierarchy related to arrays is "hardcoded"
            // ... (here) type erasure also has its benefits ...
            joinObjectTypesUntilSingleUpperBound(upperTypeBound.asInstanceOf[UIDSet[ObjectType]])

    def joinUpperTypeBounds(
        utbA: UIDSet[_ <: ReferenceType],
        utbB: UIDSet[_ <: ReferenceType]): UIDSet[_ <: ReferenceType] =
        if (utbA == utbB) utbA
        else if (utbA.isEmpty) utbB
        else if (utbB.isEmpty) utbA
        else if (utbA.isSingletonSet && utbA.head.isArrayType) {
            if (utbB.isSingletonSet) {
                if (utbB.head.isArrayType) {
                    val joinedArrayType = joinArrayTypes(
                        utbB.head.asInstanceOf[ArrayType],
                        utbA.head.asInstanceOf[ArrayType]
                    )
                    joinedArrayType match {
                        case Left(arrayType)       => new UIDSet1(arrayType)
                        case Right(upperTypeBound) => upperTypeBound
                    }
                } else {
                    joinAnyArrayTypeWithObjectType(utbB.head.asInstanceOf[ObjectType])
                }
            } else {
                joinAnyArrayTypeWithMultipleTypesBound(utbB.asInstanceOf[UIDSet[ObjectType]])
            }
        } else if (utbB.isSingletonSet) {
            if (utbB.head.isArrayType) {
                joinAnyArrayTypeWithMultipleTypesBound(utbA.asInstanceOf[UIDSet[ObjectType]])
            } else {
                joinObjectTypes(
                    utbB.head.asObjectType,
                    utbA.asInstanceOf[UIDSet[ObjectType]],
                    true
                )
            }
        } else {
            joinUpperTypeBounds(
                utbA.asInstanceOf[UIDSet[ObjectType]],
                utbB.asInstanceOf[UIDSet[ObjectType]],
                true
            )
        }

    override def toString: String = {
        var s = "ClassHierarchy(\n\t"

        // Compute some fundamental class hierarchy statistics:

        // 1. compute subtype information
        {
            var i                   = 1 // let's skip java.lang.Object
            val subtypesToFrequency = new Int2IntArrayMap()
            while (i < subtypeInformationMap.length) {
                if (subtypeInformationMap(i) != null) {
                    val subtypesCount = subtypeInformationMap(i).size
                    subtypesToFrequency.put(
                        subtypesCount,
                        subtypesToFrequency.getOrDefault(subtypesCount, 0) + 1
                    )
                }
                i += 1
            }
            val subtypesCounts       = subtypesToFrequency.keySet().asScala.toList.sorted
            var overallDepth: Double = 0d
            s += "subtype statistics=\n\t"
            s += " subtypes count   / frequency of occurrence (without java.lang.Object)\n\t"
            s +=
                subtypesCounts.map { subtypesCount =>
                    val i: Int    = subtypesCount.intValue()
                    val frequency = subtypesToFrequency.get(i)
                    overallDepth += i * frequency
                    f"$subtypesCount%17d / $frequency"
                }.mkString("\n\t")
            s += "\n\t average number of subtypes: "
            s += s"${overallDepth / (subtypeInformationMap.count(_ != null) - 1)}\n\t"
        }
        // 2. compute supertype information
        {
            var i                     = 1 // let's skip java.lang.Object
            val supertypesToFrequency = new Int2IntArrayMap()
            while (i < supertypeInformationMap.length) {
                if (supertypeInformationMap(i) != null) {
                    val supertypesCount = supertypeInformationMap(i).size
                    supertypesToFrequency.put(
                        supertypesCount,
                        supertypesToFrequency.getOrDefault(supertypesCount, 0) + 1
                    )
                }
                i += 1
            }
            val supertypesCounts     = supertypesToFrequency.keySet().asScala.toList.sorted
            var overallDepth: Double = 0d
            s += "supertype statistics=\n\t"
            s += " supertypes count / frequency of occurrence (without java.lang.Object)\n\t"
            s +=
                supertypesCounts.map { supertypesCount =>
                    val i: Int    = supertypesCount.intValue()
                    val frequency = supertypesToFrequency.get(i)
                    overallDepth += i * frequency
                    f"$supertypesCount%17d / $frequency"
                }.mkString("\n\t")
            s += "\n\t average number of supertypes: "
            s += (overallDepth / (subtypeInformationMap.count(_ != null) - 1))
        }
        s += "\n)"
        s
    }

}

/**
 * Factory methods for creating `ClassHierarchy` objects.
 *
 * @author Michael Eichberg
 */
object ClassHierarchy {

    private[this] implicit val classHierarchyEC: ExecutionContext = OPALUnboundedExecutionContext

    final val JustObject: UIDSet[ObjectType] = new UIDSet1(ObjectType.Object)

    /**
     * Creates a `ClassHierarchy` that captures the type hierarchy related to
     * the exceptions thrown by specific Java bytecode instructions as well as
     * fundamental types such as Cloneable and Serializable and also those types
     * related to reflection..
     *
     * This class hierarchy is primarily useful for testing purposes.
     */
    lazy val PreInitializedClassHierarchy: ClassHierarchy =
        apply(classFiles = Iterable.empty, defaultTypeHierarchyDefinitions())(GlobalLogContext)

    def noDefaultTypeHierarchyDefinitions(): List[() => java.io.InputStream] = List.empty

    def defaultTypeHierarchyDefinitions(): List[() => java.io.InputStream] = List(
        () => { getClass.getResourceAsStream("ClassHierarchyJLS.ths") },
        () => { getClass.getResourceAsStream("ClassHierarchyJVMExceptions.ths") },
        () => { getClass.getResourceAsStream("ClassHierarchyJava7-java.lang.reflect.ths") }
    )

    def parseTypeHierarchyDefinition(
        in: InputStream
<<<<<<< HEAD
      )(implicit
        logContext: LogContext): Seq[TypeDeclaration] = process(in) { in =>
=======
    )(
        implicit
        logContext: LogContext
    ): Seq[TypeDeclaration] = process(in) { in =>
>>>>>>> 7aefd626
        if (in eq null) {
            OPALLogger.error(
                "internal - class hierarchy",
                "loading the predefined class hierarchy failed; " +
                    "make sure that all resources are found in the correct folders and " +
                    "try to rebuild the project using \"sbt copyResources\""
            )
            Seq.empty;
        } else {
            val typeRegExp = """(class|interface)\s+(\S+)(\s+extends\s+(\S+)(\s+implements\s+(.+))?)?""".r
            processSource(new BufferedSource(in)) { source =>
                source.getLines().map(_.trim).filterNot { l => l.startsWith("#") || l.length == 0 }.map { l =>
                    val typeRegExp(typeKind, theType, _, superclassType, _, superinterfaceTypes) = l
                    TypeDeclaration(
                        ObjectType(theType),
                        typeKind == "interface",
                        Option(superclassType).map(ObjectType(_)),
                        Option(superinterfaceTypes).map { superinterfaceTypes =>
                            UIDSet.fromSpecific[ObjectType](
                                superinterfaceTypes.split(',').map(t => ObjectType(t.trim))
                            )
                        }.getOrElse(UIDSet.empty)
                    )
                }.toList
            }
        }
    }

    def apply(
        classFiles:               Iterable[ClassFile],
        typeHierarchyDefinitions: Seq[() => InputStream] = defaultTypeHierarchyDefinitions()
      )(implicit
        logContext: LogContext): ClassHierarchy =
        // We have to make sure that we have seen all types before we can generate
        // the arrays to store the information about the types!
        create(
            classFiles,
            typeHierarchyDefinitions flatMap { inputStreamFactory =>
                val in = inputStreamFactory.apply()
                parseTypeHierarchyDefinition(in)
            }
        )

    /**
     * Creates the class hierarchy by analyzing the given class files, the predefined
     * type declarations, and the specified predefined class hierarchies.
     *
     * By default the class hierarchy related to the exceptions thrown by bytecode
     * instructions are predefined as well as the class hierarchy related to the main
     * classes of the JDK.
     * See the file `ClassHierarchyJVMExceptions.ths`, `ClassHierarchyJLS.ths` and
     * `ClassHierarchyJava7-java.lang.reflect.ths` (text files) for further details.
     *
     * Basically, only the part of a project's class hierarchy is reified that is referred
     * to in the ''class declarations'' of the analyzed classes  I.e., those classes
     * which are directly referred to in class declarations, but for which the respective
     * class file was not analyzed, are also considered to be visible and are integrated
     * in the class hierarchy.
     * However, types only referred to in the body of a method, but for which neither
     * the defining class file is analyzed nor a class exists that inherits from
     * them are not integrated.
     * For example, if the class file of the class `java.util.ArrayList` is analyzed,
     * then the class hierarchy will have some information about, e.g., `java.util.List`
     * from which `ArrayList` inherits. However, the information about `List` is incomplete
     * and `List` will be a boundary class unless we also analyze the class file that
     * defines `java.util.List`.
     */
    def create(
        classFiles:       Iterable[ClassFile],
        typeDeclarations: Iterable[TypeDeclaration]
      )(implicit
        logContext: LogContext): ClassHierarchy = {

        val objectTypesCount       = ObjectType.objectTypesCount
        val knownTypesMap          = new Array[ObjectType](objectTypesCount)
        val isInterfaceTypeMap     = new Array[Boolean](objectTypesCount)
        val superclassTypeMap      = new Array[ObjectType](objectTypesCount)
        val isKnownToBeFinalMap    = new Array[Boolean](objectTypesCount)
        val superinterfaceTypesMap = new Array[UIDSet[ObjectType]](objectTypesCount)
        val subclassTypesMap       = new Array[UIDSet[ObjectType]](objectTypesCount)
        val subinterfaceTypesMap   = new Array[UIDSet[ObjectType]](objectTypesCount)

        val ObjectId = ObjectType.Object.id

        // Collects those classes which declare to implement a specific interface, but which
        // is actually a regular class.
        var classesWithBrokenInterfaceInheritance: Map[ObjectType, UIDSet[ObjectType]] =
            Map.empty.withDefaultValue(UIDSet.empty)

        /*
         * Extends the class hierarchy.
         */
        def process(
            objectType:             ObjectType,
            isInterfaceType:        Boolean,
            isFinal:                Boolean,
            theSuperclassType:      Option[ObjectType],
            theSuperinterfaceTypes: UIDSet[ObjectType]): Unit = {

            if (isInterfaceType && isFinal) {
                val message = s"the class file ${objectType.toJava} defines a final interface " +
                    "which violates the JVM specification and is therefore ignored"
                OPALLogger.error("project configuration - class hierarchy", message)

                return;
            }

            def addToSet(data: Array[UIDSet[ObjectType]], index: Int, t: ObjectType): Unit = {
                val objectTypes = data(index)
                data(index) = {
                    if (objectTypes eq null) new UIDSet1(t)
                    else objectTypes + t
                }
            }

            def ensureHasSet(data: Array[UIDSet[ObjectType]], index: Int): Unit = if (data(index) eq null) {
                data(index) = UIDSet.empty
            }

            //
            // Update the class hierarchy from the point of view of the newly added type
            //
            val objectTypeId = objectType.id
            knownTypesMap(objectTypeId) = objectType
            isInterfaceTypeMap(objectTypeId) = isInterfaceType
            isKnownToBeFinalMap(objectTypeId) = isFinal
            superclassTypeMap(objectTypeId) = theSuperclassType.orNull
            superinterfaceTypesMap(objectTypeId) = theSuperinterfaceTypes
            ensureHasSet(subclassTypesMap, objectTypeId)
            ensureHasSet(subinterfaceTypesMap, objectTypeId)

            //
            // Update the class hierarchy from the point of view of the new type's super types
            // For each super(class|interface)type make sure that it is "known"
            //
            theSuperclassType foreach { superclassType =>
                val superclassTypeId = superclassType.id
                knownTypesMap(superclassTypeId) = superclassType

                if (isInterfaceType) {
                    // an interface always has `java.lang.Object` as its super class
                    addToSet(subinterfaceTypesMap, ObjectId /*java.lang.Object*/, objectType)
                } else {
                    addToSet(subclassTypesMap, superclassTypeId, objectType)
                    ensureHasSet(subinterfaceTypesMap, superclassTypeId)
                }
            }
            theSuperinterfaceTypes foreach { aSuperinterfaceType =>
                val aSuperinterfaceTypeId = aSuperinterfaceType.id

                if (knownTypesMap(aSuperinterfaceTypeId) eq null) {
                    knownTypesMap(aSuperinterfaceTypeId) = aSuperinterfaceType
                    isInterfaceTypeMap(aSuperinterfaceTypeId) = true
                } else if (!isInterfaceTypeMap(aSuperinterfaceTypeId)) {
                    val message = s"the class file ${objectType.toJava} defines a " +
                        s"super interface ${knownTypesMap(aSuperinterfaceTypeId).toJava} " +
                        "which is actually a regular class file"
                    classesWithBrokenInterfaceInheritance +=
                        ((
                            objectType,
                            classesWithBrokenInterfaceInheritance(objectType) + aSuperinterfaceType
                        ))
                    OPALLogger.error("project configuration - class hierarchy", message)
                }
                if (isInterfaceType) {
                    addToSet(subinterfaceTypesMap, aSuperinterfaceTypeId, objectType)
                    ensureHasSet(subclassTypesMap, aSuperinterfaceTypeId)
                } else {
                    addToSet(subclassTypesMap, aSuperinterfaceTypeId, objectType)
                    // assert(subclassTypesMap(aSuperinterfaceTypeId).contains(objectType))
                    ensureHasSet(subinterfaceTypesMap, aSuperinterfaceTypeId)
                }
            }
        }

        // Analyzes the given class files and extends the current class hierarchy.
        val processedClassType: Array[Boolean] = new Array[Boolean](objectTypesCount)
        classFiles foreach { classFile =>
            if (!classFile.isModuleDeclaration) {
                // We always keep the FIRST class file which defines a type this is inline
                // with the behavior of the class Project which prioritizes a project class file
                // over library class files.
                val classType = classFile.thisType
                if (!processedClassType(classType.id)) {
                    processedClassType(classType.id) = true
                    process(
                        classType,
                        classFile.isInterfaceDeclaration,
                        classFile.isFinal,
                        classFile.superclassType,
                        UIDSet.empty ++ classFile.interfaceTypes
                    )
                }
            }
        }

        val processedTypeDeclaration: Array[Boolean] = new Array[Boolean](objectTypesCount)
        var duplicateTypeDeclarations: Set[String]   = Set.empty
        typeDeclarations foreach { typeDeclaration =>
            val objectType = typeDeclaration.objectType
            val oid        = objectType.id
            if (processedTypeDeclaration(oid)) {
                duplicateTypeDeclarations += objectType.toJava
            } else {
                processedTypeDeclaration(oid) = true
                // We generally don't want to use pre-configured type hierarchy information;
                // but we want to extend the information if it is obviously incomplete...
                if (!processedClassType(oid) ||
                    // processed - but complete?
                    ((oid != ObjectType.ObjectId) && superclassTypeMap(oid) == null)) {
                    processedClassType(objectType.id) = true
                    process(
                        objectType,
                        typeDeclaration.isInterfaceType,
                        isFinal = false,
                        typeDeclaration.theSuperclassType,
                        typeDeclaration.theSuperinterfaceTypes
                    )
                } else {
                    OPALLogger.warn(
                        "project configuration",
                        s"the type declaration for ${objectType.toJava} is ignored; " +
                            "class is already defined in the code base " +
                            s"with superclassType ${superclassTypeMap(oid).toJava}" +
                            "or defined multiple times in the configured type hierarchy"
                    )
                }
            }
        }
        if (duplicateTypeDeclarations.nonEmpty) {
            OPALLogger.info(
                "project configuration",
                duplicateTypeDeclarations.mkString(
                    "ignored duplicate type declarations for: {",
                    ", ",
                    "}"
                )
            )
        }

        // _____________________________________________________________________________________
        //
        // WHEN WE REACH THIS POINT WE HAVE COLLECTED ALL BASE INFORMATION
        // LET'S ENSURE THAT WE DIDN'T MAKE ANY FAILURES
        // _____________________________________________________________________________________
        //

        assert(knownTypesMap.length == isInterfaceTypeMap.length)
        assert(knownTypesMap.length == isKnownToBeFinalMap.length)
        assert(knownTypesMap.length == superclassTypeMap.length)
        assert(knownTypesMap.length == superinterfaceTypesMap.length)
        assert(knownTypesMap.length == subclassTypesMap.length)
        assert(knownTypesMap.length == subinterfaceTypesMap.length)
        assert(
            knownTypesMap.indices forall { i =>
                (knownTypesMap(i) ne null) ||
                ((subclassTypesMap(i) eq null) && (subinterfaceTypesMap(i) eq null))
            }
        )

        // _____________________________________________________________________________________
        //
        // LET'S DERIVE SOME FURTHER INFORMATION WHICH IS FREQUENTLY USED!
        // _____________________________________________________________________________________
        //

        val isKnownTypeMap: Array[Boolean] = knownTypesMap.map(_ != null)

        val rootTypesFuture = Future[UIDSet[ObjectType]] {
            knownTypesMap.foldLeft(UIDSet.empty[ObjectType]) { (rootTypes, objectType) =>
                if ((objectType ne null) && {
                        val oid = objectType.id
                        (superclassTypeMap(oid) eq null) && {
                            val superinterfaceTypes = superinterfaceTypesMap(oid)
                            (superinterfaceTypes eq null) || superinterfaceTypes.isEmpty
                        }
                    }) {
                    rootTypes + objectType
                } else {
                    rootTypes
                }
            }
        }

        val subtypesFuture = Future[(UIDSet[ObjectType], Array[SubtypeInformation])] {
            val leafTypes = knownTypesMap.foldLeft(UIDSet.empty[ObjectType]) { (leafTypes, t) =>
                if ((t ne null) && {
                        val tid = t.id
                        subclassTypesMap(tid).isEmpty && subinterfaceTypesMap(tid).isEmpty
                    }) {
                    leafTypes + t
                } else {
                    leafTypes
                }
            }

            // Let's compute for each type the set of all subtypes, by starting at the bottom!
            val subtypes       = new Array[SubtypeInformation](knownTypesMap.length)
            var deferredTypes  = UIDSet.empty[ObjectType] // we want to defer as much as possible
            val typesToProcess = mutable.Queue.empty[ObjectType]

            def scheduleSupertypes(objectType: ObjectType): Unit = {
                val oid            = objectType.id
                val superclassType = superclassTypeMap(oid)
                if ((superclassType ne null) && (superclassType ne ObjectType.Object)) {
                    typesToProcess += superclassType
                }
                val superSuperinterfaceTypes = superinterfaceTypesMap(oid)
                if (superSuperinterfaceTypes ne null) {
                    typesToProcess ++= superSuperinterfaceTypes
                }
            }

            leafTypes foreach { leafType =>
                subtypes(leafType.id) = SubtypeInformation.None
                scheduleSupertypes(leafType)
            }

            var madeProgress = false
            while (typesToProcess.nonEmpty) {
                val t   = typesToProcess.dequeue()
                val tid = t.id
                // it may be the case that some type was already processed
                if (subtypes(tid) == null) {
                    var allSubinterfaceTypes = UIDSet.empty[ObjectType]
                    var allSubclassTypes     = UIDSet.empty[ObjectType]
                    var allSubtypes          = UIDSet.empty[ObjectType]
                    val done = subinterfaceTypesMap(tid).forall { subtype =>
                        subtypes(subtype.id) match {
                            case null => false
                            case subSubtypes =>
                                allSubinterfaceTypes ++= subSubtypes.interfaceTypes
                                allSubclassTypes ++= subSubtypes.classTypes
                                allSubinterfaceTypes += subtype
                                allSubtypes ++= (subSubtypes.allTypes + subtype)
                                true
                        }
                    } && subclassTypesMap(tid).forall { subtype =>
                        subtypes(subtype.id) match {
                            case null        => false
                            case subSubtypes =>
                                // There will be no sub interface types!
                                // (java.lang.Object is not considered)
                                allSubclassTypes ++= subSubtypes.classTypes
                                allSubclassTypes += subtype
                                allSubtypes ++= (subSubtypes.allTypes + subtype)
                                true
                        }
                    }

                    if (done) {
                        madeProgress = true
                        val subtypeInfo = SubtypeInformation.forSubtypesOfObject(
                            isKnownTypeMap,
                            isInterfaceTypeMap,
                            allSubclassTypes,
                            allSubinterfaceTypes,
                            allSubtypes
                        )
                        subtypes(t.id) = subtypeInfo
                        scheduleSupertypes(t)
                    } else {
                        deferredTypes += t
                    }
                } else {
                    madeProgress = true // this is philosophical...
                }

                // test if we have really finished processing all types
                if (typesToProcess.isEmpty && deferredTypes.nonEmpty) {
                    if (!madeProgress) {
                        // The following is NOT performance sensitive... we are lost anyway
                        // and we just want to provide some hints to the user...
                        // 1. Do we have a cycle in the extracted type information ?
                        {
                            val ns = knownTypesMap.length
                            val es: Int => IntIterator = (oid: Int) => {
                                if (knownTypesMap(oid) ne null) {
                                    val it = subinterfaceTypesMap(oid).map(_.id).iterator ++
                                        subclassTypesMap(oid).map(_.id).iterator
                                    new IntIterator {
                                        def hasNext: Boolean = it.hasNext
                                        def next(): Int      = it.next()
                                    }
                                } else {
                                    IntIterator.empty
                                }
                            }
                            val cyclicTypeDependencies = org.opalj.graphs.sccs(ns, es, filterSingletons = true)
                            if (cyclicTypeDependencies.nonEmpty) {
                                OPALLogger.error(
                                    "project configuration",
                                    cyclicTypeDependencies.map { scc =>
                                        scc.map { oid =>
                                            if (knownTypesMap(oid) ne null) knownTypesMap(oid).toJava
                                            else "N/A"
                                        }.mkString(", ")
                                    }.mkString("cyclic type hierarchy:\n\t", "\n\t", "\n")
                                )
                            }
                        }

                        // 2. Which type(s) cause the problem?
                        val allIssues = for {
                            dt      <- deferredTypes
                            subtype <- subinterfaceTypesMap(dt.id) ++ subclassTypesMap(dt.id)
                            if subtypes(subtype.id) != null
                            if !deferredTypes.contains(subtype)
                        } yield {
                            s"${dt.toJava} (waits)->(subtype) ${subtype.toJava}"
                        }
                        OPALLogger.error(
                            "project configuration",
                            allIssues.mkString(
                                "could not compute subtype information for:\n\t",
                                "\n\t",
                                "\n"
                            )
                        )

                    } else {
                        madeProgress = false
                        typesToProcess ++= deferredTypes
                        deferredTypes = UIDSet.empty[ObjectType]
                    }
                }
            }
            var allNoneObjectClassTypes = UIDSet.empty[ObjectType]
            var allInterfaceType        = UIDSet.empty[ObjectType]
            var allNoneObjectTypes      = UIDSet.empty[ObjectType]
            for {
                t <- knownTypesMap
                if t ne null
            } {
                val tid         = t.id
                val theSubtypes = subtypes(tid)
                if (isInterfaceTypeMap(tid)) {
                    allInterfaceType ++= theSubtypes.interfaceTypes
                    allNoneObjectTypes ++= theSubtypes.allTypes
                } else if (t ne ObjectType.Object) {
                    allNoneObjectClassTypes ++= theSubtypes.classTypes
                    allNoneObjectClassTypes += t
                    allNoneObjectTypes ++= theSubtypes.allTypes
                }
            }
            subtypes(ObjectType.ObjectId) = SubtypeInformation.forObject(
                allNoneObjectClassTypes,
                allInterfaceType,
                allNoneObjectTypes
            )

            (leafTypes, subtypes)
        }

        val supertypesFuture = Future[Array[SupertypeInformation]] {
            // Selects all interfaces which either have no superinterfaces or where we have no
            // information about all implemented superinterfaces.
            def rootInterfaceTypes: Iterator[ObjectType] = superinterfaceTypesMap.iterator.zipWithIndex.filter { si =>
                val (superinterfaceTypes, id) = si
                isInterfaceTypeMap(id) &&
                ((superinterfaceTypes eq null) || superinterfaceTypes.isEmpty)
            }.map { ts => knownTypesMap(ts._2) }

            val supertypes = new Array[SupertypeInformation](knownTypesMap.length)
            supertypes(ObjectId) = SupertypeInformation.ForObject

            val typesToProcess = mutable.Queue.empty[ObjectType] ++ rootInterfaceTypes

            // IDEA: breadth-first traversal of the class hierarchy with some fallback if an
            // interface inherits from multiple interfaces (and maybe from the same (indirect)
            // superinterface.)

            // 1. process all interface types
            while (typesToProcess.nonEmpty) {
                val t   = typesToProcess.dequeue()
                val tid = t.id
                val superinterfaceTypes = {
                    val superinterfaceTypes = superinterfaceTypesMap(tid)
                    if (superinterfaceTypes ne null) superinterfaceTypes
                    else UIDSet.empty[ObjectType]
                }

                // let's check if we already have complete information about all supertypes
                var allSuperSuperinterfaceTypes = UIDSet.empty[ObjectType]
                var allSupertypes               = UIDSet.empty[ObjectType]
                if (superinterfaceTypes.forall { supertype =>
                        val supertypeId = supertype.id
                        supertypes(supertypeId) match {
                            case null =>
                                // It may happen that we we will never have complete information about a
                                // superinterface type, because we have an incomplete project OR
                                // that the class hierarchy is totally broken in the sense that
                                // the super interface types are actually class types.
                                // In that case, we just ignore it...
                                superinterfaceTypesMap(supertypeId) == null ||
                                classesWithBrokenInterfaceInheritance(t).containsId(supertypeId)
                            case supertypes =>
                                allSuperSuperinterfaceTypes ++= supertypes.interfaceTypes
                                allSupertypes ++= supertypes.allTypes
                                true

                        }
                    }) {
                    supertypes(t.id) = SupertypeInformation.forSubtypesOfObject(
                        isKnownTypeMap,
                        isInterfaceTypeMap,
                        ClassHierarchy.JustObject,
                        allSuperSuperinterfaceTypes ++ superinterfaceTypes,
                        allSupertypes ++ superinterfaceTypes
                    )
                    typesToProcess ++= subinterfaceTypesMap(t.id)
                } else {
                    typesToProcess += t
                }
            }

            // 2. process all class types
            val rootTypes = await(rootTypesFuture, Inf) // we may have to wait...
            typesToProcess ++= rootTypes.iterator.filterNot(t => isInterfaceTypeMap(t.id))
            while (typesToProcess.nonEmpty) {
                val t   = typesToProcess.dequeue()
                val tid = t.id
                if (tid != ObjectId) {
                    val superinterfaceTypes = {
                        val superinterfaceTypes = superinterfaceTypesMap(tid)
                        if (superinterfaceTypes ne null) superinterfaceTypes
                        else UIDSet.empty[ObjectType]
                    }
                    val superclassType = superclassTypeMap(t.id)
                    val allSuperinterfaceTypes = superinterfaceTypes.foldLeft(
                        if (superclassType ne null) {
                            // interfaces inherited via super class
                            supertypes(superclassType.id).interfaceTypes
                        } else {
                            UIDSet.empty[ObjectType]
                        }
                    ) { (allInterfaceTypes, nextSuperinterfacetype) =>
                        (supertypes(nextSuperinterfacetype.id) match {
                            case null       => allInterfaceTypes
                            case supertypes => allInterfaceTypes ++ supertypes.interfaceTypes
                        }) + nextSuperinterfacetype
                    }
                    supertypes(tid) = SupertypeInformation.forSubtypesOfObject(
                        isKnownTypeMap,
                        isInterfaceTypeMap,
                        if (superclassType ne null) supertypes(superclassType.id).classTypes + superclassType
                        else ClassHierarchy.JustObject // we do our best....
                        ,
                        allSuperinterfaceTypes,
                        if (superclassType ne null) supertypes(superclassType.id).allTypes + superclassType
                        else ClassHierarchy.JustObject // we do our best....
                    )
                }
                typesToProcess ++= subclassTypesMap(t.id)
            }

            supertypes
        }

        val isSupertypeInformationCompleteFuture = Future[Array[Boolean]] {
            val isSupertypeInformationCompleteMap = new Array[Boolean](knownTypesMap.length)
            java.util.Arrays.fill(isSupertypeInformationCompleteMap, true)

            val (_, subtypes) = await(subtypesFuture, Inf)
            // NOTE: The supertype information for each type that directly inherits from
            // java.lang.Object is still not necessarily complete as the type may implement an
            // unknown interface.
            for {
                rootType <- await(rootTypesFuture, Inf) // we may have to wait...
                if rootType ne ObjectType.Object
            } {
                isSupertypeInformationCompleteMap(rootType.id) = false
                subtypes(rootType.id).foreach(t => isSupertypeInformationCompleteMap(t.id) = false)
            }
            isSupertypeInformationCompleteMap
        }

        val rootTypes = await(rootTypesFuture, Inf)

        /* Validate the class hierarchy... ensure concurrent execution! */
        Future[Unit] {
            // Checks if the class hierarchy is self-consistent and fixes related issues
            // if possible. All issues and fixes are logged.
            val unexpectedRootTypes = rootTypes.iterator filter (_ ne ObjectType.Object)
            if (unexpectedRootTypes.hasNext) {
                OPALLogger.warn(
                    "project configuration - class hierarchy",
                    unexpectedRootTypes
                        .map { t => (if (isInterfaceTypeMap(t.id)) "interface " else "class ") + t.toJava }
                        .toList.sorted
                        .take(10)
                        .mkString(
                            "supertype information incomplete: {",
                            ", ",
                            if (unexpectedRootTypes.size > 10) ", ...}" else "}"
                        )
                )
            }

            isKnownToBeFinalMap.iterator.zipWithIndex foreach { e =>
                val (isFinal, oid) = e
                if (isFinal) {
                    if (subclassTypesMap(oid).nonEmpty) {
                        OPALLogger.warn(
                            "project configuration - class hierarchy",
                            s"the final type ${knownTypesMap(oid).toJava} " +
                                "has subclasses: " + subclassTypesMap(oid) +
                                "; resetting the \"is final\" property."
                        )
                        isKnownToBeFinalMap(oid) = false
                    }

                    if (subinterfaceTypesMap(oid).nonEmpty) {
                        OPALLogger.warn(
                            "project configuration - class hierarchy",
                            s"the final type ${knownTypesMap(oid).toJava} " +
                                "has subinterfaces: " + subclassTypesMap(oid) +
                                "; resetting the \"is final\" property."
                        )
                        isKnownToBeFinalMap(oid) = false
                    }
                }
            }
        }

        val isSupertypeInformationCompleteMap = await(isSupertypeInformationCompleteFuture, Inf)

        val (leafTypes, subtypes) = await(subtypesFuture, Inf)

        val supertypes = await(supertypesFuture, Inf)

        new ClassHierarchy(
            // BAREBONE INFORMATION
            knownTypesMap,
            isKnownTypeMap,
            isInterfaceTypeMap,
            isKnownToBeFinalMap,
            superclassTypeMap,
            superinterfaceTypesMap,
            subclassTypesMap,
            subinterfaceTypesMap,
            // DERIVED INFORMATION
            rootTypes,
            leafTypes,
            isSupertypeInformationCompleteMap,
            supertypes,
            subtypes
        )
    }
}<|MERGE_RESOLUTION|>--- conflicted
+++ resolved
@@ -224,21 +224,14 @@
                 superclassType:                 String,
                 superinterfaceTypes:            String,
                 subclassTypes:                  String,
-<<<<<<< HEAD
                 subinterfaceTypes: String) {
             override def toString: String =
-=======
-                subinterfaceTypes:              String
-        ) {
-            override def toString: String = {
->>>>>>> 7aefd626
                 s"$objectType \t$objectTypeId \t$isInterface \t$isFinal \t$isRootType \t$isLeafType \t" +
                     s"$isSupertypeInformationComplete \t$superclassType \t$superinterfaceTypes \t" +
                     s"$subclassTypes \t$subinterfaceTypes"
         }
 
         val rootTypes = this.rootTypes.toSet
-<<<<<<< HEAD
         val typeInfos = (0 until knownTypesMap.length) filter { i => knownTypesMap(i) ne null } map { i =>
             val t = knownTypesMap(i)
             TypeInfo(
@@ -259,30 +252,6 @@
         val header = "type \tid \tinterface \tfinal" +
             " \troot type \tleaf type \tsupertype information complete" +
             " \tsuper class \tsuper interfaces \tsub classes \tsub interfaces\n"
-=======
-        val typeInfos =
-            (0 until knownTypesMap.length) filter { i => knownTypesMap(i) ne null } map { i =>
-                val t = knownTypesMap(i)
-                TypeInfo(
-                    t,
-                    t.id,
-                    isInterfaceTypeMap(i),
-                    isKnownToBeFinalMap(i),
-                    rootTypes.contains(t),
-                    leafTypes.contains(t),
-                    isSupertypeInformationCompleteMap(i),
-                    superclassTypeMap(i),
-                    superinterfaceTypesMap(i),
-                    subclassTypesMap(i),
-                    subinterfaceTypesMap(i)
-                ).toString
-            }
-
-        val header =
-            "type \tid \tinterface \tfinal" +
-                " \troot type \tleaf type \tsupertype information complete" +
-                " \tsuper class \tsuper interfaces \tsub classes \tsub interfaces\n"
->>>>>>> 7aefd626
         typeInfos.sorted.mkString(header, "\n", "\n")
     }
 
@@ -953,9 +922,8 @@
     def foreachSuperclass(
         objectType: ObjectType,
         project:    ClassFileRepository
-      )(f: ClassFile => Unit): Unit = foreachSupertype(objectType) { supertype =>
-        project.classFile(supertype).foreach(f)
-    }
+      )(f: ClassFile => Unit): Unit =
+        foreachSupertype(objectType) { supertype => project.classFile(supertype).foreach(f) }
 
     /**
      * Returns the set of all classes/interfaces from which the given type inherits
@@ -1884,7 +1852,6 @@
     /**
      * Returns some statistical data about the class hierarchy.
      */
-<<<<<<< HEAD
     def statistics: String = "Class Hierarchy Statistics:" +
         "\n\tKnown types: " + knownTypesMap.count(_ != null) +
         "\n\tInterface types: " + isInterfaceTypeMap.count(isInterface => isInterface) +
@@ -1895,20 +1862,6 @@
         subclassTypesMap.filter(_ != null).foldLeft(0)(_ + _.size) +
         "\n\tSubinterfaces: " +
         subinterfaceTypesMap.filter(_ != null).foldLeft(0)(_ + _.size)
-=======
-    def statistics: String = {
-        "Class Hierarchy Statistics:" +
-            "\n\tKnown types: " + knownTypesMap.count(_ != null) +
-            "\n\tInterface types: " + isInterfaceTypeMap.count(isInterface => isInterface) +
-            "\n\tIdentified Superclasses: " + superclassTypeMap.count(_ != null) +
-            "\n\tSuperinterfaces: " +
-            superinterfaceTypesMap.filter(_ != null).foldLeft(0)(_ + _.size) +
-            "\n\tSubclasses: " +
-            subclassTypesMap.filter(_ != null).foldLeft(0)(_ + _.size) +
-            "\n\tSubinterfaces: " +
-            subinterfaceTypesMap.filter(_ != null).foldLeft(0)(_ + _.size)
-    }
->>>>>>> 7aefd626
 
     /**
      * Returns a view of the class hierarchy as a graph (which can then be transformed
@@ -2000,13 +1953,8 @@
 
         types filter { aType =>
             isUnknown(aType) ||
-<<<<<<< HEAD
             // !(directSubtypesOf(aType) exists { t => types.contains(t) })
             !(types exists { t => (t ne aType) && isSubtypeOf(t, aType) })
-=======
-                // !(directSubtypesOf(aType) exists { t => types.contains(t) })
-                !(types exists { t => (t ne aType) && isSubtypeOf(t, aType) })
->>>>>>> 7aefd626
         }
     }
 
@@ -2489,15 +2437,8 @@
 
     def parseTypeHierarchyDefinition(
         in: InputStream
-<<<<<<< HEAD
       )(implicit
         logContext: LogContext): Seq[TypeDeclaration] = process(in) { in =>
-=======
-    )(
-        implicit
-        logContext: LogContext
-    ): Seq[TypeDeclaration] = process(in) { in =>
->>>>>>> 7aefd626
         if (in eq null) {
             OPALLogger.error(
                 "internal - class hierarchy",
