/* BSD 2-Clause License:
 * Copyright (c) 2009 - 2017
 * Software Technology Group
 * Department of Computer Science
 * Technische Universität Darmstadt
 * All rights reserved.
 *
 * Redistribution and use in source and binary forms, with or without
 * modification, are permitted provided that the following conditions are met:
 *
 *  - Redistributions of source code must retain the above copyright notice,
 *    this list of conditions and the following disclaimer.
 *  - Redistributions in binary form must reproduce the above copyright notice,
 *    this list of conditions and the following disclaimer in the documentation
 *    and/or other materials provided with the distribution.
 *
 * THIS SOFTWARE IS PROVIDED BY THE COPYRIGHT HOLDERS AND CONTRIBUTORS "AS IS"
 * AND ANY EXPRESS OR IMPLIED WARRANTIES, INCLUDING, BUT NOT LIMITED TO, THE
 * IMPLIED WARRANTIES OF MERCHANTABILITY AND FITNESS FOR A PARTICULAR PURPOSE
 * ARE DISCLAIMED. IN NO EVENT SHALL THE COPYRIGHT OWNER OR CONTRIBUTORS BE
 * LIABLE FOR ANY DIRECT, INDIRECT, INCIDENTAL, SPECIAL, EXEMPLARY, OR
 * CONSEQUENTIAL DAMAGES (INCLUDING, BUT NOT LIMITED TO, PROCUREMENT OF
 * SUBSTITUTE GOODS OR SERVICES; LOSS OF USE, DATA, OR PROFITS; OR BUSINESS
 * INTERRUPTION) HOWEVER CAUSED AND ON ANY THEORY OF LIABILITY, WHETHER IN
 * CONTRACT, STRICT LIABILITY, OR TORT (INCLUDING NEGLIGENCE OR OTHERWISE)
 * ARISING IN ANY WAY OUT OF THE USE OF THIS SOFTWARE, EVEN IF ADVISED OF THE
 * POSSIBILITY OF SUCH DAMAGE.
 */
package org.opalj
package br
package analyses

import scala.annotation.tailrec

import scala.collection.mutable
import scala.collection.{Map ⇒ SomeMap}
import scala.collection.{Set ⇒ SomeSet}

import org.opalj.collection.immutable.ConstArray.find
import org.opalj.collection.immutable.ConstArray
import org.opalj.collection.immutable.UIDSet
import org.opalj.br.instructions.FieldAccess
import org.opalj.br.instructions.INVOKESTATIC
import org.opalj.br.instructions.INVOKEINTERFACE
import org.opalj.br.instructions.INVOKEVIRTUAL
import org.opalj.br.instructions.INVOKESPECIAL
import org.opalj.br.instructions.NonVirtualMethodInvocationInstruction
import org.opalj.br.MethodDescriptor.{SignaturePolymorphicMethod ⇒ SignaturePolymorphicMethodDescriptor}

/**
 * Enables project wide lookups of methods and fields as required to determine the target(s) of an
 * invoke or field access instruction.
 *
 * @note    The current implementation is based on the '''correct project assumption''';
 *          i.e., if the bytecode of the project as a whole is not valid, the result is generally
 *          undefined.
 *          Just one example of a violation of the assumption would be,
 *          if we have two interfaces which define a non-abstract
 *          method with the same signature and both interfaces are implemented by a third
 *          interface which does not override these methods. In this case the result of a
 *          `resolveMethodReference` is not defined, because the code base as a whole is
 *          not valid.
 *
 * @author Michael Eichberg
 */
trait ProjectLike extends ClassFileRepository { project ⇒

    implicit def classHierarchy: ClassHierarchy

    private[this] final implicit val thisProjectLike: this.type = this

    // - - - - - - - - - - - - - - - - - - - - - - - - - - - - - - - - - - - - - - - - - - - - - -
    //
    //
    // RESOLVING FIELD REFERENCES
    //
    //
    // - - - - - - - - - - - - - - - - - - - - - - - - - - - - - - - - - - - - - - - - - - - - - -

    /**
     * @see [[#resolveFieldReference(declaringClassFile:*]]
     */
    final def resolveFieldReference(
        declaringClassType: ObjectType,
        fieldName:          String,
        fieldType:          FieldType
    ): Option[Field] = {
        // for more details see JVM 7/8 Spec. Section 5.4.3.2
        project.classFile(declaringClassType) flatMap { classFile ⇒
            resolveFieldReference(classFile, fieldName, fieldType)
        }
    }

    /**
     * Resolves a symbolic reference to a field. Basically, the search starts with
     * the given class `c` and then continues with `c`'s superinterfaces before the
     * search is continued with `c`'s superclass (as prescribed by the JVM specification
     * for the resolution of unresolved symbolic references.)
     *
     * Resolving a symbolic reference is particularly required to, e.g., get a field's
     * annotations or to get a field's value (if it is `static`, `final` and has a
     * constant value).
     *
     * @note    This implementation does not check for `IllegalAccessError`. This check
     *          needs to be done by the caller. The same applies for the check that the
     *          field is non-static if get-/putfield is used and static if a get-/putstatic is
     *          used to access the field. In the latter case the JVM would throw a
     *          `LinkingException`.
     *          Furthermore, if the field cannot be found, it is the responsibility of the
     *          caller to handle that situation.
     * @note    Resolution is final. I.e., either this algorithm has found the defining field
     *          or the field is not defined by one of the loaded classes. Searching for the
     *          field in subclasses is not meaningful as it is not possible to ''override''
     *          fields.
     *
     * @param   declaringClassFile The class (or a superclass thereof) that is expected
     *          to define the specified field.
     * @param   fieldName The name of the field.
     * @param   fieldType The type of the field (the field descriptor).
     */
    def resolveFieldReference(
        declaringClassFile: ClassFile,
        fieldName:          String,
        fieldType:          FieldType
    ): Option[Field] = {
        // for more details see JVM 7/8 Spec. Section 5.4.3.2
        declaringClassFile findField (fieldName, fieldType) orElse {
            declaringClassFile.interfaceTypes collectFirst { supertype ⇒
                resolveFieldReference(supertype, fieldName, fieldType) match {
                    case Some(resolvedFieldReference) ⇒ resolvedFieldReference
                }
            } orElse {
                declaringClassFile.superclassType flatMap { supertype ⇒
                    resolveFieldReference(supertype, fieldName, fieldType)
                }
            }
        }
    }

    /**
     * @see [[#resolveFieldReference(declaringClassFile:*]]
     */
    final def resolveFieldReference(fieldAccess: FieldAccess): Option[Field] = {
        resolveFieldReference(fieldAccess.declaringClass, fieldAccess.name, fieldAccess.fieldType)
    }

    // - - - - - - - - - - - - - - - - - - - - - - - - - - - - - - - - - - - - - - - - - - - - - -
    //
    //
    // RESOLVING METHOD REFERENCES / LOCATING THE INVOKED METHOD(S)
    //
    //
    // - - - - - - - - - - - - - - - - - - - - - - - - - - - - - - - - - - - - - - - - - - - - - -

    /**
     * The class file of `java.lang.Object`, if available.
     */
    val ObjectClassFile: Option[ClassFile]

    /**
     * The class file of `java.lang.invoke.MethodHandle`, if available.
     */
    val MethodHandleClassFile: Option[ClassFile]

    /**
     * The set of all subtypes of `java.lang.invoke.MethodHandle`; in particular required to
     * resolve signature polymorphic method calls.
     */
    val MethodHandleSubtypes: SomeSet[ObjectType]

    /**
     * Stores for each non-private, non-initializer method the set of methods which override
     * a specific method. If the given method is a concrete method, this method is also
     * included in the set of `overridingMethods`.
     */
    protected[this] val overridingMethods: SomeMap[Method, Set[Method]]

    /**
     * Returns the set of methods which directly override the given method. Note that
     * `overriddenBy` is not context aware. I.e., if a given method `m` is an interface
     * method, then it may happen that we have an implementation of that method
     * in a class which is inherited from a superclass which is not a subtype of the
     * interface. That method - since it is not defined by a subtype of the interface -
     * would not be included in the returned set. An example is shown next:
     * {{{
     * class X { void m(){ System.out.println("X.m"); }
     * interface Y { default void m(){ System.out.println("Y.m"); }
     * class Z extends X implements Y {
     *  // Z inherits m() from X; hence, X.m() (in this context) "overrides" Y.m(), but is not
     *  // returned by this function. To also identify X.m() you have to combine the results
     *  // of overridenBy and instanceMethods(!).
     * }
     * }}}
     */
    def overriddenBy(m: Method): Set[Method] = {
        assert(!m.isPrivate, s"private methods $m cannot be overridden")
        assert(!m.isStatic, s"static methods $m cannot be overridden")
        assert(!m.isInitializer, s"initializers $m cannot be overridden")

        overridingMethods.getOrElse(m, Set.empty)
    }

    /**
     * Returns the set of all non-private, non-abstract, non-static methods that are not
     * initializers and which are potentially callable by clients when we have an object that
     * has the specified type and a method is called using
     * [[org.opalj.br.instructions.INVOKEINTERFACE]], [[org.opalj.br.instructions.INVOKEVIRTUAL]] or
     * [[org.opalj.br.instructions.INVOKEDYNAMIC]].
     *
     * The array of methods is sorted using [[MethodDeclarationContextOrdering]] to
     * enable fast look-up of the target method. (See [[MethodDeclarationContext]]'s
     * `compareAccessibilityAware` method for further details.)
     */
    protected[this] val instanceMethods: SomeMap[ObjectType, ConstArray[MethodDeclarationContext]]

    /**
     * Tests if the given method belongs to the interface of an '''object''' identified by
     * the given `objectType`.
     * I.e., returns `true` if a virtual method call, where the receiver type is known
     * to have the given `objectType`, would lead to the direct invocation of the given `method`.
     * The given method can be an inherited method, but it will never return `Yes` if
     * the given method is overridden by `objectType` or a supertype of it which is a
     * sub type of the declaring type of `method`.
     *
     * @note    The computation is based on the computed set of [[instanceMethods]] and generally
     *          requires at most O(n log n) steps where n is the number of callable instance
     *          methods of the given object type; the class hierarchy is not traversed.
     */
    def hasVirtualMethod(objectType: ObjectType, method: Method): Answer = {
        //  ... instanceMethods: Map[ObjectType, Array[MethodDeclarationContext]]
        val definedMethodsOption = instanceMethods.get(objectType)
        if (definedMethodsOption.isEmpty) {
            return Unknown;
        }
        val definedMethods: ConstArray[MethodDeclarationContext] = definedMethodsOption.get
        val declaringPackageName = method.classFile.thisType.packageName

        val result: Option[MethodDeclarationContext] = find(definedMethods) { definedMethodContext ⇒
            val definedMethod = definedMethodContext.method
            if (definedMethod eq method)
                0
            else {
                val methodComparison = definedMethod compare method
                if (methodComparison == 0)
                    // We may have multiple methods with the same signature, but which belong
                    // to different packages!
                    definedMethodContext.packageName compare declaringPackageName
                else
                    methodComparison
            }
        }
        Answer(result)
    }

    /**
     * Looks up the method (declaration context) which is accessible/callable by an
     * [[org.opalj.br.instructions.INVOKEVIRTUAL]] or [[org.opalj.br.instructions.INVOKEINTERFACE]]
     * call which was done by a method belonging to `callingContextType`.
     * The `callingContextType` is only relevant in case the target method has default visibility;
     * in this case it is checked whether the caller belongs to the same context.
     *
     * @note    This method uses the pre-computed information about instance methods and,
     *          therefore, does not require a type hierarchy based lookup.
     *
     * @note    It supports the lookup of polymorphic methods.
     *
     * @return  [[Success]] if the method is found; [[Empty$]] if the method cannot be found and
     *          [[Failure$]] if the method cannot be found because the project is
     *          definitively inconsistent. `Failure$` is used on a best-effort basis.
     */
    def lookupVirtualMethod(
        callingContextType: ObjectType,
        receiverType:       ObjectType,
        name:               String,
        descriptor:         MethodDescriptor
    ): Result[MethodDeclarationContext] = {
        val definedMethodsOption = instanceMethods.get(receiverType)
        if (definedMethodsOption.isEmpty) {
            return Empty;
        }
        find(definedMethodsOption.get) { mdc ⇒
            mdc.compareAccessibilityAware(name, descriptor, callingContextType.packageName)
        } match {
            case Some(mdc) ⇒ Success(mdc)
            case None ⇒
                if (MethodHandleSubtypes.contains(receiverType) && (
                    // we have to avoid endless recursion if we can't find the target method
                    receiverType != ObjectType.MethodHandle ||
                    descriptor != SignaturePolymorphicMethodDescriptor
                )) {
                    // At least in Java 8 the signature polymorphic methods are not overloaded and
                    // it actually doesn't make sense to do so. Therefore we decided to only
                    // make this lookup if strictly required.
                    lookupVirtualMethod(
                        callingContextType,
                        ObjectType.MethodHandle,
                        name,
                        SignaturePolymorphicMethodDescriptor
                    ) match {
                            case r @ Success(mdc) if mdc.method.isNativeAndVarargs ⇒ r
                            case _                                                 ⇒ Empty
                        }
                } else {
                    Empty // here, we don't know if the project is incomplete or inconsistent
                }
        }
    }

    /* GENERAL NOTES
     *
     * (Accessibilty checks are done by the JVM when the method is resolved; this is, however, not
     * done by the following methods as it does not affect the search for the potential target
     * methods.)
     *
     * Invokestatic     =>  the resolved method is called (if it is accessible, static etc...)
     * Invokespecial    =>  the resolved (interface) method is called if it is a constructor
     *                      call, or the resolved method belongs to the calling class (calls of
     *                      private methods). Otherwise, the calling class' supertypes are
     *                      searched for a method with the same signature up until the resolved
     *                      method. When we search the type hierarchy upwards, we first search
     *                      for a method defined by a superclass (unless the current class defines
     *                      an interface type) before we search the interfaces. In the later
     *                      case we compute the set of the maximally specific matching methods
     *                      and select THE concrete one (it is an error if multiple concrete ones
     *                      exist!)
     * Invokevirtual    =>  the resolved method is called, if the resolved method is signature
     *                      polymorphic; in this case the concrete type of the method receiver
     *                      is not relevant. Otherwise, the type of the receiver is used to
     *                      start searching for the method that is to be invoked. That method
     *                      however, has to override the resolved method (which is generally not
     *                      the case if the method is private; and is only the case if the resolved
     *                      method and the current type belong to the same package in case of
     *                      a method with default visibility).
     * Invokeinterface  =>  the resolved interface method just defines an upper bound; the
     *                      called method is determined as in case of invokevirtual; but
     *                      signature polymorphic calls are not relevant
     */

    /**
     * Tries to resolve a method reference as specified by the JVM specification.
     * I.e., the algorithm tries to find the class that actually declares the referenced
     * method. Resolution of '''signature polymorphic''' method calls is also
     * supported.
     *
     * This method can be used as the basis for the implementation of the semantics
     * of the `invokeXXX` instructions. However, it does not check whether the resolved
     * method can be accessed by the caller or if it is abstract. Additionally, it is still
     * necessary that the caller makes a distinction between the statically
     * (at compile time) identified declaring class and the dynamic type of the receiver
     * in case of `invokevirtual` and `invokeinterface` instructions. I.e.,
     * additional processing is necessary on the client side.
     *
     * @note    This method just resolves a method reference. Additional checks,
     *          such as whether the resolved method is accessible, may be necessary.
     *
     * @param   declaringClassType The type of the object that receives the method call. The
     *          type must be a class type and must not be an interface type.
     *          No check w.r.t. a potential `IncompatibleClassChangeError` is done
     *          by this method.
     * @param   forceLookupInSuperinterfacesOnFailure If true (default: false) the method tries
     *          to look up the method in a super interface if it can't find it in the available
     *          super classes. (This setting is only relevant if the class hierarchy is not
     *          complete.)
     * @return  The resolved method `Some(`'''METHOD'''`)` or `None`.
     *          (To get the defining class file use the project's respective method.)
     */
    def resolveMethodReference(
        declaringClassType:                    ReferenceType,
        name:                                  String,
        descriptor:                            MethodDescriptor,
        forceLookupInSuperinterfacesOnFailure: Boolean          = false
    ): Option[Method] = {
        val receiverType =
            if (declaringClassType.isArrayType) {
                ObjectType.Object
            } else {
                declaringClassType.asObjectType
            }

        resolveClassMethodReference(receiverType, name, descriptor) match {
            case Success(method)                                   ⇒ Some(method)
            case Failure if !forceLookupInSuperinterfacesOnFailure ⇒ None
            case _ /*Empty | (Failure && lookupInSuperinterfacesOnFailure) */ ⇒
                val superinterfaceTypes = classHierarchy.superinterfaceTypes(receiverType).get
                val (_, methods) =
                    findMaximallySpecificSuperinterfaceMethods(
                        superinterfaceTypes, name, descriptor,
                        analyzedSuperinterfaceTypes = UIDSet.empty[ObjectType]
                    )
                methods.headOption // either it is THE max. specific method or some ...
        }
    }

    /**
     * See [[#resolveMethodReference(declaringClassType:*]] for details.
     */
    def resolveMethodReference(i: INVOKEVIRTUAL): Option[Method] = {
        resolveMethodReference(i.declaringClass, i.name, i.methodDescriptor)
    }

    def resolveInterfaceMethodReference(
        declaringClassType: ObjectType,
        name:               String,
        descriptor:         MethodDescriptor
    ): Option[Method] = {
        def lookupInObject(): Option[Method] = {
            ObjectClassFile flatMap { classFile ⇒
                classFile.findMethod(name, descriptor) filter { m ⇒ m.isPublic && !m.isStatic }
            }
        }

        project.classFile(declaringClassType) flatMap { classFile ⇒
            assert(classFile.isInterfaceDeclaration)
            classFile.findMethod(name, descriptor) orElse {
                lookupInObject() orElse {
                    classHierarchy.superinterfaceTypes(declaringClassType) flatMap { superT ⇒
                        val (_, methods) = findMaximallySpecificSuperinterfaceMethods(
                            superT, name, descriptor, UIDSet.empty[ObjectType]
                        )
                        methods.headOption
                    }
                }
            }
        }
    }

    /**
     * See [[#resolveInterfaceMethodReference(declaringClassType:*]] for details.
     */
    def resolveInterfaceMethodReference(i: INVOKEINTERFACE): Option[Method] = {
        resolveInterfaceMethodReference(i.declaringClass, i.name, i.methodDescriptor)
    }

    /**
     * Computes the set of maximally specific superinterface methods with the
     * given name and descriptor.
     *
     * @note    '''This method does not consider methods defined by `java.lang.Object`'''!
     *          Those methods have precedence over respective methods defined by
     *          superinterfaces! A corresponding check needs to be done before calling
     *          this method.
     */
    def findMaximallySpecificSuperinterfaceMethods(
        superinterfaceType:          ObjectType,
        name:                        String,
        descriptor:                  MethodDescriptor,
        analyzedSuperinterfaceTypes: UIDSet[ObjectType] = UIDSet.empty
    ): ( /*analyzed types*/ UIDSet[ObjectType], Set[Method]) = {

        val newAnalyzedSuperinterfaceTypes = analyzedSuperinterfaceTypes + superinterfaceType

        // the superinterfaceTypes in which it is potentially relevant to search for methods
        val superinterfaceTypes: UIDSet[ObjectType] =
            classHierarchy.superinterfaceTypes(superinterfaceType).getOrElse(UIDSet.empty) --
                analyzedSuperinterfaceTypes

        project.classFile(superinterfaceType) match {
            case Some(classFile) ⇒
                assert(classFile.isInterfaceDeclaration)

                classFile.findMethod(name, descriptor) match {
                    case Some(method) if !method.isPrivate && !method.isStatic ⇒
                        val analyzedTypes = newAnalyzedSuperinterfaceTypes ++ superinterfaceTypes
                        (analyzedTypes, Set(method))

                    case None ⇒
                        if (superinterfaceTypes.isEmpty) {
                            (newAnalyzedSuperinterfaceTypes, Set.empty)
                        } else if (superinterfaceTypes.isSingletonSet) {
                            findMaximallySpecificSuperinterfaceMethods(
                                superinterfaceTypes.head,
                                name, descriptor,
                                newAnalyzedSuperinterfaceTypes
                            )
                        } else {
                            findMaximallySpecificSuperinterfaceMethods(
                                superinterfaceTypes,
                                name, descriptor,
                                newAnalyzedSuperinterfaceTypes
                            )
                        }
                }

            case None ⇒
                (analyzedSuperinterfaceTypes ++ superinterfaceTypes + superinterfaceType, Set.empty)
        }
    }

    /**
     * Computes the maximally specific superinterface method with the given name
     * and descriptor
     *
     * @param   superinterfaceTypes A set of interfaces which potentially declare a method
     *          with the given name and descriptor.
     */
    def findMaximallySpecificSuperinterfaceMethods(
        superinterfaceTypes:         UIDSet[ObjectType],
        name:                        String,
        descriptor:                  MethodDescriptor,
        analyzedSuperinterfaceTypes: UIDSet[ObjectType]
    ): ( /*analyzed types*/ UIDSet[ObjectType], Set[Method]) = {
        val anchor = ((analyzedSuperinterfaceTypes, Set.empty[Method]))
        superinterfaceTypes.foldLeft(anchor) { (currentResult, interfaceType) ⇒
            val (currentAnalyzedSuperinterfaceTypes, currentMethods) = currentResult
            val (analyzedSuperinterfaceTypes, methods) =
                findMaximallySpecificSuperinterfaceMethods(
                    interfaceType, name, descriptor,
                    currentAnalyzedSuperinterfaceTypes
                )

            val allMethods = currentMethods ++ methods
            if (allMethods.isEmpty || allMethods.size == 1) {
                (analyzedSuperinterfaceTypes, allMethods /*empty or singleton set*/ )
            } else {
                // When we reach this point, we may have a situation such as:
                //     intf A { default void foo(){} }
                //     intf B extends A { default void foo(){} }
                //     intf C extends A { }
                //     intf D extends B { }
                // and we started the analysis with the set {C,D} and
                // first selected C (hence, first found A.foo).
                //
                // We now have to determine the maximally specific method.

                // both, the set of `currentMethods` and also the set of `methods`
                // each only contains maximally specific methods w.r.t. their
                // set
                var currentMaximallySpecificMethods = currentMethods
                var additionalMaximallySpecificMethods = Set.empty[Method]
                methods.view.filter(!currentMethods.contains(_)) foreach { method ⇒
                    val newMethodDeclaringClassType = method.classFile.thisType
                    var addNewMethod = true
                    currentMaximallySpecificMethods = currentMaximallySpecificMethods.filter { method ⇒
                        val specificMethodDeclaringClassType = method.classFile.thisType
                        if ((specificMethodDeclaringClassType isSubtyeOf newMethodDeclaringClassType).isYes) {
                            addNewMethod = false
                            true
                        } else if ((newMethodDeclaringClassType isSubtyeOf specificMethodDeclaringClassType).isYes) {
                            false
                        } else {
                            //... we have an incomplete class hierarchy; let's keep both methods
                            true
                        }
                    }
                    if (addNewMethod) additionalMaximallySpecificMethods += method
                }
                currentMaximallySpecificMethods ++= additionalMaximallySpecificMethods

                val concreteMaximallySpecificMethods = currentMaximallySpecificMethods.filter(!_.isAbstract)
                if (concreteMaximallySpecificMethods.isEmpty) {
                    // We have not yet found any method or we may have multiple abstract methods...
                    (analyzedSuperinterfaceTypes, currentMaximallySpecificMethods)
                } else {
                    (analyzedSuperinterfaceTypes, concreteMaximallySpecificMethods)
                }
            }
        }
    }

    /**
     * Resolves a symbolic reference to a method defined by a class (not interface) type.
     *
     * @return  [[org.opalj.Success]]`(method)` if the method was found;
     *          `Empty` if the project is incomplete and the method could not be found;
     *          `Failure` if the method could not be found though the project is seemingly complete.
     *          I.e., if `Failure` is returned the analyzed code basis is most likely
     *          inconsistent.
     */
    def resolveClassMethodReference(
        receiverType: ObjectType,
        name:         String,
        descriptor:   MethodDescriptor
    ): Result[Method] = {

        project.classFile(receiverType) match {
            case Some(classFile) ⇒
                assert(
                    !classFile.isInterfaceDeclaration,
                    {
                        val methodInfo = descriptor.toJava(receiverType.toJava, name)
                        s"the method is defined in an interface $methodInfo"
                    }
                )

                def resolveSuperclassMethodReference(): Result[Method] = {
                    classFile.superclassType match {
                        case Some(superclassType) ⇒
                            resolveClassMethodReference(superclassType, name, descriptor)
                        case None ⇒
                            // the current type is java.lang.Object and the method was not found
                            Failure
                    }
                }

                // [FROM THE SPECIFICATION]]
                // A method is signature polymorphic if all of the following conditions hold :
                // - It is declared in the java.lang.invoke.MethodHandle class.
                // - It has a single formal parameter of type Object[].
                // - It has a return type of Object.
                // - It has the ACC_VARARGS and ACC_NATIVE flags set.
                val isPotentiallySignaturePolymorphicCall = receiverType eq ObjectType.MethodHandle

                if (isPotentiallySignaturePolymorphicCall) {
                    val methods = classFile.findMethod(name)
                    if (methods.isSingletonList) {
                        val method = methods.head
                        if (method.isNativeAndVarargs &&
                            method.descriptor == MethodDescriptor.SignaturePolymorphicMethod)
                            Success(method) // the resolved method is signature polymorphic
                        else if (method.descriptor == descriptor)
                            Success(method) // "normal" resolution of a method
                        else
                            resolveSuperclassMethodReference()
                    } else {
                        methods.find(m ⇒ m.descriptor == descriptor) match {
                            case None                 ⇒ resolveSuperclassMethodReference()
                            case Some(resolvedMethod) ⇒ Success(resolvedMethod)
                        }
                    }
                } else {
                    classFile.findMethod(name, descriptor) match {
                        case None                 ⇒ resolveSuperclassMethodReference()
                        case Some(resolvedMethod) ⇒ Success(resolvedMethod)
                    }
                }

            case None ⇒ Empty
        }
    }

    /**
     * Returns true if the method defined by the given class type is a signature polymorphic
     * method. (See JVM 8 Spec. for details.)
     */
    def isSignaturePolymorphic(definingClassType: ObjectType, method: Method): Boolean = {
        (definingClassType eq ObjectType.MethodHandle) &&
            method.isNativeAndVarargs &&
            method.descriptor == SignaturePolymorphicMethodDescriptor
    }

    /**
     * Returns the method which will be called by the respective
     * [[org.opalj.br.instructions.INVOKESTATIC]] instruction.
     */
    def staticCall(i: INVOKESTATIC): Result[Method] = {
        staticCall(i.declaringClass, i.isInterface, i.name, i.methodDescriptor)
    }

    /**
     * Returns the method that will be called by the respective invokestatic call.
     * (The client may require to perform additional checks such as validating the visibility!)
     *
     * @return  [[org.opalj.Success]] `(method)` if the method was found;
     *          `Failure` if the project is inconsistent.
     *          `Empty` if the method could not be found in the available classes (i.e., the
     *          project is incomplete).
     */
    def staticCall(
        declaringClassType: ObjectType,
        isInterface:        Boolean,
        name:               String,
        descriptor:         MethodDescriptor
    ): Result[Method] = {
        // Recall that the invokestatic instruction:
        // "... gives the name and descriptor of the method as well as a symbolic reference to
        // the class or interface in which the method is to be found.
        // However, in case of interfaces no lookup in superclasses is done!
        if (isInterface) {
            classFile(declaringClassType) match {
                case Some(cf) ⇒ Result.successOrFailure(cf.findMethod(name, descriptor))
                case None     ⇒ Empty
            }
        } else {
            resolveClassMethodReference(declaringClassType, name, descriptor)
        }
    }

    def specialCall(i: INVOKESPECIAL): Result[Method] = {
        specialCall(i.declaringClass, i.isInterface, i.name, i.methodDescriptor)
    }

    def nonVirtualCall(i: NonVirtualMethodInvocationInstruction): Result[Method] = {
        if (i.opcode == INVOKESPECIAL.opcode) {
            specialCall(i.asINVOKESPECIAL)
        } else { // i.opcode == INVOKESTATIC.opcode
            staticCall(i.asINVOKESTATIC)
        }
    }

    /**
     * Returns the instance method/initializer which is called by an invokespecial instruction.
     *
     * @note    Virtual method call resolution is not necessary; the call target is
     *          either a constructor, a private method or a super method/constructor. However, in
     *          the last case it may be possible that we can't find the method because
     *          of an inconsistent or incomplete project.
     *
     * @return  One of the following three values:
     *           - [[org.opalj.Success]] `(method)` if the method was found;
     *           - `Failure` if the project is inconsistent; i.e., the target class file is found,
     *             but the method cannot be found. `Failure` is returned on a best effort basis.
     *           - `Empty`.
     */
    def specialCall(
        declaringClassType: ObjectType, // an interface or class type to be precise
        isInterface:        Boolean,
        name:               String, // an interface or class type to be precise
        descriptor:         MethodDescriptor
    ): Result[Method] = {
        // ...  default methods cannot override methods from java.lang.Object
        // ...  in case of super method calls (not initializers), we can use
        //      "instanceMethods" to find the method, because the method has to
        //      be an instance method, must not be abstract and must not be private.
        // ...  the receiver type of super initializer calls is always explicitly given
        classFile(declaringClassType) match {
            case Some(classFile) ⇒
                classFile.findMethod(name, descriptor) match {
                    case Some(method)             ⇒ Success(method)
                    case None if name == "<init>" ⇒ Failure // initializer not found...
                    case _ ⇒
                        // We have to find the (maximally specific) super method, which is,
                        // unless we have an inconsistent code base, unique (compared to
                        // an invokevirtual based call, we don't have to care about the
                        // visiblity of the target method; a corresponding check has to be done
                        // by the caller, if necessary)
                        Result(
                            find(instanceMethods(declaringClassType)) { definedMethodContext ⇒
                                val definedMethod = definedMethodContext.method
                                definedMethod.compare(name, descriptor)
                            } map { mdc ⇒ mdc.method }
                        )
                }
            case None ⇒ Empty
        }
    }

    /**
     * Returns the (instance) method that would be called when we have an instance of
     * the given receiver type. I.e., using this method is suitable only when the runtime
     * type, which is the receiver of the method call, is precisely known!
     *
     * This method supports default methods and signature polymorphic calls.
     *
     * @param   callerType The object type which defines the method which performs the call.
     *          This information is required if the call target has (potentially) default
     *          visibility. (Note that this - in general - does not replace the need to perform an
     *          accessibility check.)
     * @param   receiverType A class type or an array type; never an interface type.
     */
    def instanceCall(
        callerType:   ObjectType,
        receiverType: ReferenceType,
        name:         String,
        descriptor:   MethodDescriptor
    ): Result[Method] = {
        if (receiverType.isArrayType) {
            return Result(ObjectClassFile flatMap { cf ⇒ cf.findMethod(name, descriptor) });
        }

        val receiverClassType = receiverType.asObjectType
        val mdcResult = lookupVirtualMethod(callerType, receiverClassType, name, descriptor)
        mdcResult map { mdc ⇒ mdc.method }
    }

    def interfaceCall(i: INVOKEINTERFACE): Set[Method] = {
        interfaceCall(i.declaringClass, i.name, i.methodDescriptor)
    }

    /**
     * Returns the methods that may be called by an [[org.opalj.br.instructions.INVOKEINTERFACE]]
<<<<<<< HEAD
     * if the precise runtime type is not known. (If the precise runtime type is known use
=======
     * call if the precise runtime type is not known. (If the precise runtime type is known use
>>>>>>> a330ea30
     * `instanceCall` to get the target method.)
     *
     * @note    '''Caching the result (in particular when the call graph is computed)
     *          is recommended as the computation is expensive.''' In other words, this
     *          function is meant to be used as a foundation for call graph construction
     *          algorithms.
     *
     * @note    Keep in mind that the following is legal (byte)code:
     *          {{{
     *          class X { void m(){ System.out.println("X.m"); } }
     *          interface I { void m(); }
     *          class Z extends X implements I {}
     *          }}}
     *          Hence, we also have to consider inherited methods and just considering the
     *          methods defined by subclasses is not sufficient! In other words, the result
     *          can contain methods (here, `X.m`) defined by classes which are not subtypes
     *          of the given interface type!
     *
     * @return  The set of potentially called methods. The set will be empty if the target class
     *          is not defined as part of the analyzed code base.
     */
    def interfaceCall(
        declaringClass: ObjectType, // an interface or class type to be precise
        name:           String,
        descriptor:     MethodDescriptor
    ): Set[Method] = {
        var methods = Set.empty[Method]

        // (1) consider the method defined by the super type or this type...
        // Depending on the set of open/closed packages it may be the case that the method
        // cannot be a receiver, because it is actually always overridden; however, we don't
        // do any checks related to this issue.
        val initialMethods = instanceMethods.get(declaringClass)
        if (initialMethods.isEmpty)
            return methods;
        find(initialMethods.get) { mdc ⇒
            mdc.method.compare(name, descriptor)
        } foreach (mdc ⇒ methods += mdc.method)

        // (2) methods of strict subtypes (always necessary, because we have an interface)
        classHierarchy.foreachSubtypeCF(declaringClass, reflexive = false) { subtypeCF ⇒
            val subtype = subtypeCF.thisType
            val mdc = find(instanceMethods(subtype)) { mdc ⇒ mdc.method.compare(name, descriptor) }
            mdc match {
                case Some(mdc) ⇒
                    methods += mdc.method
                    // This is an overapproximation, if the inherited concrete method is
                    // always overridden by all concrete subtypes and subtypeCF
                    // is an abstract class in a closed package/module
                    methods ++= (
                        overriddenBy(mdc.method).iterator.filter { m ⇒
                            (m.classFile.thisType isSubtyeOf subtype).isYes
                        }
                    )
                    // for interfaces we have to continue, because we may have inherited a
                    // a concrete method from a class type which is not in the set of
                    // overriddenBy methods
                    subtypeCF.isInterfaceDeclaration
                case _ /*None*/ ⇒
                    true
            }
        }
        methods
    }

    def virtualCall(callerPackageName: String, i: INVOKEVIRTUAL): Set[Method] = {
        virtualCall(callerPackageName, i.declaringClass, i.name, i.methodDescriptor)
    }

    /**
     * Returns the set of methods that may be called by an invokevirtual call, if
     * the return type is unknown.
     */
    def virtualCall(
        callerPackageName: String,
        declaringType:     ReferenceType, // an interface, class or array type to be precise
        name:              String,
        descriptor:        MethodDescriptor
    ): Set[Method] = {
        if (declaringType.isArrayType) {
            return instanceCall(ObjectType.Object, ObjectType.Object, name, descriptor).toSet
        }

        // In the following we opted for implementing some support for the
        // different possibilities that exist w.r.t. where the defined method
        // is found. This is done to speed up the computation
        // of the set of methods (vs. using a very generic approach)!

        val declaringClassType = declaringType.asObjectType
        var methods = Set.empty[Method]

        val initialMethods = instanceMethods.get(declaringClassType)
        if (initialMethods.isEmpty)
            return methods;

        // Let's find the (concrete) method defined by this type or a supertype if it exists.
        // We have to check the declaring package if the method has package visibility to ensure
        // that we find the correct method!
        find(initialMethods.get) { mdc ⇒
            mdc.compareAccessibilityAware(name, descriptor, callerPackageName)
        } foreach (mdc ⇒ methods += mdc.method)

        if (methods.nonEmpty) {
            val method = methods.head
            if (method.classFile.thisType eq declaringClassType) {
                // The (concret) method belongs to this class... hence, we just need to
                // get all methods which override (reflexive) this method and are done.
                return overriddenBy(method);
            } else {
                // ... we cannot use the overriddenBy methods because this could return
                // methods belonging to classes which are not a subtype of the given
                // declaring class.
                classHierarchy.foreachSubtypeCF(declaringClassType, reflexive = false) { subtypeCF ⇒
                    val subtype = subtypeCF.thisType
                    val mdcOption = find(instanceMethods(subtype)) { mdc ⇒
                        mdc.compareAccessibilityAware(name, descriptor, callerPackageName)
                    }
                    if (mdcOption.nonEmpty && (mdcOption.get.method ne method)) {
                        methods ++= overriddenBy(mdcOption.get.method)
                        false // we don't have to look into furthersubtypes
                    } else {
                        true
                    }
                }
                return methods;
            }
        }

        // We just have to collect the methods in the subtypes... unless we have
        // a call to a signature polymorphic method!

        if (MethodHandleClassFile.isDefined && MethodHandleSubtypes.contains(declaringClassType)) {
            val mdcOption = find(instanceMethods(declaringClassType)) { mdc ⇒
                mdc.compareAccessibilityAware(
                    name, SignaturePolymorphicMethodDescriptor, callerPackageName
                )
            }
            if (mdcOption.isDefined) {
                val method = mdcOption.get.method
                if (method.isNativeAndVarargs && (method.classFile eq MethodHandleClassFile.get)) {
                    return Set(method);
                }
            }
        }

        classHierarchy.foreachSubtypeCF(declaringClassType, reflexive = false) { subtypeCF ⇒
            val subtype = subtypeCF.thisType
            val mdcOption = find(instanceMethods(subtype)) { mdc ⇒
                mdc.compareAccessibilityAware(name, descriptor, callerPackageName)
            }
            mdcOption match {
                case Some(mdc) ⇒
                    if (methods.isEmpty) {
                        methods = overriddenBy(mdc.method)
                    } else {
                        methods ++= overriddenBy(mdc.method)
                    }
                    false // we don't have to look into furthersubtypes
                case _ /*None*/ ⇒
                    true
            }
        }
        methods

    }

    /////////// OLD OLD OLD OLD OLD OLD //////////
    /////////// OLD OLD OLD OLD OLD OLD //////////
    /////////// OLD OLD OLD OLD OLD OLD //////////
    /////////// OLD OLD OLD OLD OLD OLD //////////
    /////////// OLD OLD OLD OLD OLD OLD //////////
    /////////// OLD OLD OLD OLD OLD OLD //////////

    /*
    def resolveInterfaceMethodReference(
        receiverType:     ObjectType,
        methodName:       String,
        methodDescriptor: MethodDescriptor
    ): Option[Method] = {

        project.classFile(receiverType) flatMap { classFile ⇒
            assert(classFile.isInterfaceDeclaration)

            {
                lookupMethodInInterface(classFile, methodName, methodDescriptor)
            } orElse {
                lookupMethodDefinition(ObjectType.Object, methodName, methodDescriptor)
            }
        }
    }
    */

    def lookupMethodInInterface(
        classFile:        ClassFile,
        methodName:       String,
        methodDescriptor: MethodDescriptor
    ): Option[Method] = {
        classFile.findMethod(methodName, methodDescriptor) orElse
            lookupMethodInSuperinterfaces(classFile, methodName, methodDescriptor)
    }

    def lookupMethodInSuperinterfaces(
        classFile:        ClassFile,
        methodName:       String,
        methodDescriptor: MethodDescriptor
    ): Option[Method] = {

        classFile.interfaceTypes foreach { superinterface: ObjectType ⇒
            project.classFile(superinterface) foreach { superclass ⇒
                val result = lookupMethodInInterface(superclass, methodName, methodDescriptor)
                if (result.isDefined)
                    return result;
            }
        }
        None
    }

    /**
     * @see `lookupMethodDefinition(ObjectType,String,MethodDescriptor,ClassFileRepository)`
     */
    def lookupMethodDefinition(invocation: MethodInvocationInstruction): Option[Method] = {
        val receiverType = invocation.declaringClass

        val effectiveReceiverType =
            if (receiverType.isObjectType)
                receiverType.asObjectType
            else
                // the receiver is an array type...
                ObjectType.Object

        lookupMethodDefinition(effectiveReceiverType, invocation.name, invocation.methodDescriptor)
    }

    /**
     * Looks up the class file and method which actually defines the method that is
     * referred to by the given receiver type, method name and method descriptor. Given
     * that we are searching for method definitions the search is limited to the
     * superclasses of the class of the given receiver type.
     *
     * This method does not take visibility modifiers or the static modifier into account.
     * If necessary, such checks need to be done by the caller.
     *
     * This method supports resolution of `signature polymorphic methods`
     * (in this case however, it needs to be checked that the respective invoke
     * instruction is an `invokevirtual` instruction.)
     *
     * @note    In case that you ''analyze static source code dependencies'' and if an invoke
     *          instruction refers to a method that is not defined by the receiver's class, then
     *          it might be more meaningful to still create a dependency to the receiver's class
     *          than to look up the actual definition in one of the receiver's super classes.
     * @return  `Some(Method)` if the method is found. `None` if the method
     *          is not found. This can basically happen under two circumstances:
     *          First, not all class files referred to/used by the project are (yet) analyzed;
     *          i.e., we do not have all class files belonging to this project.
     *          Second, the analyzed class files do not belong together (they either belong to
     *          different projects or to incompatible versions of the same project.)
     *
     *          To get the method's defining class file use the project's respective method.
     */
    def lookupMethodDefinition(
        receiverType:     ObjectType,
        methodName:       String,
        methodDescriptor: MethodDescriptor
    ): Option[Method] = {

        // TODO [Java8] Support Extension Methods!
        assert(
            classHierarchy.isInterface(receiverType).isNoOrUnknown,
            s"${receiverType.toJava} is classified as an interface (looking up ${methodDescriptor.toJava(methodName)}); "+
                project.classFile(receiverType).map(_.toString).getOrElse("<precise information missing>")
        )

        @tailrec def lookupMethodDefinition(receiverType: ObjectType): Option[Method] = {
            import MethodDescriptor.SignaturePolymorphicMethod

            val classFileOption = project.classFile(receiverType)
            if (classFileOption.isEmpty)
                return None;
            val classFile = classFileOption.get

            val methodOption =
                classFile.findMethod(methodName, methodDescriptor) orElse {
                    /* FROM THE SPECIFICATION:
                     * Method resolution attempts to look up the referenced method in C and
                     * its superclasses:
                     * If C declares exactly one method with the name specified by the
                     * method reference, and the declaration is a signature polymorphic
                     * method, then method lookup succeeds.
                     * [...]
                     *
                     * A method is signature polymorphic if:
                     * - It is declared in the java.lang.invoke.MethodHandle class.
                     * - It has a single formal parameter of type Object[].
                     * - It has a return type of Object.
                     * - It has the ACC_VARARGS and ACC_NATIVE flags set.
                     */
                    if (receiverType eq ObjectType.MethodHandle)
                        classFile.findMethod(methodName, SignaturePolymorphicMethod).find(
                            _.isNativeAndVarargs
                        )
                    else
                        None
                }

            if (methodOption.isDefined) {
                methodOption
            } else {
                val superclassType = classHierarchy.superclassType(receiverType.id)
                if (superclassType ne null)
                    lookupMethodDefinition(superclassType)
                else
                    None
            }
        }

        lookupMethodDefinition(receiverType)
    }

    /**
     * Returns all classes that implement the given method by searching all subclasses
     * of `receiverType` for implementations of the given method and also considering
     * the superclasses of the `receiverType` up until the class (not interface) that
     * defines the respective method.
     *
     *  @param receiverType An upper bound of the runtime type of some value. __If the type
     *       is known to  be precise (i.e., it is no approximation of the runtime type)
     *       then it is far more meaningful to directly call `lookupMethodDefinition`.__
     *  @param methodName The name of the method.
     *  @param methodDescriptor The method's descriptor.
     *  @param project Required to get a type's implementing class file.
     *       This method expects unrestricted access to the pool of all class files.
     *  @param classesFilter A function that returns `true`, if the runtime type of
     *       the `receiverType` may be of the type defined by the given object type. For
     *       example, if you analyze a project and perform a lookup of all methods that
     *       implement the method `toString`, then this set would probably be very large.
     *       But, if you know that only instances of the class (e.g.) `ArrayList` have
     *       been created so far
     *       (up to the point in your analysis where you call this method), it is
     *       meaningful to sort out all other classes (such as `Vector`).
     */
    def lookupImplementingMethods(
        receiverType:     ObjectType,
        methodName:       String,
        methodDescriptor: MethodDescriptor,
        classesFilter:    ObjectType ⇒ Boolean
    ): Set[Method] = {

        val receiverIsInterface = classHierarchy.isInterface(receiverType).isYes
        // TODO [Improvement] Implement an "UnsafeListSet" that does not check for the set property if (by construction) it has to be clear that all elements are unique
        var implementingMethods: Set[Method] =
            {
                if (receiverIsInterface)
                    // to handle calls such as toString on a (e.g.) "java.util.List"
                    lookupMethodDefinition(ObjectType.Object, methodName, methodDescriptor)
                else
                    lookupMethodDefinition(receiverType, methodName, methodDescriptor)
            } match {
                case Some(method) if !method.isAbstract ⇒ Set(method)
                case _                                  ⇒ Set.empty
            }

        // Search all subclasses
        val seenSubtypes = mutable.HashSet.empty[ObjectType]
        classHierarchy.foreachSubtype(receiverType) { (subtype: ObjectType) ⇒
            if (!classHierarchy.isInterface(subtype).isYes && !seenSubtypes.contains(subtype)) {
                seenSubtypes += subtype
                if (classesFilter(subtype)) {
                    classFile(subtype) foreach { classFile ⇒
                        val methodOption =
                            if (receiverIsInterface) {
                                lookupMethodDefinition(subtype, methodName, methodDescriptor)
                            } else {
                                classFile.findMethod(methodName, methodDescriptor)
                            }
                        if (methodOption.isDefined) {
                            val method = methodOption.get
                            if (!method.isAbstract)
                                implementingMethods += method
                        }
                    }
                }
            }
        }

        implementingMethods
    }

}<|MERGE_RESOLUTION|>--- conflicted
+++ resolved
@@ -768,11 +768,7 @@
 
     /**
      * Returns the methods that may be called by an [[org.opalj.br.instructions.INVOKEINTERFACE]]
-<<<<<<< HEAD
-     * if the precise runtime type is not known. (If the precise runtime type is known use
-=======
-     * call if the precise runtime type is not known. (If the precise runtime type is known use
->>>>>>> a330ea30
+     * call if the precise runtime type is not known. (If the precise runtime type is known, use
      * `instanceCall` to get the target method.)
      *
      * @note    '''Caching the result (in particular when the call graph is computed)
