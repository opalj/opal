/* BSD 2-Clause License - see OPAL/LICENSE for details. */
package org.opalj
package br
package analyses

import scala.collection.{Map ⇒ SomeMap}
import scala.collection.{Set ⇒ SomeSet}

import com.typesafe.config.Config

import org.opalj.log.LogContext
import org.opalj.log.OPALLogger
import org.opalj.log.OPALLogger.error
import org.opalj.log.OPALLogger.info
import org.opalj.collection.immutable.ConstArray
import org.opalj.collection.immutable.ConstArray.find
import org.opalj.collection.immutable.UIDSet
import org.opalj.bi.Java11MajorVersion
import org.opalj.bi.Java1MajorVersion
import org.opalj.br.instructions.FieldAccess
import org.opalj.br.instructions.INVOKEINTERFACE
import org.opalj.br.instructions.INVOKESPECIAL
import org.opalj.br.instructions.INVOKESTATIC
import org.opalj.br.instructions.INVOKEVIRTUAL
import org.opalj.br.instructions.NonVirtualMethodInvocationInstruction
import org.opalj.br.MethodDescriptor.SignaturePolymorphicMethodBoolean
import org.opalj.br.MethodDescriptor.SignaturePolymorphicMethodObject
import org.opalj.br.MethodDescriptor.SignaturePolymorphicMethodVoid

/**
 * Enables project wide lookups of methods and fields as required to determine the target(s) of an
 * invoke or field access instruction.
 *
 * @note    The current implementation is based on the '''correct project assumption''';
 *          i.e., if the bytecode of the project as a whole is not valid, the result is generally
 *          undefined.
 *          Just one example of a violation of the assumption would be,
 *          if we have two interfaces which define a non-abstract
 *          method with the same signature and both interfaces are implemented by a third
 *          interface which does not override these methods. In this case the result of a
 *          `resolveMethodReference` is not defined, because the code base as a whole is
 *          not valid.
 *
 * @author Michael Eichberg
 */
abstract class ProjectLike extends ClassFileRepository { project ⇒

    private[this] final implicit val thisProjectLike: this.type = this

    implicit val classHierarchy: ClassHierarchy
    implicit val config: Config

<<<<<<< HEAD
    protected[this] val allClassFiles: Iterable[ClassFile]
=======
    val allClassFiles: Iterable[ClassFile]
>>>>>>> bcbde6aa

    /**
     * Returns the minimum version number of the JVM required to run the code of the project, i.e.,
     * the maximum class file major version number of any class file in the project.
     */
    def requiredJVMVersion: Int = {
        if (allClassFiles.isEmpty) Java1MajorVersion
        else allClassFiles.maxBy(_.version._2).version._2
    }

    // - - - - - - - - - - - - - - - - - - - - - - - - - - - - - - - - - - - - - - - - - - - - - -
    //
    //
    // RESOLVING FIELD REFERENCES
    //
    //
    // - - - - - - - - - - - - - - - - - - - - - - - - - - - - - - - - - - - - - - - - - - - - - -

    /**
     * @see [[#resolveFieldReference(declaringClassFile:*]]
     */
    final def resolveFieldReference(
        declaringClassType: ObjectType,
        fieldName:          String,
        fieldType:          FieldType
    ): Option[Field] = {
        // for more details see JVM 7/8 Spec. Section 5.4.3.2
        project.classFile(declaringClassType) flatMap { classFile ⇒
            resolveFieldReference(classFile, fieldName, fieldType)
        }
    }

    /**
     * Resolves a symbolic reference to a field. Basically, the search starts with
     * the given class `c` and then continues with `c`'s superinterfaces before the
     * search is continued with `c`'s superclass (as prescribed by the JVM specification
     * for the resolution of unresolved symbolic references).
     *
     * Resolving a symbolic reference is particularly required to, e.g., get a field's
     * annotations or to get a field's value (if it is `static`, `final` and has a
     * constant value).
     *
     * @note    This implementation does not check for `IllegalAccessError`. This check
     *          needs to be done by the caller. The same applies for the check that the
     *          field is non-static if get-/putfield is used and static if a get-/putstatic is
     *          used to access the field. In the latter case the JVM would throw a
     *          `LinkingException`.
     *          Furthermore, if the field cannot be found, it is the responsibility of the
     *          caller to handle that situation.
     * @note    Resolution is final. I.e., either this algorithm has found the defining field
     *          or the field is not defined by one of the loaded classes. Searching for the
     *          field in subclasses is not meaningful as it is not possible to ''override''
     *          fields.
     *
     * @param   declaringClassFile The class (or a superclass thereof) that is expected
     *          to define the specified field.
     * @param   fieldName The name of the field.
     * @param   fieldType The type of the field (the field descriptor).
     */
    def resolveFieldReference(
        declaringClassFile: ClassFile,
        fieldName:          String,
        fieldType:          FieldType
    ): Option[Field] = {
        // for more details see JVM 7/8 Spec. Section 5.4.3.2
        declaringClassFile findField (fieldName, fieldType) orElse {
            declaringClassFile.interfaceTypes collectFirst { supertype ⇒
                resolveFieldReference(supertype, fieldName, fieldType) match {
                    case Some(resolvedFieldReference) ⇒ resolvedFieldReference
                }
            } orElse {
                declaringClassFile.superclassType flatMap { supertype ⇒
                    resolveFieldReference(supertype, fieldName, fieldType)
                }
            }
        }
    }

    /**
     * @see [[#resolveFieldReference(declaringClassFile:*]]
     */
    final def resolveFieldReference(fieldAccess: FieldAccess): Option[Field] = {
        resolveFieldReference(fieldAccess.declaringClass, fieldAccess.name, fieldAccess.fieldType)
    }

    // - - - - - - - - - - - - - - - - - - - - - - - - - - - - - - - - - - - - - - - - - - - - - -
    //
    //
    // RESOLVING METHOD REFERENCES / LOCATING THE INVOKED METHOD(S)
    //
    //
    // - - - - - - - - - - - - - - - - - - - - - - - - - - - - - - - - - - - - - - - - - - - - - -

    /**
     * The class file of `java.lang.Object`, if available.
     */
    val ObjectClassFile: Option[ClassFile]

    /**
     * The class file of `java.lang.invoke.MethodHandle`, if available.
     */
    val MethodHandleClassFile: Option[ClassFile]

    /**
     * The class file of `java.lang.invoke.VarHandle`, if available.
     */
    val VarHandleClassFile: Option[ClassFile]

    /**
     * The set of all subtypes of `java.lang.invoke.MethodHandle`; in particular required to resolve
     * signature polymorphic method calls.
     */
    val MethodHandleSubtypes: SomeSet[ObjectType]

    /**
     * The set of all subtypes of `java.lang.invoke.VarHandle`; in particular required to resolve
     * signature polymorphic method calls.
     */
    val VarHandleSubtypes: SomeSet[ObjectType]

    /**
     * Stores for each non-private, non-initializer method the set of methods which override
     * a specific method. If the given method is a concrete method, this method is also
     * included in the set of `overridingMethods`.
     */
    protected[this] val overridingMethods: SomeMap[Method, SomeSet[Method]]

    /**
     * Returns the set of methods which directly override the given method. Note that
     * `overriddenBy` is not context aware. I.e., if a given method `m` is an interface
     * method, then it may happen that we have an implementation of that method
     * in a class which is inherited from a superclass which is not a subtype of the
     * interface. That method - since it is not defined by a subtype of the interface -
     * would not be included in the returned set. An example is shown next:
     * {{{
     * class X { void m(){ System.out.println("X.m"); }
     * interface Y { default void m(){ System.out.println("Y.m"); }
     * class Z extends X implements Y {
     *  // Z inherits m() from X; hence, X.m() (in this context) "overrides" Y.m(), but is not
     *  // returned by this function. To also identify X.m() you have to combine the results
     *  // of overridenBy and instanceMethods(!).
     * }
     * }}}
     */
    def overriddenBy(m: Method): SomeSet[Method] = {
        assert(!m.isPrivate, s"private methods $m cannot be overridden")
        assert(!m.isStatic, s"static methods $m cannot be overridden")
        assert(!m.isInitializer, s"initializers $m cannot be overridden")

        overridingMethods.getOrElse(m, Set.empty)
    }

    /**
     * Returns the set of all non-private, non-abstract, non-static methods that are not
     * initializers and which are potentially callable by clients when we have an object that
     * has the specified type and a method is called using
     * [[org.opalj.br.instructions.INVOKEINTERFACE]], [[org.opalj.br.instructions.INVOKEVIRTUAL]] or
     * [[org.opalj.br.instructions.INVOKEDYNAMIC]].
     *
     * The array of methods is sorted using [[MethodDeclarationContextOrdering]] to
     * enable fast look-up of the target method. (See [[MethodDeclarationContext]]'s
     * `compareAccessibilityAware` method for further details.)
     */
    protected[this] val instanceMethods: SomeMap[ObjectType, ConstArray[MethodDeclarationContext]]

    /**
     * Returns the nest host (see JVM 11 Spec. 5.4.4) for the given type, if explicitly given. For
     * classes without an explicit NestHost or NestMembers attribute, the type itself is the nest
     * host, but this is NOT recorded in this map.
     */
    val nests: SomeMap[ObjectType, ObjectType]

    /**
     * Tests if the given method belongs to the interface of an '''object''' identified by
     * the given `objectType`.
     * I.e., returns `true` if a virtual method call, where the receiver type is known
     * to have the given `objectType`, would lead to the direct invocation of the given `method`.
     * The given method can be an inherited method, but it will never return `Yes` if
     * the given method is overridden by `objectType` or a supertype of it which is a
     * sub type of the declaring type of `method`.
     *
     * @note    The computation is based on the computed set of [[instanceMethods]] and generally
     *          requires at most O(n log n) steps where n is the number of callable instance
     *          methods of the given object type; the class hierarchy is not traversed.
     */
    def hasVirtualMethod(objectType: ObjectType, method: Method): Answer = {
        //  ... instanceMethods: Map[ObjectType, Array[MethodDeclarationContext]]
        val definedMethodsOption = instanceMethods.get(objectType)
        if (definedMethodsOption.isEmpty) {
            return Unknown;
        }
        val definedMethods: ConstArray[MethodDeclarationContext] = definedMethodsOption.get
        val declaringPackageName = method.classFile.thisType.packageName

        val result: Option[MethodDeclarationContext] = find(definedMethods) { definedMethodContext ⇒
            val definedMethod = definedMethodContext.method
            if (definedMethod eq method)
                0
            else {
                val methodComparison = definedMethod compare method
                if (methodComparison == 0) {
                    if (definedMethod.isPrivate) {
                        // If there is a matching private method, the given method could still be
                        // invoked by a virtual call for a supertype
                        return hasVirtualMethod(
                            classFile(objectType).get.superclassType.get,
                            method
                        );
                    } else {
                        // We may have multiple methods with the same signature, but which belong
                        // to different packages!
                        definedMethodContext.packageName compare declaringPackageName
                    }
                } else
                    methodComparison
            }
        }
        Answer(result)
    }

    /**
     * Looks up the method (declaration context) which is accessible/callable by an
     * [[org.opalj.br.instructions.INVOKEVIRTUAL]] or [[org.opalj.br.instructions.INVOKEINTERFACE]]
     * call which was done by a method belonging to `callingContextType`.
     * The `callingContextType` is only relevant in case the target method has default visibility;
     * in this case it is checked whether the caller belongs to the same context.
     *
     * @note    This method uses the pre-computed information about instance methods and,
     *          therefore, does not require a type hierarchy based lookup.
     *
     * @note    It supports the lookup of polymorphic methods.
     *
     * @return  [[Success]] if the method is found; [[Empty$]] if the method cannot be found and
     *          [[Failure$]] if the method cannot be found because the project is
     *          definitively inconsistent. `Failure$` is used on a best-effort basis.
     */
    def lookupVirtualMethod(
        callingContextType: ObjectType,
        receiverType:       ObjectType,
        name:               String,
        descriptor:         MethodDescriptor
    ): Result[MethodDeclarationContext] = {

        def lookupSignaturePolymorphicMethod(descriptor: MethodDescriptor): Result[MethodDeclarationContext] = {
            lookupVirtualMethod(
                callingContextType,
                if (MethodHandleSubtypes.contains(receiverType)) ObjectType.MethodHandle
                else ObjectType.VarHandle,
                name,
                descriptor
            ) match {
                    case r @ Success(mdc) if mdc.method.isNativeAndVarargs ⇒ r
                    case _                                                 ⇒ Empty
                }
        }

        val definedMethodsOption = instanceMethods.get(receiverType)
        if (definedMethodsOption.isEmpty) {
            return Empty;
        }
        find(definedMethodsOption.get) { mdc ⇒
            mdc.compareAccessibilityAware(callingContextType.packageName, name, descriptor)
        } match {
            case Some(mdc) ⇒ Success(mdc)
            case None ⇒
                // we have to avoid endless recursion if we can't find the target method
                if ((MethodHandleSubtypes.contains(receiverType) ||
                    VarHandleSubtypes.contains(receiverType)) &&
                    !isSignaturePolymorphic(receiverType, descriptor)) {
                    // At least in Java 15 the signature polymorphic methods are not overloaded and
                    // it actually doesn't make sense to do so. Therefore we decided to only
                    // make this lookup if strictly required.
                    lookupSignaturePolymorphicMethod(SignaturePolymorphicMethodObject) match {
                        case Empty if VarHandleSubtypes.contains(receiverType) ⇒
                            lookupSignaturePolymorphicMethod(SignaturePolymorphicMethodVoid) match {
                                case Empty ⇒
                                    lookupSignaturePolymorphicMethod(
                                        SignaturePolymorphicMethodBoolean
                                    )
                                case r ⇒ r
                            }
                        case r ⇒ r
                    }
                } else {
                    Empty // here, we don't know if the project is incomplete or inconsistent
                }
        }
    }

    /* GENERAL NOTES
     *
     * (Accessibility checks are done by the JVM when the method is resolved; this is, however, not
     * done by the following methods as it does not affect the search for the potential target
     * methods.)
     *
     * Invokestatic     =>  the resolved method is called (if it is accessible, static etc...)
     * Invokespecial    =>  the resolved (interface) method is called if it is a constructor
     *                      call, or the resolved method belongs to the calling class (calls of
     *                      private methods). Otherwise, the calling class' supertypes are
     *                      searched for a method with the same signature up until the resolved
     *                      method. When we search the type hierarchy upwards, we first search
     *                      for a method defined by a superclass (unless the current class defines
     *                      an interface type) before we search the interfaces. In the later
     *                      case we compute the set of the maximally specific matching methods
     *                      and select THE concrete one (it is an error if multiple concrete ones
     *                      exist!)
     * Invokevirtual    =>  the resolved method is called, if the resolved method is signature
     *                      polymorphic; in this case the concrete type of the method receiver
     *                      is not relevant. Otherwise, the type of the receiver is used to
     *                      start searching for the method that is to be invoked. That method
     *                      however, has to override the resolved method (which is generally not
     *                      the case if the method is private; and is only the case if the resolved
     *                      method and the current type belong to the same package in case of
     *                      a method with default visibility).
     * Invokeinterface  =>  the resolved interface method just defines an upper bound; the
     *                      called method is determined as in case of invokevirtual; but
     *                      signature polymorphic calls are not relevant
     */

    /**
     * Tries to resolve a method reference as specified by the JVM specification.
     * I.e., the algorithm tries to find the class that actually declares the referenced
     * method. Resolution of '''signature polymorphic''' method calls is also
     * supported.
     *
     * This method can be used as the basis for the implementation of the semantics
     * of the `invokeXXX` instructions. However, it does not check whether the resolved
     * method can be accessed by the caller or if it is abstract. Additionally, it is still
     * necessary that the caller makes a distinction between the statically
     * (at compile time) identified declaring class and the dynamic type of the receiver
     * in case of `invokevirtual` and `invokeinterface` instructions. I.e.,
     * additional processing is necessary on the client side.
     *
     * @note    This method just resolves a method reference. Additional checks,
     *          such as whether the resolved method is accessible, may be necessary.
     *
     * @param   declaringClassType The type of the object that receives the method call. The
     *          type must be a class type and must not be an interface type.
     *          No check w.r.t. a potential `IncompatibleClassChangeError` is done
     *          by this method.
     * @param   forceLookupInSuperinterfacesOnFailure If true (default: false) the method tries
     *          to look up the method in a super interface if it can't find it in the available
     *          super classes.
     * @return  The resolved method `Some(`'''METHOD'''`)` or `None`.
     *          (To get the defining class file use the project's respective method.)
     */
    def resolveMethodReference(
        declaringClassType:                    ReferenceType,
        name:                                  String,
        descriptor:                            MethodDescriptor,
        forceLookupInSuperinterfacesOnFailure: Boolean          = false
    ): Option[Method] = {
        val receiverType =
            if (declaringClassType.isArrayType) {
                ObjectType.Object
            } else {
                declaringClassType.asObjectType
            }

        resolveClassMethodReference(receiverType, name, descriptor) match {
            case Success(method)                                 ⇒ Some(method)
            case Empty if !forceLookupInSuperinterfacesOnFailure ⇒ None
            case _ /*Failure | (Empty && lookupInSuperinterfacesOnFailure) */ ⇒
                val superinterfaceTypes = classHierarchy.allSuperinterfacetypes(receiverType)
                val (_, methods) =
                    findMaximallySpecificSuperinterfaceMethods(
                        superinterfaceTypes, name, descriptor,
                        analyzedSuperinterfaceTypes = UIDSet.empty[ObjectType]
                    )
                // Either it is THE max. specific method or some "arbitrary" method.
                // recall that we already give precedence to non-abstract
                // methods in the find... methods
                methods.headOption
        }
    }

    /**
     * Resolves a method reference to all possible methods. I.e., this is identical to
     * `resolveMethodReference` or `resolveInterfaceMethodReference` for class and interface types
     * respectively except for the case where there are multiple maximally specific interface
     * methods in which case all of them are returned instead of only a single one.
     *
     * @param declaringClassType The type of the object that receives the method call. The type may
     *         be a class or interface type.
     *
     * @return The set of resolved methods; empty if the resolution fails, more than one if
     *         resolution finds several maximally specific interface methods - in the latter case
     *         it is not possible to call the method on objects of the declaring class type, but
     *         only on subclasses overriding the method uniquely.
     */
    def resolveAllMethodReferences(
        declaringClassType: ReferenceType,
        name:               String,
        descriptor:         MethodDescriptor
    ): Set[Method] = {
        val receiverType =
            if (declaringClassType.isArrayType) {
                ObjectType.Object
            } else {
                declaringClassType.asObjectType
            }

        def lookupInObject(): Option[Method] = {
            ObjectClassFile flatMap { classFile ⇒
                classFile.findMethod(name, descriptor) filter { m ⇒ m.isPublic && !m.isStatic }
            }
        }

        project.classFile(receiverType) match {
            case Some(classFile) ⇒
                val classMethod =
                    if (classFile.isInterfaceDeclaration)
                        Result(classFile.findMethod(name, descriptor) orElse lookupInObject())
                    else
                        resolveClassMethodReference(receiverType, name, descriptor)

                classMethod match {
                    case Success(method) ⇒ Set(method)
                    case _ ⇒
                        val superinterfaces = classHierarchy.allSuperinterfacetypes(receiverType)
                        val (_, methods) = findMaximallySpecificSuperinterfaceMethods(
                            superinterfaces, name, descriptor, UIDSet.empty[ObjectType]
                        )
                        methods
                }

            case None ⇒ Set.empty
        }
    }

    /**
     * See [[#resolveMethodReference(declaringClassType:*]] for details.
     */
    def resolveMethodReference(i: INVOKEVIRTUAL): Option[Method] = {
        resolveMethodReference(i.declaringClass, i.name, i.methodDescriptor)
    }

    def resolveInterfaceMethodReference(
        declaringClassType: ObjectType,
        name:               String,
        descriptor:         MethodDescriptor
    ): Option[Method] = {
        def lookupInObject(): Option[Method] = {
            ObjectClassFile flatMap { classFile ⇒
                classFile.findMethod(name, descriptor) filter { m ⇒ m.isPublic && !m.isStatic }
            }
        }

        project.classFile(declaringClassType) flatMap { classFile ⇒
            assert(classFile.isInterfaceDeclaration)
            classFile.findMethod(name, descriptor) orElse {
                lookupInObject() orElse {
                    classHierarchy.superinterfaceTypes(declaringClassType) flatMap { superT ⇒
                        val (_, methods) = findMaximallySpecificSuperinterfaceMethods(
                            superT, name, descriptor, UIDSet.empty[ObjectType]
                        )
                        methods.headOption
                    }
                }
            }
        }
    }

    /**
     * See [[#resolveInterfaceMethodReference(declaringClassType:*]] for details.
     */
    def resolveInterfaceMethodReference(i: INVOKEINTERFACE): Option[Method] = {
        resolveInterfaceMethodReference(i.declaringClass, i.name, i.methodDescriptor)
    }

    /**
     * Computes the set of maximally specific superinterface methods with the
     * given name and descriptor.
     *
     * @note    '''This method does not consider methods defined by `java.lang.Object`'''!
     *          Those methods have precedence over respective methods defined by
     *          superinterfaces! A corresponding check needs to be done before calling
     *          this method.
     */
    def findMaximallySpecificSuperinterfaceMethods(
        superinterfaceType:          ObjectType,
        name:                        String,
        descriptor:                  MethodDescriptor,
        analyzedSuperinterfaceTypes: UIDSet[ObjectType] = UIDSet.empty
    ): ( /*analyzed types*/ UIDSet[ObjectType], Set[Method]) = {
        ProjectLike.findMaximallySpecificSuperinterfaceMethods(
            superinterfaceType, name, descriptor, analyzedSuperinterfaceTypes
        )(this.classFile, this.classHierarchy, this.logContext)
    }

    /**
     * Computes the maximally specific superinterface method with the given name
     * and descriptor
     *
     * @param   superinterfaceTypes A set of interfaces which potentially declare a method
     *          with the given name and descriptor.
     */
    def findMaximallySpecificSuperinterfaceMethods(
        superinterfaceTypes:         UIDSet[ObjectType],
        name:                        String,
        descriptor:                  MethodDescriptor,
        analyzedSuperinterfaceTypes: UIDSet[ObjectType]
    ): ( /*analyzed types*/ UIDSet[ObjectType], Set[Method]) = {
        ProjectLike.findMaximallySpecificSuperinterfaceMethods(
            superinterfaceTypes, name, descriptor, analyzedSuperinterfaceTypes
        )(this.classFile, this.classHierarchy, this.logContext)
    }

    /**
     * Resolves a symbolic reference to a method defined by a class (not interface) type.
     *
     * @return  [[org.opalj.Success]]`(method)` if the method was found;
     *          `Empty` if the project is incomplete and the method could not be found;
     *          `Failure` if the method could not be found though the project is seemingly complete.
     *          I.e., if `Failure` is returned the method is not defined by a concrete class
     *          and is either a default method defined by an interface or the analyzed code
     *          basis is inconsistent.
     */
    def resolveClassMethodReference(
        receiverType: ObjectType,
        name:         String,
        descriptor:   MethodDescriptor
    ): Result[Method] = {

        project.classFile(receiverType) match {
            case Some(classFile) ⇒
                assert(
                    !classFile.isInterfaceDeclaration,
                    {
                        val methodInfo = descriptor.toJava(receiverType.toJava, name)
                        s"the method is defined in an interface $methodInfo"
                    }
                )

                def resolveSuperclassMethodReference(): Result[Method] = {
                    classFile.superclassType match {
                        case Some(superclassType) ⇒
                            resolveClassMethodReference(superclassType, name, descriptor)
                        case None ⇒
                            // the current type is java.lang.Object and the method was not found
                            Failure
                    }
                }

                // [FROM THE SPECIFICATION]]
                // A method is signature polymorphic if all of the following conditions hold :
                // - It is declared in the java.lang.invoke.MethodHandle class.
                // - It has a single formal parameter of type Object[].
                // - It has the ACC_VARARGS and ACC_NATIVE flags set.
                val isPotentiallySignaturePolymorphicCall =
                    (receiverType eq ObjectType.MethodHandle) ||
                        (receiverType eq ObjectType.VarHandle)

                if (isPotentiallySignaturePolymorphicCall) {
                    val methods = classFile.findMethod(name)
                    if (methods.isSingletonList) {
                        val method = methods.head
                        if (method.isNativeAndVarargs &&
                            (method.descriptor == SignaturePolymorphicMethodObject ||
                                method.descriptor == SignaturePolymorphicMethodVoid ||
                                method.descriptor == SignaturePolymorphicMethodBoolean))
                            Success(method) // the resolved method is signature polymorphic
                        else if (method.descriptor == descriptor)
                            Success(method) // "normal" resolution of a method
                        else
                            resolveSuperclassMethodReference()
                    } else {
                        methods.find(m ⇒ m.descriptor == descriptor) match {
                            case None                 ⇒ resolveSuperclassMethodReference()
                            case Some(resolvedMethod) ⇒ Success(resolvedMethod)
                        }
                    }
                } else {
                    classFile.findMethod(name, descriptor) match {
                        case None                 ⇒ resolveSuperclassMethodReference()
                        case Some(resolvedMethod) ⇒ Success(resolvedMethod)
                    }
                }

            case None ⇒ Empty
        }
    }

    /**
     * Returns true if the method defined by the given class type is a signature polymorphic
     * method. (See JVM 9 Spec. for details.)
     */
    //TODO add method that lookup the defining class type
    def isSignaturePolymorphic(definingClassType: ObjectType, method: Method): Boolean = {
        (
            (definingClassType eq ObjectType.MethodHandle) ||
            (definingClassType eq ObjectType.VarHandle)
        ) &&
            method.descriptor.parametersCount == 1 &&
            method.descriptor.parameterType(0) == ArrayType.ArrayOfObject &&
            method.isNativeAndVarargs
    }

    /**
     * Returns true if the descriptor is a signature polymorphic method for the given class type.
     * (See JVM 9 Spec. for details.)
     */
    def isSignaturePolymorphic(
        definingClassType: ObjectType,
        descriptor:        MethodDescriptor
    ): Boolean = {
        (definingClassType eq ObjectType.MethodHandle) &&
            descriptor == SignaturePolymorphicMethodObject ||
            (definingClassType eq ObjectType.VarHandle) &&
            (descriptor == SignaturePolymorphicMethodObject ||
                descriptor == SignaturePolymorphicMethodVoid ||
                descriptor == SignaturePolymorphicMethodBoolean)
    }

    /**
     * Returns true if the signature is a signature polymorphic method for the given class type.
     * (See JVM 9 Spec. for details.)
     */
    def isSignaturePolymorphic(
        definingClassType: ObjectType,
        name:              String,
        descriptor:        MethodDescriptor
    ): Boolean = {
        (definingClassType eq ObjectType.MethodHandle) &&
            descriptor == SignaturePolymorphicMethodObject &&
            (name == "invoke" || name == "invokeExact") ||
            (definingClassType eq ObjectType.VarHandle) &&
            (descriptor == SignaturePolymorphicMethodObject ||
                descriptor == SignaturePolymorphicMethodVoid ||
                descriptor == SignaturePolymorphicMethodBoolean)
    }

    /**
     * Returns the method which will be called by the respective
     * [[org.opalj.br.instructions.INVOKESTATIC]] instruction.
     */
    def staticCall(callerClassType: ObjectType, i: INVOKESTATIC): Result[Method] = {
        staticCall(callerClassType, i.declaringClass, i.isInterface, i.name, i.methodDescriptor)
    }

    /**
     * Returns the method that will be called by the respective invokestatic call.
     *
     * @return  [[org.opalj.Success]] `(method)` if the method was found;
     *          `Failure` if the project is inconsistent.
     *          `Empty` if the method could not be found in the available classes (i.e., the
     *          project is incomplete).
     */
    def staticCall(
        callerClassType:    ObjectType,
        declaringClassType: ObjectType,
        isInterface:        Boolean,
        name:               String,
        descriptor:         MethodDescriptor
    ): Result[Method] = {
        // Recall that the invokestatic instruction:
        // "... gives the name and descriptor of the method as well as a symbolic reference to
        // the class or interface in which the method is to be found.
        // However, in case of interfaces no lookup in superclasses is done!
        if (isInterface) {
            classFile(declaringClassType) match {
                case Some(cf) ⇒ cf.findMethod(name, descriptor) match {
<<<<<<< HEAD
                    case Some(method) if method.isAccessibleBy(callerClassType, nests) ⇒
                        Success(method)
=======
                    case Some(method) if method.isAccessibleBy(callerClassType) ⇒ Success(method)
>>>>>>> bcbde6aa
                    case _ ⇒ Empty
                }
                case None ⇒ Empty
            }
        } else {
            resolveClassMethodReference(declaringClassType, name, descriptor) match {
<<<<<<< HEAD
                case s @ Success(method) ⇒
                    if (method.isAccessibleBy(callerClassType, nests)) s else Empty
                case e ⇒
                    e
=======
                case s @ Success(method) ⇒ if (method.isAccessibleBy(callerClassType)) s else Empty
                case e                   ⇒ e
>>>>>>> bcbde6aa
            }
        }
    }

    def specialCall(callerClassType: ObjectType, i: INVOKESPECIAL): Result[Method] = {
        specialCall(callerClassType, i.declaringClass, i.isInterface, i.name, i.methodDescriptor)
    }

    def nonVirtualCall(
        callerClassType: ObjectType,
        i:               NonVirtualMethodInvocationInstruction
    ): Result[Method] = {
        if (i.opcode == INVOKESPECIAL.opcode) {
            specialCall(callerClassType, i.asINVOKESPECIAL)
        } else { // i.opcode == INVOKESTATIC.opcode
            staticCall(callerClassType, i.asINVOKESTATIC)
        }
    }

    /**
     * Returns the instance method/initializer which is called by an invokespecial instruction.
     *
     * @note    Virtual method call resolution is not necessary; the call target is
     *          either a constructor, a method in the given class or a super method/constructor.
     *          However, in the first and last case it may be possible that we can't find the method
     *          because of an inconsistent or incomplete project.
     *
     * @return  One of the following three values:
     *           - [[org.opalj.Success]] `(method)` if the method was found;
     *           - `Failure` if the project is inconsistent; i.e., the target class file is found,
     *             but the method cannot be found. `Failure` is returned on a best effort basis.
     *           - `Empty`.
     */
    def specialCall(
        callerClassType:           ObjectType,
        initialDeclaringClassType: ObjectType, // an interface or class type to be precise
        isInterface:               Boolean,
        name:                      String, // an interface or class type to be precise
        descriptor:                MethodDescriptor
    ): Result[Method] = {
        /* FROM THE SPEC
            If all of the following are true, let C be the direct superclass of the current class:
            • The resolved method is not an instance initialization method (§2.9.1).
            • If the symbolic reference names a class (not an interface), then that class is a
              superclass of the current class.
            • The ACC_SUPER flag is set for the class file (§4.1).
            Otherwise, let C be the class or interface named by the symbolic reference.
         */
        val declaringClassType =
            if (name != "<init>" &&
                (callerClassType ne initialDeclaringClassType) && // <= handles private calls
                classHierarchy.isInterface(initialDeclaringClassType).isNo) {
                // Let's select the direct superclass (if it is available; otherwise we use the
                // declared class as a fallback.)
                classHierarchy.superclassType(callerClassType).getOrElse(initialDeclaringClassType)
            } else {
                initialDeclaringClassType
            }

        // ...  default methods cannot override methods from java.lang.Object
        // ...  in case of super method calls (not initializers), we can use
        //      "instanceMethods" to find the method, because the method has to
        //      be an instance method, must not be abstract and must not be private.
        // ...  the receiver type of super initializer calls is always explicitly given
        classFile(declaringClassType) match {
            case Some(classFile) ⇒
                if (classFile.isInterfaceDeclaration != isInterface)
                    Failure
                else {
                    classFile.findMethod(name, descriptor) match {
                        case Some(method) ⇒
<<<<<<< HEAD
                            if (method.isAccessibleBy(callerClassType, nests))
=======
                            if (method.isAccessibleBy(callerClassType))
>>>>>>> bcbde6aa
                                Success(method)
                            else
                                Empty

                        case None if name == "<init>" ⇒ Failure // initializer not found...

                        case _ ⇒
                            // We have to find the (maximally specific) super method, which is,
                            // unless we have an inconsistent code base, unique.
                            find(instanceMethods(declaringClassType)) { definedMethodContext ⇒
                                val definedMethod = definedMethodContext.method
                                definedMethod.compare(name, descriptor)
                            } match {
                                case Some(mdc) ⇒
<<<<<<< HEAD
                                    if (mdc.method.isAccessibleBy(callerClassType, nests))
=======
                                    if (mdc.method.isAccessibleBy(callerClassType))
>>>>>>> bcbde6aa
                                        Success(mdc.method)
                                    else
                                        Empty
                                case None ⇒ Empty
                            }
                    }
                }
            case None ⇒ Empty
        }
    }

    /**
     * Returns the (instance) method that would be called when we have an instance of
     * the given receiver type. I.e., using this method is suitable only when the runtime
     * type, which is the receiver of the method call, is precisely known!
     *
     * == Examples ==
     * {{{
     * class A {def foo() = {} }
     * class B extends A {/*inherits, but does not override foo()*/}
     * class C extends B { def foo() = {} }
     * val b = new B();
     * b.foo() // <= in this case the method defined by A will be returned.
     * val c = new C();
     * c.foo() // <= in this case the method defined by C will be returned.
     * }}}
     *
     * This method supports default methods and signature polymorphic calls; i.e., the
     * descriptor of the retuned methods may not be equal to the given method descriptor.
     *
     * @param   callerClassType The object type which defines the method which performs the call.
     *          This information is required if the call target has (potentially) default
     *          visibility. (Note that this - in general - does not replace the need to perform an
     *          accessibility check.)
     * @param   receiverType A class type or an array type; never an interface type.
     */
    def instanceCall(
        callerClassType: ObjectType,
        receiverType:    ReferenceType,
        name:            String,
        descriptor:      MethodDescriptor
    ): Result[Method] = {
        if (receiverType.isArrayType) {
            return Result(ObjectClassFile flatMap { cf ⇒ cf.findMethod(name, descriptor) });
        }

        val receiverClassType = receiverType.asObjectType
        val mdcResult = lookupVirtualMethod(callerClassType, receiverClassType, name, descriptor)
        mdcResult flatMap { mdc ⇒
<<<<<<< HEAD
            if (!mdc.method.isPrivate || mdc.method.isAccessibleBy(callerClassType, nests))
=======
            if (!mdc.method.isPrivate || mdc.method.isAccessibleBy(callerClassType))
>>>>>>> bcbde6aa
                Success(mdc.method)
            else
                Empty
        }
<<<<<<< HEAD
    }

    def interfaceCall(callerType: ObjectType, i: INVOKEINTERFACE): Set[Method] = {
        interfaceCall(callerType, i.declaringClass, i.name, i.methodDescriptor)
    }

=======
    }

    def interfaceCall(callerType: ObjectType, i: INVOKEINTERFACE): Set[Method] = {
        interfaceCall(callerType, i.declaringClass, i.name, i.methodDescriptor)
    }

>>>>>>> bcbde6aa
    private val useJava11CallSemantics: Boolean = {
        val key = ProjectLike.EnforceJava11CallSemanticsConfigKey
        val forceJ11semantics: Boolean =
            try {
                config.getBoolean(key)
            } catch {
                case t: Throwable ⇒
                    error("project configuration", s"couldn't read: $key", t)
                    false
            }
        val (useJ11semantics, reason) = if (forceJ11semantics) {
            (true, "(enforced by config)")
        } else {
            val requiredVersion = requiredJVMVersion
            (requiredVersion >= Java11MajorVersion, s"(required JVM version is $requiredVersion)")
        }
        info(
            "project configuration",
            s"${if (useJ11semantics) "" else "not "}using Java 11+ call semantics "+reason
        )
        useJ11semantics
    }

    /**
     * Returns the methods that may be called by an [[org.opalj.br.instructions.INVOKEINTERFACE]]
     * call if the precise runtime type is not known. (If the precise runtime type is known, use
     * `instanceCall` to get the target method.)
     *
     * @note    '''Caching the result (in particular when the call graph is computed)
     *          is recommended as the computation is expensive.''' In other words, this
     *          function is meant to be used as a foundation for call graph construction
     *          algorithms.
     *
     * @note    Keep in mind that the following is legal (byte)code:
     *          {{{
     *          class X { void m(){ System.out.println("X.m"); } }
     *          interface I { void m(); }
     *          class Z extends X implements I {}
     *          }}}
     *          Hence, we also have to consider inherited methods and just considering the
     *          methods defined by subclasses is not sufficient! In other words, the result
     *          can contain methods (here, `X.m`) defined by classes which are not subtypes
     *          of the given interface type!
     *
     * @return  The set of potentially called methods. The set will be empty if the target class
     *          is not defined as part of the analyzed code base.
     */
    def interfaceCall(
        callerType:     ObjectType,
        declaringClass: ObjectType, // an interface or class type to be precise
        name:           String,
        descriptor:     MethodDescriptor
    ): Set[Method] = {
        var methods = Set.empty[Method]

        // (1) consider the method defined by the super type or this type...
        // Depending on the set of open/closed packages it may be the case that the method
        // cannot be a receiver, because it is actually always overridden; however, we don't
        // do any checks related to this issue.
        val initialMethodsOption = instanceMethods.get(declaringClass)
        if (initialMethodsOption.isEmpty)
            return methods;
        find(initialMethodsOption.get) { mdc ⇒
            mdc.method.compare(name, descriptor)
        } foreach (mdc ⇒ methods += mdc.method)

        if (methods.nonEmpty) {
            val method = methods.head
            if (!method.isPublic) {
                if (method.isPrivate && useJava11CallSemantics) {
                    // The method is private, thus it is selected (JVM 11 Spec Section 5.4.6)
                    // However, access control may still fail
<<<<<<< HEAD
                    if (!method.isAccessibleBy(callerType, nests))
=======
                    if (!method.isAccessibleBy(callerType))
>>>>>>> bcbde6aa
                        return Set.empty[Method];
                    return methods;
                } else {
                    methods = Set.empty[Method]
                }
            }
        }

        // (2) methods of strict subtypes (always necessary, because we have an interface)
        classHierarchy.foreachSubtypeCF(declaringClass, reflexive = false) { subtypeCF ⇒
            val subtype = subtypeCF.thisType
            val mdc = find(instanceMethods(subtype)) { mdc ⇒ mdc.method.compare(name, descriptor) }
            mdc match {
                case Some(mdc) ⇒
                    if (mdc.isPublic)
                        methods += mdc.method
                    // This is an overapproximation, if the inherited concrete method is
                    // always overridden by all concrete subtypes and subtypeCF
                    // is an abstract class in a closed package/module
                    if (!mdc.method.isPrivate)
                        methods ++=
                            overriddenBy(mdc.method).iterator.filter { m ⇒
                                m.classFile.thisType isSubtypeOf subtype
                            }

                    // for interfaces we have to continue, because we may have inherited a
                    // a concrete method from a class type which is not in the set of
                    // overriddenBy methods
                    subtypeCF.isInterfaceDeclaration
                case _ /*None*/ ⇒
                    true
            }
        }
        methods
    }

    /**
     * Convenience method; see `virtualCall(callerPackageName:String,declaringType:ReferenceType*`
     * for details.
     */
    def virtualCall(callerType: ObjectType, i: INVOKEVIRTUAL): SomeSet[Method] = {
        virtualCall(callerType, i.declaringClass, i.name, i.methodDescriptor)
    }

    /**
     * Returns the set of methods that may be called by an invokevirtual call, if
     * the receiver type is unknown or effectively encompasses all subtypes it
     * is recommended to use [[instanceCall]].
     *
     * @note    As in case of instance call, the returned method may have a different
     *          descriptor if we have a signature polymorphic call!
     */
    def virtualCall(
        callerType:    ObjectType,
        declaringType: ReferenceType, // an interface, class or array type to be precise
        name:          String,
        descriptor:    MethodDescriptor
    ): SomeSet[Method] = {
        if (declaringType.isArrayType) {
            return instanceCall(ObjectType.Object, ObjectType.Object, name, descriptor).toSet
        }

        // In the following we opted for implementing some support for the
        // different possibilities that exist w.r.t. where the defined method
        // is found. This is done to speed up the computation
        // of the set of methods (vs. using a very generic approach)!

        val declaringClassType = declaringType.asObjectType
        var methods = SomeSet.empty[Method]

        val initialMethodsOption = instanceMethods.get(declaringClassType)
        if (initialMethodsOption.isEmpty)
            return methods;

        val callerPackageName = callerType.packageName

        // Let's find the (concrete) method defined by this type or a supertype if it exists.
        // We have to check the declaring package if the method has package visibility to ensure
        // that we find the correct method!
        find(initialMethodsOption.get) { mdc ⇒
            mdc.compareAccessibilityAware(callerPackageName, name, descriptor)
        } foreach (mdc ⇒ methods += mdc.method)

        if (methods.nonEmpty) {
            val method = methods.head
            if (method.isPrivate) {
                // The concrete method is private, thus it is selected (JVM 11 Spec Section 5.4.6)
                // However, access control may still fail
<<<<<<< HEAD
                if (!method.isAccessibleBy(callerType, nests))
=======
                if (!method.isAccessibleBy(callerType))
>>>>>>> bcbde6aa
                    return SomeSet.empty[Method];
                return methods;
            } else if (method.classFile.thisType eq declaringClassType) {
                // The (concrete) method belongs to this class... hence, we just need to
                // get all methods which override (reflexive) this method and are done.
                return overriddenBy(method);
            } else {
                // ... we cannot use the overriddenBy methods because this could return
                // methods belonging to classes which are not a subtype of the given
                // declaring class.
                classHierarchy.foreachSubtypeCF(declaringClassType, reflexive = false) { subtypeCF ⇒
                    val subtype = subtypeCF.thisType
                    val mdcOption = find(instanceMethods(subtype)) { mdc ⇒
                        mdc.compareAccessibilityAware(callerPackageName, name, descriptor)
                    }
                    if (mdcOption.nonEmpty && (mdcOption.get.method ne method)
                        && !mdcOption.get.method.isPrivate) {
                        methods ++= overriddenBy(mdcOption.get.method)
                        false // we don't have to look into furthersubtypes
                    } else {
                        true
                    }
                }
                return methods;
            }
        }

        // We just have to collect the methods in the subtypes... unless we have
        // a call to a signature polymorphic method!

        def findSignaturePolymorphicMethod(
            descriptor: MethodDescriptor
        ): Option[MethodDeclarationContext] = {
            find(instanceMethods(declaringClassType)) { mdc ⇒
                mdc.compareAccessibilityAware(callerPackageName, name, descriptor)
            }
        }

        if (MethodHandleClassFile.isDefined && MethodHandleSubtypes.contains(declaringClassType)) {
            val mdcOption = findSignaturePolymorphicMethod(SignaturePolymorphicMethodObject)
            if (mdcOption.isDefined) {
                val method = mdcOption.get.method
                if (method.isNativeAndVarargs && (method.classFile eq MethodHandleClassFile.get)) {
                    return Set(method);
                }
            }
        }

        if (VarHandleClassFile.isDefined && VarHandleSubtypes.contains(declaringClassType)) {
            val mdcOption =
                findSignaturePolymorphicMethod(SignaturePolymorphicMethodObject).orElse(
                    findSignaturePolymorphicMethod(SignaturePolymorphicMethodVoid).orElse(
                        findSignaturePolymorphicMethod(SignaturePolymorphicMethodBoolean)
                    )
                )
            if (mdcOption.isDefined) {
                val method = mdcOption.get.method
                if (method.isNativeAndVarargs && (method.classFile eq VarHandleClassFile.get)) {
                    return Set(method);
                }
            }
        }

        classHierarchy.foreachSubtypeCF(declaringClassType, reflexive = false) { subtypeCF ⇒
            val subtype = subtypeCF.thisType
            val mdcOption = find(instanceMethods(subtype)) { mdc ⇒
                mdc.compareAccessibilityAware(callerPackageName, name, descriptor)
            }
            mdcOption match {
                case Some(mdc) if !mdc.method.isPrivate ⇒
                    if (methods.isEmpty) {
                        methods = overriddenBy(mdc.method)
                    } else {
                        methods ++= overriddenBy(mdc.method)
                    }
                    false // we don't have to look into furthersubtypes
                case _ /*None*/ ⇒
                    true
            }
        }
        methods

    }

}

object ProjectLike {

    /**
     * Computes the set of maximally specific superinterface methods with the
     * given name and descriptor.
     *
     * @note    This method requires that the class hierarchy is already computed.
     *          It does not require `instanceMethods`.
     * @note    '''This method does not consider methods defined by `java.lang.Object`'''!
     *          Those methods have precedence over respective methods defined by
     *          superinterfaces! A corresponding check needs to be done before calling
     *          this method.
     */
    def findMaximallySpecificSuperinterfaceMethods(
        superinterfaceType:          ObjectType,
        name:                        String,
        descriptor:                  MethodDescriptor,
        analyzedSuperinterfaceTypes: UIDSet[ObjectType] = UIDSet.empty
    )(
        implicit
        objectTypeToClassFile: ObjectType ⇒ Option[ClassFile],
        classHierarchy:        ClassHierarchy,
        logContext:            LogContext
    ): ( /*analyzed types*/ UIDSet[ObjectType], Set[Method]) = {

        val newAnalyzedSuperinterfaceTypes = analyzedSuperinterfaceTypes + superinterfaceType

        // the superinterfaceTypes in which it is potentially relevant to search for methods
        val superinterfaceTypes: UIDSet[ObjectType] =
            classHierarchy.superinterfaceTypes(superinterfaceType).getOrElse(UIDSet.empty) --
                analyzedSuperinterfaceTypes

        objectTypeToClassFile(superinterfaceType) match {
            case Some(classFile) ⇒
                if (!classFile.isInterfaceDeclaration) {
                    OPALLogger.warn(
                        "project configuration",
                        "finding the maximally specific superinterface methods failed: "+
                            s"${superinterfaceType.toJava} is not an interface and ignored"
                    )
                    (analyzedSuperinterfaceTypes ++ superinterfaceTypes + superinterfaceType, Set.empty)
                } else {
                    classFile.findMethod(name, descriptor) match {
                        case Some(method) if !method.isPrivate && !method.isStatic ⇒
                            val analyzedTypes = newAnalyzedSuperinterfaceTypes ++ superinterfaceTypes
                            (analyzedTypes, Set(method))

                        case _ /* None OR "the method was either private or static" */ ⇒
                            if (superinterfaceTypes.isEmpty) {
                                (newAnalyzedSuperinterfaceTypes, Set.empty)
                            } else if (superinterfaceTypes.isSingletonSet) {
                                findMaximallySpecificSuperinterfaceMethods(
                                    superinterfaceTypes.head,
                                    name, descriptor,
                                    newAnalyzedSuperinterfaceTypes
                                )
                            } else {
                                findMaximallySpecificSuperinterfaceMethods(
                                    superinterfaceTypes,
                                    name, descriptor,
                                    newAnalyzedSuperinterfaceTypes
                                )
                            }
                    }
                }

            case None ⇒
                (analyzedSuperinterfaceTypes ++ superinterfaceTypes + superinterfaceType, Set.empty)
        }
    }

    /**
     * Computes the maximally specific superinterface method with the given name
     * and descriptor
     *
     * @note    This method requires that the class hierarchy is already computed.
     *          It does not required `instanceMethods`.
     * @param   superinterfaceTypes A set of interfaces which potentially declare a method
     *          with the given name and descriptor.
     */
    def findMaximallySpecificSuperinterfaceMethods(
        superinterfaceTypes:         UIDSet[ObjectType],
        name:                        String,
        descriptor:                  MethodDescriptor,
        analyzedSuperinterfaceTypes: UIDSet[ObjectType]
    )(
        implicit
        objectTypeToClassFile: (ObjectType) ⇒ Option[ClassFile],
        classHierarchy:        ClassHierarchy,
        logContext:            LogContext
    ): ( /*analyzed types*/ UIDSet[ObjectType], Set[Method]) = {

        val anchor = ((analyzedSuperinterfaceTypes, Set.empty[Method]))

        superinterfaceTypes.foldLeft(anchor) { (currentResult, interfaceType) ⇒
            val (currentAnalyzedSuperinterfaceTypes, currentMethods) = currentResult
            val (analyzedSuperinterfaceTypes, methods) =
                findMaximallySpecificSuperinterfaceMethods(
                    interfaceType, name, descriptor,
                    currentAnalyzedSuperinterfaceTypes
                )

            val allMethods = currentMethods ++ methods
            if (allMethods.isEmpty || allMethods.size == 1) {
                (analyzedSuperinterfaceTypes, allMethods /*empty or singleton set*/ )
            } else {
                // When we reach this point, we may have a situation such as:
                //     intf A { default void foo(){} }
                //     intf B extends A { default void foo(){} }
                //     intf C extends A { }
                //     intf D extends B { }
                // and we started the analysis with the set {C,D} and
                // first selected C (hence, first found A.foo).
                //
                // We now have to determine the maximally specific method.

                // Both, the set of `currentMethods` and also the set of `methods`
                // each only contains maximally specific methods w.r.t. their
                // set.
                var currentMaximallySpecificMethods = currentMethods
                var additionalMaximallySpecificMethods = Set.empty[Method]
                methods foreach { method ⇒
                    if (!currentMethods.contains(method)) {
                        val newMethodDeclaringClassType = method.classFile.thisType
                        var addNewMethod = true
                        currentMaximallySpecificMethods =
                            currentMaximallySpecificMethods.filter { currentMaximallySpecificMethod ⇒
                                val specificMethodDeclaringClassType = currentMaximallySpecificMethod.classFile.thisType
                                if (specificMethodDeclaringClassType isSubtypeOf newMethodDeclaringClassType) {
                                    addNewMethod = false
                                    true
                                } else if (newMethodDeclaringClassType isSubtypeOf specificMethodDeclaringClassType) {
                                    false
                                } else {
                                    //... we have an incomplete class hierarchy;
                                    // let's keep both methods
                                    true
                                }
                            }
                        if (addNewMethod) additionalMaximallySpecificMethods += method
                    }
                }
                currentMaximallySpecificMethods ++= additionalMaximallySpecificMethods

                val concreteMaximallySpecificMethods = currentMaximallySpecificMethods.filter(!_.isAbstract)
                if (concreteMaximallySpecificMethods.isEmpty) {
                    // We have not yet found any method or we may have multiple abstract methods...
                    (analyzedSuperinterfaceTypes, currentMaximallySpecificMethods)
                } else {
                    (analyzedSuperinterfaceTypes, concreteMaximallySpecificMethods)
                }
            }
        }
    }

    private val EnforceJava11CallSemanticsConfigKey =
        "org.opalj.br.Project.enforceJava11CallSemantics"
}<|MERGE_RESOLUTION|>--- conflicted
+++ resolved
@@ -50,11 +50,7 @@
     implicit val classHierarchy: ClassHierarchy
     implicit val config: Config
 
-<<<<<<< HEAD
     protected[this] val allClassFiles: Iterable[ClassFile]
-=======
-    val allClassFiles: Iterable[ClassFile]
->>>>>>> bcbde6aa
 
     /**
      * Returns the minimum version number of the JVM required to run the code of the project, i.e.,
@@ -717,27 +713,18 @@
         if (isInterface) {
             classFile(declaringClassType) match {
                 case Some(cf) ⇒ cf.findMethod(name, descriptor) match {
-<<<<<<< HEAD
                     case Some(method) if method.isAccessibleBy(callerClassType, nests) ⇒
                         Success(method)
-=======
-                    case Some(method) if method.isAccessibleBy(callerClassType) ⇒ Success(method)
->>>>>>> bcbde6aa
                     case _ ⇒ Empty
                 }
                 case None ⇒ Empty
             }
         } else {
             resolveClassMethodReference(declaringClassType, name, descriptor) match {
-<<<<<<< HEAD
                 case s @ Success(method) ⇒
                     if (method.isAccessibleBy(callerClassType, nests)) s else Empty
                 case e ⇒
                     e
-=======
-                case s @ Success(method) ⇒ if (method.isAccessibleBy(callerClassType)) s else Empty
-                case e                   ⇒ e
->>>>>>> bcbde6aa
             }
         }
     }
@@ -809,11 +796,7 @@
                 else {
                     classFile.findMethod(name, descriptor) match {
                         case Some(method) ⇒
-<<<<<<< HEAD
                             if (method.isAccessibleBy(callerClassType, nests))
-=======
-                            if (method.isAccessibleBy(callerClassType))
->>>>>>> bcbde6aa
                                 Success(method)
                             else
                                 Empty
@@ -828,11 +811,7 @@
                                 definedMethod.compare(name, descriptor)
                             } match {
                                 case Some(mdc) ⇒
-<<<<<<< HEAD
                                     if (mdc.method.isAccessibleBy(callerClassType, nests))
-=======
-                                    if (mdc.method.isAccessibleBy(callerClassType))
->>>>>>> bcbde6aa
                                         Success(mdc.method)
                                     else
                                         Empty
@@ -882,30 +861,17 @@
         val receiverClassType = receiverType.asObjectType
         val mdcResult = lookupVirtualMethod(callerClassType, receiverClassType, name, descriptor)
         mdcResult flatMap { mdc ⇒
-<<<<<<< HEAD
             if (!mdc.method.isPrivate || mdc.method.isAccessibleBy(callerClassType, nests))
-=======
-            if (!mdc.method.isPrivate || mdc.method.isAccessibleBy(callerClassType))
->>>>>>> bcbde6aa
                 Success(mdc.method)
             else
                 Empty
         }
-<<<<<<< HEAD
     }
 
     def interfaceCall(callerType: ObjectType, i: INVOKEINTERFACE): Set[Method] = {
         interfaceCall(callerType, i.declaringClass, i.name, i.methodDescriptor)
     }
 
-=======
-    }
-
-    def interfaceCall(callerType: ObjectType, i: INVOKEINTERFACE): Set[Method] = {
-        interfaceCall(callerType, i.declaringClass, i.name, i.methodDescriptor)
-    }
-
->>>>>>> bcbde6aa
     private val useJava11CallSemantics: Boolean = {
         val key = ProjectLike.EnforceJava11CallSemanticsConfigKey
         val forceJ11semantics: Boolean =
@@ -978,11 +944,7 @@
                 if (method.isPrivate && useJava11CallSemantics) {
                     // The method is private, thus it is selected (JVM 11 Spec Section 5.4.6)
                     // However, access control may still fail
-<<<<<<< HEAD
                     if (!method.isAccessibleBy(callerType, nests))
-=======
-                    if (!method.isAccessibleBy(callerType))
->>>>>>> bcbde6aa
                         return Set.empty[Method];
                     return methods;
                 } else {
@@ -1071,11 +1033,7 @@
             if (method.isPrivate) {
                 // The concrete method is private, thus it is selected (JVM 11 Spec Section 5.4.6)
                 // However, access control may still fail
-<<<<<<< HEAD
                 if (!method.isAccessibleBy(callerType, nests))
-=======
-                if (!method.isAccessibleBy(callerType))
->>>>>>> bcbde6aa
                     return SomeSet.empty[Method];
                 return methods;
             } else if (method.classFile.thisType eq declaringClassType) {
