/* BSD 2-Clause License - see OPAL/LICENSE for details. */
package org.opalj
package br
package fpcf

import org.opalj.br.analyses.ProjectInformationKey
import org.opalj.br.analyses.ProjectInformationKeys
import org.opalj.br.analyses.SomeProject
import org.opalj.br.fpcf.analyses.ContextProvider
import org.opalj.br.fpcf.analyses.SimpleContextProvider
import org.opalj.log.OPALLogger

/**
 *  An [[org.opalj.br.analyses.ProjectInformationKey]] to get the
 *  [[org.opalj.br.fpcf.analyses.ContextProvider]] used to compute the current project's call graph.
 *  This key is intended to be set up by a corresponding [[org.opalj.tac.cg.TypeIteratorKey]].
 */
object ContextProviderKey extends ProjectInformationKey[ContextProvider, ContextProvider] {

<<<<<<< HEAD
    override def requirements(project: SomeProject): ProjectInformationKeys = Nil

    override def compute(theProject: SomeProject): ContextProvider = {
        theProject.getProjectInformationKeyInitializationData(this) match {
            case Some(contextProvider: ContextProvider) => contextProvider
            case None                                   =>
                implicit val logContext: LogContext = theProject.logContext
=======
    override def requirements(theProject: SomeProject): ProjectInformationKeys = {
        val provider = theProject.getOrCreateProjectInformationKeyInitializationData(
            this, {
>>>>>>> 6b235911
                OPALLogger.warn(
                    "analysis configuration",
                    s"no context provider configured, using SimpleContextProvider as a fallback"
                )(theProject.logContext)

                new SimpleContextProvider {
                    override val project: SomeProject = theProject
                }
            }
        )

        provider.requiredProjectInformation
    }

    override def compute(theProject: SomeProject): ContextProvider = {
        theProject.getProjectInformationKeyInitializationData(this) match {
            case Some(s) => s
            case None =>
                OPALLogger.error(
                    "analysis configuration",
                    s"no context provider configured even though requirements were run"
                )(theProject.logContext)
                throw new IllegalStateException()
        }
    }
}<|MERGE_RESOLUTION|>--- conflicted
+++ resolved
@@ -17,19 +17,9 @@
  */
 object ContextProviderKey extends ProjectInformationKey[ContextProvider, ContextProvider] {
 
-<<<<<<< HEAD
-    override def requirements(project: SomeProject): ProjectInformationKeys = Nil
-
-    override def compute(theProject: SomeProject): ContextProvider = {
-        theProject.getProjectInformationKeyInitializationData(this) match {
-            case Some(contextProvider: ContextProvider) => contextProvider
-            case None                                   =>
-                implicit val logContext: LogContext = theProject.logContext
-=======
     override def requirements(theProject: SomeProject): ProjectInformationKeys = {
         val provider = theProject.getOrCreateProjectInformationKeyInitializationData(
             this, {
->>>>>>> 6b235911
                 OPALLogger.warn(
                     "analysis configuration",
                     s"no context provider configured, using SimpleContextProvider as a fallback"
@@ -47,7 +37,7 @@
     override def compute(theProject: SomeProject): ContextProvider = {
         theProject.getProjectInformationKeyInitializationData(this) match {
             case Some(s) => s
-            case None =>
+            case None    =>
                 OPALLogger.error(
                     "analysis configuration",
                     s"no context provider configured even though requirements were run"
