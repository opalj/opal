/* BSD 2-Clause License:
 * Copyright (c) 2009 - 2017
 * Software Technology Group
 * Department of Computer Science
 * Technische Universität Darmstadt
 * All rights reserved.
 *
 * Redistribution and use in source and binary forms, with or without
 * modification, are permitted provided that the following conditions are met:
 *
 *  - Redistributions of source code must retain the above copyright notice,
 *    this list of conditions and the following disclaimer.
 *  - Redistributions in binary form must reproduce the above copyright notice,
 *    this list of conditions and the following disclaimer in the documentation
 *    and/or other materials provided with the distribution.
 *
 * THIS SOFTWARE IS PROVIDED BY THE COPYRIGHT HOLDERS AND CONTRIBUTORS "AS IS"
 * AND ANY EXPRESS OR IMPLIED WARRANTIES, INCLUDING, BUT NOT LIMITED TO, THE
 * IMPLIED WARRANTIES OF MERCHANTABILITY AND FITNESS FOR A PARTICULAR PURPOSE
 * ARE DISCLAIMED. IN NO EVENT SHALL THE COPYRIGHT OWNER OR CONTRIBUTORS BE
 * LIABLE FOR ANY DIRECT, INDIRECT, INCIDENTAL, SPECIAL, EXEMPLARY, OR
 * CONSEQUENTIAL DAMAGES (INCLUDING, BUT NOT LIMITED TO, PROCUREMENT OF
 * SUBSTITUTE GOODS OR SERVICES; LOSS OF USE, DATA, OR PROFITS; OR BUSINESS
 * INTERRUPTION) HOWEVER CAUSED AND ON ANY THEORY OF LIABILITY, WHETHER IN
 * CONTRACT, STRICT LIABILITY, OR TORT (INCLUDING NEGLIGENCE OR OTHERWISE)
 * ARISING IN ANY WAY OUT OF THE USE OF THIS SOFTWARE, EVEN IF ADVISED OF THE
 * POSSIBILITY OF SUCH DAMAGE.
 */
package org.opalj
package br
package instructions

import scala.annotation.switch

import org.opalj.log.OPALLogger
import org.opalj.log.GlobalLogContext
import org.opalj.bi.ACC_BRIDGE
import org.opalj.bi.ACC_PUBLIC
import org.opalj.bi.ACC_SYNTHETIC
import org.opalj.br.MethodDescriptor.DefaultConstructorDescriptor

/**
 * Provides helper methods to facilitate the generation of classes.
 * In particular, functionality to create transparent proxy classes is provided.
 *
 * @author Arne Lottmann
 */
object ClassFileFactory {

    /**
     * Name used to store the final receiver object in generated proxy classes.
     */
    final val ReceiverFieldName = "$receiver"

    /**
     * This is the default name for the factory method of a proxy class that is created by
     * the [[Proxy]] method. If the name of the method to be proxified is equal to this
     * name, [[AlternativeFactoryMethodName]] is used instead.
     */
    final val DefaultFactoryMethodName = "$newInstance"

    /**
     * Alternative name for the factory method of proxy classes created by the [[Proxy]]
     * method. This name is only used if the proxified method's name is equal to
     * [[DefaultFactoryMethodName]].
     */
    final val AlternativeFactoryMethodName = "$createInstance"

    /**
     * Creates a class that acts as a proxy for the specified class.
     * The proxy implements a single method – e.g., as defined by a so-called
     * "Functional Interface" - that calls the specified method;
     * creating a proxy for `java.lang.Object`'s methods is not supported. Additionally,
     * further marker interfaces (e.g., `java.io.Serializable`) may be implemented.
     *
     * The generated class uses the following template:
     * {{{
     * class <definingType.objectType>
     *  extends <definingType.theSuperclassType>
     *  implements <definingType.theSuperinterfaceTypes> {
     *
     *  private final <ReceiverType> receiver;
     *
     *  // possible additional fields for static parameters
     *
     *  public "<init>"( <ReceiverType> receiver) { // the constructor
     *      this.receiver = receiver;
     *  }
     *
     *  public <methodDescriptor.returnType> <methodName> <methodDescriptor.parameterTypes>{
     *     return/*<= if the return type is not void*/ this.receiver.<receiverMethodName>(<parameters>)
     *  }
     *
     *  // possibly a bridge method
     * }
     * }}}
     *
     * The class, the constructor and the method are public. The field which holds
     * the receiver object is private and final unless the receiver method is static.
     * In this case no receiver field is generated and the constructor
     * does not take an argument of the receiver's type.
     *
     * In addition to the receiver field, additional fields holding '''static parameters'''
     * are created if all parameters found in `methodDescriptor` are present, in the same
     * order, at the end of `receiverMethodDescriptor`'s parameters, but
     * `receiverMethodDescriptor` has more parameters that precede the parameters found in
     * `methodDescriptor`.
     *
     * E.g., given the following two descriptors:
     * {{{
     * val methodDescriptor =
     *  MethodDescriptor(IntegerType, IntegerType)
     * val receiverMethodDescriptor =
     *  MethodDescriptor(IndexedSeq(DoubleType, IntegerType), IntegerType)
     * }}}
     * one additional field and constructor parameter of type `double` will be created.
     * This case occurs for example with Java 8 lambda expressions that capture local
     * variables, which are prepended to the regular parameter list.
     *
     * If any of the parameters or the return type of `methodDescriptor` are
     * generic types, the generated proxy will need to create a bridge method to be valid.
     * Therefore, in these cases, `bridgeMethodDescriptor` must be specified.
     * It must be identical to `methodDescriptor` except for all occurrences of generic
     * types, which must be replaced with `ObjectType.Object`.
     * For example, consider the Java interface `java.util.Comparator` that defines the
     * generic type `T` and uses it in its `int compare(T, T)` method. This would require
     * a bridge method `int compare(Object, Object)`. The appropriate method descriptors
     * for, for example, `Comparator<String>` would be:
     * {{{
     * // Uses "String"
     * methodDescriptor =
     *  MethodDescriptor(IndexedSeq(ObjectType.String, ObjectType.String), IntegerType)
     * // Uses "Object"
     * bridgeMethodDescriptor =
     *  MethodDescriptor(IndexedSeq(ObjectType.Object, ObjectType.Object), IntegerType)
     * }}}
     *
     * The created class will always have its synthetic access flag set, as well as the
     * [[VirtualTypeFlag]] attribute.
     *
     * @note The used class file version is 49.0 (Java 5) (Using this version, we are not
     * required to create the stack map table attribute to create a valid class file.)
     *
     * @note It is expected that `methodDescriptor` and `receiverMethodDescriptor` are
     * "compatible", i.e. it would be possible to have the method described by
     * `methodDescriptor` forward to `receiverMethodDescriptor`.
     *
     * This requires that for their return types, one of the following statements holds true:
     *
     * - `methodDescriptor`'s return type is [[VoidType]] (so no returning is necessary)
     * - `receiverMethodDescriptor`'s return type is assignable to `methodDescriptor`'s
     *      (e.g. a "smaller" numerical type, (un)boxable, a subtype, etc)
     * - `receiverMethodDescriptor` returns `Object`: in this case, we assume that `Object`
     *   stands for "generic return type" and expect the receiver method to return an
     *   object of a type compatible to the forwarder method's return type
     *
     * Additionally, the parameter lists must satisfy one of these conditions:
     *
     * - they are identical
     * - the descriptors have the same numbers of parameters and `methodDescriptor`'s
     *      parameter types can be widened/boxed/unboxed to match `receiverMethodDescriptor`'s
     *   parameter types
     * - `methodDescriptor`'s first parameter is of the same type as `receiverType`,
     *   and the remaining parameters are compatible to `receiverMethodDescriptor`'s
     *   entire parameter list (this is, effectively, an explicit `this` and occurs for
     *   example with references to instance methods: e.g. `String::isEmpty`, a zero
     *   argument method, could be turned into the Predicate method `test(String)`)
     * - the last `n` parameters of `receiverMethodDescriptor` are identical to the
     *   parameters of `methodDescriptor`, where `n = methodDescriptor.parametersCount`
     *   (this is the case if a lambda expression captures local variables)
     * - `receiverMethodDescriptor`'s single parameter is of type `Object[]` (in this case,
     *   `methodDescriptor`'s arguments will be collected into an `Object[]` prior to
     *   forwarding)
     *
     * Examples of compatible method descriptors are:
     * {{{
     * // ------------- First Example
     * methodDescriptor =
     *  MethodDescriptor(IntegerType, VoidType)
     * receiverMethodDescriptor =
     *  MethodDescriptor(ObjectType.Integer, VoidType)
     *  // or MethodDescriptor(ObjectType.Object, ByteType)
     *
     * // ------------- Second Example
     * methodDescriptor =
     *  MethodDescriptor(ObjectType.String, BooleanType)
     * receiverMethodDescriptor =
     *  MethodDescriptor.JustReturnsBoolean // IF receiverType == ObjectType.String
     *
     * // ------------- Third Example
     * methodDescriptor =
     *  MethodDescriptor(IndexedSeq(ByteType, ByteType, ObjectType.Integer), IntegerType)
     * receiverMethodDescriptor =
     *  MethodDescriptor(ArrayType.ArrayOfObject, ObjectType.Object) // generic method
     *
     * // ------------- Fourth Example
     * methodDescriptor =
     *  MethodDescriptor(IntegerType, LongType)
     * receiverMethodDescriptor =
     *  MethodDescriptor(IndexedSeq(ByteType, ByteType, IntegerType), IntegerType)
     * }}}
     *
     * @param invocationInstruction the opcode of the invocation instruction
     *          (`INVOKESPECIAL.opcode`,`INVOKEVIRTUAL.opcode`,
     *          `INVOKESTATIC.opcode`,`INVOKEINTERFACE.opcode`)
     *          used to call call the method on the receiver.
     */
    def Proxy(
        definingType:             TypeDeclaration,
        methodName:               String,
        methodDescriptor:         MethodDescriptor,
        receiverType:             ObjectType,
        receiverIsInterface:      Boolean,
        receiverMethodName:       String,
        receiverMethodDescriptor: MethodDescriptor,
        invocationInstruction:    Opcode,
        bridgeMethodDescriptor:   Option[MethodDescriptor] = None
    ): ClassFile = {

        val interfaceMethodParametersCount = methodDescriptor.parametersCount
        val receiverParameters = receiverMethodDescriptor.parameterTypes

        val receiverField =
            if (invocationInstruction == INVOKESTATIC.opcode ||
                isNewInvokeSpecial(invocationInstruction, receiverMethodName) ||
                isVirtualMethodReference(
                    invocationInstruction,
                    receiverType,
                    receiverMethodDescriptor,
                    methodDescriptor
                )) {
                IndexedSeq.empty
            } else {
                IndexedSeq(createField(fieldType = receiverType, name = ReceiverFieldName))
            }
        val additionalFieldsForStaticParameters =
            receiverParameters.dropRight(interfaceMethodParametersCount).zipWithIndex map { p ⇒
                val (fieldType, index) = p
                createField(fieldType = fieldType, name = s"staticParameter$index")
            }
        val fields: IndexedSeq[FieldTemplate] =
            receiverField ++ additionalFieldsForStaticParameters

        val constructor: MethodTemplate = createConstructor(definingType, fields)

        val factoryMethodName: String =
            if (methodName == DefaultFactoryMethodName) {
                AlternativeFactoryMethodName
            } else {
                DefaultFactoryMethodName
            }

        val methods: Array[MethodTemplate] = new Array(if (bridgeMethodDescriptor.isDefined) 4 else 3)
        methods(0) = proxyMethod(
            definingType.objectType,
            methodName,
            methodDescriptor,
            additionalFieldsForStaticParameters,
            receiverType,
            receiverIsInterface,
            receiverMethodName,
            receiverMethodDescriptor,
            invocationInstruction
        )
        methods(1) = constructor
        methods(2) = createFactoryMethod(
            definingType.objectType,
            fields.map(_.fieldType),
            factoryMethodName
        )
        if (bridgeMethodDescriptor.isDefined) {
            methods(3) = createBridgeMethod(
                methodName,
                bridgeMethodDescriptor.get,
                methodDescriptor,
                definingType.objectType
            )
        }

        ClassFile(
            0, 49,
            bi.ACC_SYNTHETIC.mask | bi.ACC_PUBLIC.mask | bi.ACC_SUPER.mask,
            definingType.objectType,
            definingType.theSuperclassType,
            definingType.theSuperinterfaceTypes.toSeq,
            fields,
            methods,
            IndexedSeq(VirtualTypeFlag)
        )
    }

    /**
     * Returns true if the method invocation described by the given Opcode and method name
     * is a "NewInvokeSpecial" invocation (i.e. a reference to a constructor, like so:
     * `Object::new`).
     */
    def isNewInvokeSpecial(opcode: Opcode, methodName: String): Boolean = {
        opcode == INVOKESPECIAL.opcode && methodName == "<init>"
    }

    /**
     * Returns true if the given parameters identify a Java 8 method reference to an
     * instance or interface method (i.e. a reference to a virtual method, like so:
     * `ArrayList::size` or `List::size`). In this case, the resulting functional interface's method
     * has one parameter more than the referenced method because the referenced method's
     * implicit `this` parameter becomes explicit.
     */
    def isVirtualMethodReference(
        opcode:                         Opcode,
        targetMethodDeclaringType:      ObjectType,
        targetMethodDescriptor:         MethodDescriptor,
        proxyInterfaceMethodDescriptor: MethodDescriptor
    ): Boolean = {
        (opcode == INVOKEVIRTUAL.opcode || opcode == INVOKEINTERFACE.opcode) &&
            targetMethodDescriptor.parametersCount + 1 ==
            proxyInterfaceMethodDescriptor.parametersCount &&
            (proxyInterfaceMethodDescriptor.parameterType(0) eq targetMethodDeclaringType)
    }

    /**
     * Creates a field of the specified type with the given name.
     */
    def createField(
        accessFlags: Int            = bi.ACC_PRIVATE.mask | bi.ACC_FINAL.mask,
        name:        String,
        fieldType:   FieldType,
        attributes:  Seq[Attribute] = Seq.empty
    ): FieldTemplate = {
        Field(accessFlags, name, fieldType, attributes)
    }

    /**
     * Creates a public constructor that initializes the given fields.
     *
     * For every `Field` in `fields` the constructor will have one parameter of the same
     * type. The parameter list will have the same order as `fields`.
     * The generated constructor will call the superclass' default constructor; i.e.,
     * the type `definingType.theSuperclassType` has to have a default constructor.
     * Additionally, bytecode is generated to populate the `fields` from the constructor
     * arguments.
     *
     * @see [[callSuperDefaultConstructor]]
     * @see [[copyParametersToInstanceFields]]
     */
    def createConstructor(
        definingType: TypeDeclaration,
        fields:       IndexedSeq[FieldTemplate]
    ): MethodTemplate = {
        // it doesn't make sense that the superClassType is not defined
        val theSuperclassType = definingType.theSuperclassType.get
        val theType = definingType.objectType
        val instructions =
            callSuperDefaultConstructor(theSuperclassType) ++
                copyParametersToInstanceFields(theType, fields) :+
                RETURN
        val maxStack =
            1 /* for `this` when invoking the super constructor*/ + (
                if (fields.isEmpty)
                    0 // nothing extra needed if no fields are being set
                /*
                 * For below: we're only setting one field at a time, so we'll only need
                 * two additional stack slots if there's at least one field to be set that
                 * needs two spaces. Otherwise, we just need one more space.
                 */
                else if (fields.exists(_.fieldType.computationalType.operandSize == 2))
                    2
                else
                    1
            )
        val maxLocals = 1 + fields.map(_.fieldType.computationalType.operandSize).sum

        Method(
            bi.ACC_PUBLIC.mask,
            "<init>",
            MethodDescriptor(fields.map(_.fieldType), VoidType),
            Seq(Code(maxStack, maxLocals, instructions, IndexedSeq.empty, Seq.empty))
        )
    }

    /**
     * Returns the instructions necessary to perform a call to the constructor of the
     * given superclass.
     */
    def callSuperDefaultConstructor(theSuperclassType: ObjectType): Array[Instruction] = {
        Array(
            ALOAD_0,
            INVOKESPECIAL(theSuperclassType, false, "<init>", DefaultConstructorDescriptor),
            null, null
        )
    }

    /**
     * Creates an array of instructions that populates the given `fields` in `declaringType`
     * from local variables (constructor parameters).
     *
     * This method assumes that it creates instructions for a constructor whose parameter
     * list matches the given `fields` in terms of order and field types.
     *
     * It further assumes that none of the `fields` provided as arguments are
     * static fields, as it would make little sense to initialize static fields through
     * the constructor.
     */
    def copyParametersToInstanceFields(
        declaringType: ObjectType,
        fields:        IndexedSeq[FieldTemplate]
    ): Array[Instruction] = {

        val requiredInstructions =
            computeNumberOfInstructionsForParameterLoading(fields.map(_.fieldType), 1) +
                fields.size + // ALOAD_0  for each field
                (3 * fields.size) // PUTFIELD for each field
        val instructions = new Array[Instruction](requiredInstructions)

        var currentInstructionPC = 0
        var nextLocalVariableIndex = 1

        fields foreach { f ⇒
            instructions(currentInstructionPC) = ALOAD_0
            currentInstructionPC = ALOAD_0.indexOfNextInstruction(currentInstructionPC, false)
            val llvi = LoadLocalVariableInstruction(f.fieldType, nextLocalVariableIndex)
            nextLocalVariableIndex += f.fieldType.computationalType.operandSize
            instructions(currentInstructionPC) = llvi
            currentInstructionPC = llvi.indexOfNextInstruction(currentInstructionPC, false)
            val putField = PUTFIELD(declaringType, f.name, f.fieldType)
            instructions(currentInstructionPC) = putField
            currentInstructionPC = putField.indexOfNextInstruction(currentInstructionPC, false)
        }

        instructions
    }

    /**
     * Computes the number of instructions required to put the list of parameters given
     * as `fieldTypes` onto the stack.
     */
    private def computeNumberOfInstructionsForParameterLoading(
        fieldTypes:          Seq[FieldType],
        localVariableOffset: Int
    ): Int = {
        var numberOfInstructions = 0
        var localVariableIndex = localVariableOffset
        fieldTypes foreach { ft ⇒
            numberOfInstructions += (if (localVariableIndex <= 3) 1 else 2)
            localVariableIndex += ft.computationalType.operandSize
        }
        numberOfInstructions
    }

    /**
     * Creates a factory method with the appropriate instructions to create and
     * return an instance of `typeToCreate`.
     *
     * `typeToCreate` must have a constructor with a parameter list that exactly matches
     * `fieldTypes`. It also must not define a method named `factoryMethodName` with a
     * parameter list matching `fieldTypes`.
     *
     * @see [[createConstructor]]
     */
    def createFactoryMethod(
        typeToCreate:      ObjectType,
        fieldTypes:        IndexedSeq[FieldType],
        factoryMethodName: String
    ): MethodTemplate = {
        val numberOfInstructionsForParameterLoading: Int =
            computeNumberOfInstructionsForParameterLoading(fieldTypes, 0)
        val numberOfInstructions =
            3 + // NEW
                1 + // DUP
                numberOfInstructionsForParameterLoading +
                3 + // INVOKESPECIAL
                1 // ARETURN
        val maxLocals = fieldTypes.map(_.computationalType.operandSize.toInt).sum
        val maxStack = maxLocals + 2 // new + dup makes two extra on the stack
        val instructions = new Array[Instruction](numberOfInstructions)
        var currentPC: Int = 0
        instructions(currentPC) = NEW(typeToCreate)
        currentPC = instructions(currentPC).indexOfNextInstruction(currentPC, false)
        instructions(currentPC) = DUP
        currentPC = instructions(currentPC).indexOfNextInstruction(currentPC, false)
        var currentVariableIndex = 0
        fieldTypes.foreach { t ⇒
            val instruction = LoadLocalVariableInstruction(t, currentVariableIndex)
            currentVariableIndex += t.computationalType.operandSize
            instructions(currentPC) = instruction
            currentPC = instruction.indexOfNextInstruction(currentPC, false)
        }
        instructions(currentPC) =
            INVOKESPECIAL(typeToCreate, false, "<init>", MethodDescriptor(fieldTypes, VoidType))
        currentPC = instructions(currentPC).indexOfNextInstruction(currentPC, false)
        instructions(currentPC) = ARETURN
        val body = Code(maxStack, maxLocals, instructions)

        Method(
            bi.ACC_PUBLIC.mask | bi.ACC_STATIC.mask,
            factoryMethodName,
            MethodDescriptor(fieldTypes, typeToCreate),
            Seq(body)
        )
    }

    /**
     * Creates a proxy method with name `methodName` and descriptor `methodDescriptor` and
     * the bytecode instructions to execute the method `receiverMethod` in `receiverType`.
     *
     * If the `methodDescriptor`s have to be identical in terms of parameter types and return type.
     */
    def proxyMethod(
        definingType:             ObjectType,
        methodName:               String,
        methodDescriptor:         MethodDescriptor,
        staticParameters:         Seq[FieldTemplate],
        receiverType:             ObjectType,
        receiverIsInterface:      Boolean,
        receiverMethodName:       String,
        receiverMethodDescriptor: MethodDescriptor,
        invocationInstruction:    Opcode
    ): MethodTemplate = {

        val code =
            createProxyMethodBytecode(
                definingType, methodDescriptor, staticParameters,
                receiverType, receiverIsInterface, receiverMethodName, receiverMethodDescriptor,
                invocationInstruction
            )

        Method(bi.ACC_PUBLIC.mask, methodName, methodDescriptor, Seq(code))
    }

    /**
     * Creates the bytecode instructions for the proxy method.
     *
     * These instructions will setup the stack with the variables required to call the
     * `receiverMethod`, perform the appropriate invocation instruction (one of
     * INVOKESTATIC, INVOKEVIRTUAL, or INVOKESPECIAL), and return from the proxy method.
     *
     * @see [[parameterForwardingInstructions]]
     */
    private def createProxyMethodBytecode(
<<<<<<< HEAD
        definingType:             ObjectType, // type of "this"
        methodDescriptor:         MethodDescriptor, // the parameters of the current method
        staticParameters:         Seq[Field],
=======
        definingType:             ObjectType,
        methodName:               String,
        methodDescriptor:         MethodDescriptor,
        staticParameters:         Seq[FieldTemplate],
>>>>>>> 6d624fe5
        receiverType:             ObjectType,
        receiverIsInterface:      Boolean,
        receiverMethodName:       String,
        receiverMethodDescriptor: MethodDescriptor,
        invocationInstruction:    Opcode
    ): Code = {

        assert(!receiverIsInterface || invocationInstruction != INVOKEVIRTUAL.opcode)

        val isVirtualMethodReference = this.isVirtualMethodReference(
            invocationInstruction,
            receiverType,
            receiverMethodDescriptor,
            methodDescriptor
        )
        // if the receiver method is not static, we need to push the receiver object
        // onto the stack, which we can retrieve from the receiver field on `this`
        // unless we have a method reference where the receiver will be explicitly
        // provided
        val loadReceiverObject: Array[Instruction] =
            if (invocationInstruction == INVOKESTATIC.opcode || isVirtualMethodReference) {
                Array()
            } else if (receiverMethodName == "<init>") {
                Array(
                    NEW(receiverType), null, null,
                    DUP
                )
            } else {
                Array(
                    ALOAD_0,
                    GETFIELD(definingType, ReceiverFieldName, receiverType), null, null
                )
            }

        // `this` occupies variable 0, since the proxy method is never static
        val variableOffset = 1

        val forwardParametersInstructions =
            parameterForwardingInstructions(
                methodDescriptor, receiverMethodDescriptor, variableOffset,
                staticParameters, definingType
            )

        val forwardingCallInstruction: Array[Instruction] =
            (invocationInstruction: @switch) match {
                case INVOKESTATIC.opcode ⇒
                    Array(
                        INVOKESTATIC(
                            receiverType, receiverIsInterface,
                            receiverMethodName, receiverMethodDescriptor
                        ), null, null
                    )
                case INVOKESPECIAL.opcode ⇒
                    val methodDescriptor =
                        if (receiverMethodName == "<init>") {
                            MethodDescriptor(receiverMethodDescriptor.parameterTypes, VoidType)
                        } else {
                            receiverMethodDescriptor
                        }
                    val invoke = INVOKESPECIAL(
                        receiverType, receiverIsInterface,
                        receiverMethodName, methodDescriptor
                    )
                    Array(invoke, null, null)
                case INVOKEINTERFACE.opcode ⇒
                    val invoke = INVOKEINTERFACE(receiverType, receiverMethodName, receiverMethodDescriptor)
                    Array(invoke, null, null, null, null)
                case INVOKEVIRTUAL.opcode ⇒
                    val invoke = INVOKEVIRTUAL(receiverType, receiverMethodName, receiverMethodDescriptor)
                    Array(invoke, null, null)
            }

        val forwardingInstructions: Array[Instruction] =
            forwardParametersInstructions ++ forwardingCallInstruction

        val returnAndConvertInstructionsArray: Array[Instruction] =
            if (methodDescriptor.returnType.isVoidType)
                Array(RETURN)
            else
                returnAndConvertInstructions(
                    methodDescriptor.returnType.asFieldType,
                    receiverMethodDescriptor.returnType.asFieldType
                )

        val bytecodeInstructions: Array[Instruction] =
            loadReceiverObject ++ forwardingInstructions ++ returnAndConvertInstructionsArray

        val receiverObjectStackSize =
            if (invocationInstruction == INVOKESTATIC.opcode) 0 else 1

        val parametersStackSize = receiverMethodDescriptor.requiredRegisters

        val returnValueStackSize = methodDescriptor.returnType.operandSize

        val maxStack =
            1 + // Required if, e.g., we first have to create and initialize an object;
                // which is done by "dup"licating the new created, but not yet initialized
                // object reference on the stack.
                math.max(receiverObjectStackSize + parametersStackSize, returnValueStackSize)

        val maxLocals =
            1 +
                receiverObjectStackSize + parametersStackSize + returnValueStackSize

        Code(maxStack, maxLocals, bytecodeInstructions, IndexedSeq.empty, Seq.empty)
    }

    /**
     * Generates an array of instructions that fill the operand stack with all parameters
     * required by `receiverMethodDescriptor` from the parameters of
     * `calledMethodDescriptor`. For that reason, it is expected that both method
     * descriptors have compatible parameter and return types: i.e., that
     * `forwarderMethodDescriptor`'s parameters can be widened or (un)boxed to fit into
     * `receiverMethodDescriptor`'s parameters, and that `receiverMethodDescriptor`'s return
     * type can be widened or (un)boxed to fit into `forwarderMethodDescriptor`'s return type.
     *
     * If `receiverMethodDescriptor` has more parameters than `forwarderMethodDescriptor`,
     * the missing parameters must be provided in `staticParameters`.
     *
     * @see [[org.opalj.br.instructions.LoadLocalVariableInstruction]]
     */
    def parameterForwardingInstructions(
        forwarderMethodDescriptor: MethodDescriptor,
        receiverMethodDescriptor:  MethodDescriptor,
        variableOffset:            Int,
        staticParameters:          Seq[FieldTemplate],
        definingType:              ObjectType
    ): Array[Instruction] = try {
        val receiverParameters = receiverMethodDescriptor.parameterTypes
        val forwarderParameters = forwarderMethodDescriptor.parameterTypes

        var lvIndex = variableOffset

        val receiverTakesObjectArray =
            receiverParameters.size == 1 && receiverParameters(0) == ArrayType(ObjectType.Object)
        val callerDoesNotTakeObjectArray =
            forwarderParameters.isEmpty || forwarderParameters(0) != ArrayType(ObjectType.Object)

        if (receiverTakesObjectArray && callerDoesNotTakeObjectArray) {

            // now we need to construct a new object[] array on the stack
            // and shove everything (boxed, if necessary) in there
            val arraySize = forwarderParameters.size

            var numberOfInstructions = 3 + // need to create a new object array
                LoadConstantInstruction(arraySize).length
            forwarderParameters.zipWithIndex foreach { p ⇒
                val (t, i) = p
                val loadInstructions = if (lvIndex > 3) 2 else 1
                // primitive types need 3 for a boxing (invokestatic)
                val conversionInstructions = if (t.isBaseType) 3 else 0
                val storeInstructions =
                    1 + // dup
                        LoadConstantInstruction(i).length +
                        1 // aastore
                numberOfInstructions += loadInstructions + conversionInstructions +
                    storeInstructions
                lvIndex += t.computationalType.operandSize
            }

            val instructions = new Array[Instruction](numberOfInstructions)
            var nextIndex = 0

            lvIndex = variableOffset

            instructions(nextIndex) = LoadConstantInstruction(arraySize)
            nextIndex = instructions(nextIndex).indexOfNextInstruction(nextIndex, false)
            instructions(nextIndex) = ANEWARRAY(ObjectType.Object)
            nextIndex = instructions(nextIndex).indexOfNextInstruction(nextIndex, false)

            forwarderParameters.zipWithIndex foreach { p ⇒
                val (t, i) = p

                instructions(nextIndex) = DUP
                nextIndex = instructions(nextIndex).indexOfNextInstruction(nextIndex, false)

                instructions(nextIndex) = LoadConstantInstruction(i)
                nextIndex = instructions(nextIndex).indexOfNextInstruction(nextIndex, false)

                val llv = LoadLocalVariableInstruction(t, lvIndex)
                lvIndex += t.computationalType.operandSize

                instructions(nextIndex) = llv
                nextIndex = instructions(nextIndex).indexOfNextInstruction(nextIndex, false)

                if (t.isBaseType) {
                    // boxing always needs one instruction
                    val boxInstructions = t.asBaseType.boxValue
                    val boxInstruction = boxInstructions(0)
                    instructions(nextIndex) = boxInstruction
                    nextIndex = instructions(nextIndex).indexOfNextInstruction(nextIndex, false)
                }

                instructions(nextIndex) = AASTORE
                nextIndex = instructions(nextIndex).indexOfNextInstruction(nextIndex, false)
            }

            instructions

        } else {
            val staticParametersCount = staticParameters.size
            val forwarderParametersCount = forwarderParameters.size
            val receiverParametersCount = receiverParameters.size

            var forwarderParameterIndex = 0
            var numberOfInstructions = 4 * staticParametersCount
            var receiverParametersOffset = staticParametersCount
            if (forwarderParametersCount > receiverParametersCount) {
                /* This is the case of an implicit receiver becoming explicit in the
                 * forwarder, hence we get one instruction for loading the first
                 * parameter. Subsequently we need to ignore that parameter, though.
                 */
                numberOfInstructions += 1
                lvIndex += forwarderParameters(0).computationalType.operandSize
                forwarderParameterIndex = 1
                receiverParametersOffset = -1
            }
            while (forwarderParameterIndex < forwarderParametersCount) {
                val ft = forwarderParameters(forwarderParameterIndex)
                val rt = receiverParameters(forwarderParameterIndex + receiverParametersOffset)
                val loadInstructions = if (lvIndex > 3) 2 else 1
                lvIndex += ft.computationalType.operandSize
                val conversionInstructions =
                    if (rt != ft) {
                        if (rt.isBaseType && ft.isBaseType) {
                            if (rt.isIntLikeType && ft.isIntLikeType &&
                                rt.asIntLikeType.isWiderThan(ft.asIntLikeType)) {
                                0 // smaller int values can directly be stored in "wider" types
                            } else {
                                1 // we only do safe conversions => 1 instruction
                            }
                        } else if ((rt.isBaseType && ft.isObjectType) || (ft.isBaseType && rt.isObjectType)) {
                            // can (un)box to fit => invokestatic/invokevirtual
                            3
                        } else if (rt.isReferenceType && ft.isReferenceType && (rt ne ObjectType.Object)) {
                            3 // checkcast
                        } else 0
                    } else 0
                numberOfInstructions += loadInstructions + conversionInstructions
                forwarderParameterIndex += 1
            }

            val instructions = new Array[Instruction](numberOfInstructions)
            lvIndex = variableOffset

            var currentIndex = 0
            var receiverParameterIndex = 0
            if (receiverParametersOffset == -1) {
                // we have an explicit receiver in the forwarder parameters
                val llv = LoadLocalVariableInstruction(forwarderParameters(0), 1)
                instructions(currentIndex) = llv
                currentIndex = llv.indexOfNextInstruction(currentIndex, false)
                lvIndex += 1
            }
            while (receiverParameterIndex < receiverParametersCount) {
                val rt = receiverParameters(receiverParameterIndex)
                if (receiverParameterIndex < staticParametersCount) {
                    val sp = staticParameters(receiverParameterIndex)
                    instructions(currentIndex) = ALOAD_0
                    currentIndex = ALOAD_0.indexOfNextInstruction(currentIndex, false)
                    val gf = GETFIELD(definingType, sp.name, sp.fieldType)
                    instructions(currentIndex) = gf
                    currentIndex = gf.indexOfNextInstruction(currentIndex, false)
                } else {
                    val ft = forwarderParameters(receiverParameterIndex - receiverParametersOffset)
                    val llv = LoadLocalVariableInstruction(ft, lvIndex)
                    instructions(currentIndex) = llv
                    lvIndex += ft.computationalType.operandSize
                    currentIndex = llv.indexOfNextInstruction(currentIndex, false)

                    if (rt != ft) {
                        if (ft.isNumericType && rt.isNumericType) {
                            val conversion = ft.asNumericType.convertTo(rt.asNumericType)
                            conversion foreach { instr ⇒
                                instructions(currentIndex) = instr
                                currentIndex = instr.indexOfNextInstruction(currentIndex, false)
                            }
                        } else if (rt.isReferenceType && ft.isReferenceType) {
                            if (rt ne ObjectType.Object) {
                                val conversion = CHECKCAST(rt.asReferenceType)
                                instructions(currentIndex) = conversion
                                currentIndex = conversion.indexOfNextInstruction(currentIndex, false)
                            }
                        } else if (rt.isBaseType && ft.isObjectType) {
                            val unboxInstructions = ft.asObjectType.unboxValue
                            val unboxInstruction = unboxInstructions(0)
                            instructions(currentIndex) = unboxInstruction
                            currentIndex = unboxInstruction.indexOfNextInstruction(currentIndex, false)
                        } else if (ft.isBaseType && rt.isObjectType) {
                            val boxInstructions = ft.asBaseType.boxValue
                            val boxInstruction = boxInstructions(0)
                            instructions(currentIndex) = boxInstruction
                            currentIndex = boxInstruction.indexOfNextInstruction(currentIndex, false)
                        } else {
                            throw new UnknownError("Should not occur: "+ft+" → "+rt)
                        }
                    }
                }
                receiverParameterIndex += 1
            }
            instructions
        }
    } catch {
        case t: Throwable ⇒
            OPALLogger.error(
                "internal error",
                s"${definingType.toJava}: failed to create parameter forwarding instructions for:\n\t"+
                    s"forwarder descriptor = ${forwarderMethodDescriptor.toJava} =>\n\t"+
                    s"receiver descriptor  = ${receiverMethodDescriptor} +\n\t "+
                    s"static parameters    = $staticParameters (variableOffset=$variableOffset)",
                t
            )(GlobalLogContext)
            throw t;
    }

    /**
     * Returns the instructions that return a value of type `typeToBeReturned`, converting
     * `typeOnStack` to it first if necessary.
     * If `typeOnStack` is `Object`, it will be treated as a generic return type and
     * converted to the required type.
     */
    @throws[IllegalArgumentException]("if `typeOnStack` is not compatible with `toBeReturnedType` and `typeOnStack` is not `Object`")
    def returnAndConvertInstructions(
        toBeReturnedType: FieldType,
        typeOnStack:      FieldType
    ): Array[Instruction] = {

        if (toBeReturnedType eq typeOnStack)
            return Array(ReturnInstruction(toBeReturnedType))

        val conversionInstructions: Array[Instruction] =
            if (typeOnStack eq ObjectType.Object) {
                if (toBeReturnedType.isBaseType) {
                    val baseType = toBeReturnedType.asBaseType
                    val wrapper = baseType.WrapperType
                    Array(CHECKCAST(wrapper), null, null) ++ wrapper.unboxValue
                } else {
                    Array(CHECKCAST(toBeReturnedType.asReferenceType), null, null)
                }
            } else if (typeOnStack.isObjectType && toBeReturnedType.isObjectType) {
                Array(CHECKCAST(toBeReturnedType.asObjectType), null, null)
            } else if (typeOnStack.isNumericType && toBeReturnedType.isNumericType) {
                typeOnStack.asNumericType.convertTo(toBeReturnedType.asNumericType)
            } else if (typeOnStack.isNumericType && toBeReturnedType.isObjectType) {
                typeOnStack.asNumericType.boxValue
            } else if (typeOnStack.isObjectType && toBeReturnedType.isNumericType) {
                typeOnStack.asObjectType.unboxValue
            } else {
                throw new IllegalArgumentException(
                    s"incompatible types: ${toBeReturnedType.toJava} and ${typeOnStack.toJava}"
                )
            }
        conversionInstructions :+ ReturnInstruction(toBeReturnedType)
    }

    /**
     * Creates a bridge method using the given method descriptors, name, and type.
     *
     * The bridge method's parameter list and return type are dictated by
     * `bridgeMethodDescriptor`.
     * This method generates bytecode that invokes the method described by `methodName`
     * and `targetMethodDescriptor` on `declaringType`. If parameters need to be cast
     * before invocation, the appropriate bytecode will be generated as well.
     */
    def createBridgeMethod(
        methodName:                String,
        bridgeMethodDescriptor:    MethodDescriptor,
        targetMethodDescriptor:    MethodDescriptor,
        targetMethodDeclaringType: ObjectType
    ): MethodTemplate = {

        val bridgeMethodParameters = bridgeMethodDescriptor.parameterTypes
        val targetMethodParameters = targetMethodDescriptor.parameterTypes
        val bridgeMethodParametersCount = bridgeMethodParameters.size

        var numberOfInstructions = 1 // for ALOAD_0
        var parameterIndex = 0
        var lvIndex = 1
        while (parameterIndex < bridgeMethodParametersCount) {
            val parameter = bridgeMethodParameters(parameterIndex)
            val target = targetMethodParameters(parameterIndex)

            val loadInstructions = if (lvIndex > 3) 2 else 1
            val conversionInstructions = if (parameter != target) 3 else 0

            numberOfInstructions += loadInstructions + conversionInstructions

            parameterIndex += 1
            lvIndex += parameter.computationalType.operandSize.toInt
        }
        numberOfInstructions += 3 // invoke target method
        numberOfInstructions += 1 // return

        val instructions = new Array[Instruction](numberOfInstructions)

        var currentPC = 0
        instructions(currentPC) = ALOAD_0
        currentPC = ALOAD_0.indexOfNextInstruction(currentPC, false)

        parameterIndex = 0
        lvIndex = 1
        while (parameterIndex < bridgeMethodParametersCount) {
            val parameter = bridgeMethodParameters(parameterIndex)
            val target = targetMethodParameters(parameterIndex)

            val llv = LoadLocalVariableInstruction(parameter, lvIndex)
            instructions(currentPC) = llv
            currentPC = llv.indexOfNextInstruction(currentPC, false)

            if (parameter != target) {
                val cast = CHECKCAST(target.asReferenceType)
                instructions(currentPC) = cast
                currentPC = cast.indexOfNextInstruction(currentPC, false)
            }

            parameterIndex += 1
            lvIndex += parameter.computationalType.operandSize
        }

        val invokeTarget = INVOKEVIRTUAL(targetMethodDeclaringType, methodName,
            targetMethodDescriptor)
        instructions(currentPC) = invokeTarget
        currentPC = invokeTarget.indexOfNextInstruction(currentPC, false)

        val returnInstruction = ReturnInstruction(bridgeMethodDescriptor.returnType)
        instructions(currentPC) = returnInstruction

        val maxStack = targetMethodDescriptor.requiredRegisters + 1 //<= the receiver
        val maxLocals = maxStack + targetMethodDescriptor.returnType.operandSize

        Method(
            ACC_PUBLIC.mask | ACC_BRIDGE.mask | ACC_SYNTHETIC.mask,
            methodName,
            bridgeMethodDescriptor.parameterTypes,
            bridgeMethodDescriptor.returnType,
            Seq(Code(maxStack, maxLocals, instructions, IndexedSeq.empty, Seq.empty))
        )
    }

    def cloneMethodSignature: MethodSignature = {
        MethodSignature("clone", MethodDescriptor.withNoArgs(ObjectType.Object))
    }

    def equalsMethodSignature: MethodSignature = {
        MethodSignature("equals", MethodDescriptor(ObjectType.Object, BooleanType))
    }

    def finalizeMethodSignature: MethodSignature = {
        MethodSignature("equals", MethodDescriptor.NoArgsAndReturnVoid)
    }

    def hashCodeMethodSignature: MethodSignature = {
        MethodSignature("hashCode", MethodDescriptor.withNoArgs(IntegerType))
    }

    def toStringSignature: MethodSignature = {
        MethodSignature("toString", MethodDescriptor.withNoArgs(ObjectType.String))
    }

    def nonFinalInterfaceOfObject(): Array[MethodSignature] = {
        Array(
            cloneMethodSignature,
            equalsMethodSignature,
            finalizeMethodSignature,
            hashCodeMethodSignature,
            toStringSignature
        )
    }
}<|MERGE_RESOLUTION|>--- conflicted
+++ resolved
@@ -518,7 +518,7 @@
 
         val code =
             createProxyMethodBytecode(
-                definingType, methodDescriptor, staticParameters,
+                definingType, methodName, methodDescriptor, staticParameters,
                 receiverType, receiverIsInterface, receiverMethodName, receiverMethodDescriptor,
                 invocationInstruction
             )
@@ -536,16 +536,10 @@
      * @see [[parameterForwardingInstructions]]
      */
     private def createProxyMethodBytecode(
-<<<<<<< HEAD
         definingType:             ObjectType, // type of "this"
+        methodName:               String,
         methodDescriptor:         MethodDescriptor, // the parameters of the current method
-        staticParameters:         Seq[Field],
-=======
-        definingType:             ObjectType,
-        methodName:               String,
-        methodDescriptor:         MethodDescriptor,
         staticParameters:         Seq[FieldTemplate],
->>>>>>> 6d624fe5
         receiverType:             ObjectType,
         receiverIsInterface:      Boolean,
         receiverMethodName:       String,
