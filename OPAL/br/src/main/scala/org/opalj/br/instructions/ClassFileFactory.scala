/* BSD 2-Clause License - see OPAL/LICENSE for details. */
package org.opalj
package br
package instructions

import scala.annotation.switch

import scala.collection.immutable.ArraySeq

import org.opalj.bi.ACC_BRIDGE
import org.opalj.bi.ACC_PUBLIC
import org.opalj.bi.ACC_SYNTHETIC
import org.opalj.br.MethodDescriptor.DefaultConstructorDescriptor
import org.opalj.log.GlobalLogContext
import org.opalj.log.OPALLogger

/**
 * Provides helper methods to facilitate the generation of classes.
 * In particular, functionality to create transparent proxy classes is provided.
 *
 * @author Arne Lottmann
 */
object ClassFileFactory {

    /**
     * Name used to store the final receiver object in generated proxy classes.
     */
    final val ReceiverFieldName = "$receiver"

    /**
     * This is the default name for the factory method of a proxy class that is created by
     * the [[Proxy]] method. If the name of the method to be proxified is equal to this
     * name, [[AlternativeFactoryMethodName]] is used instead.
     */
    final val DefaultFactoryMethodName = "$newInstance"

    /**
     * Alternative name for the factory method of proxy classes created by the [[Proxy]]
     * method. This name is only used if the proxified method's name is equal to
     * [[DefaultFactoryMethodName]].
     */
    final val AlternativeFactoryMethodName = "$createInstance"

    /**
     * Creates a class that acts as a proxy for the specified class.
     * The proxy implements a single method – e.g., as defined by a so-called
     * "Functional Interface" - that calls the specified method;
     * creating a proxy for `java.lang.Object`'s methods is not supported. Additionally,
     * further marker interfaces (e.g., `java.io.Serializable`) may be implemented.
     *
     * The generated class uses the following template:
     * {{{
     * class <definingType.objectType>
     *  extends <definingType.theSuperclassType>
     *  implements <definingType.theSuperinterfaceTypes> {
     *
     *  private final <ReceiverType> receiver;
     *
     *  // possible additional fields for static parameters
     *
     *  public "<init>"( <ReceiverType> receiver) { // the constructor
     *      this.receiver = receiver;
     *  }
     *
     *  public <methodDescriptor.returnType> <methodName> <methodDescriptor.parameterTypes>{
     *     return/*<= if the return type is not void*/ this.receiver.<receiverMethodName>(<parameters>)
     *  }
     *
     *  // possibly multiple bridge methods (multiple only in case of altLambdaMetaFactory usages)
     * }
     * }}}
     *
     * The class, the constructor and the method are public. The field which holds
     * the receiver object is private and final unless the receiver method is static.
     * In this case no receiver field is generated and the constructor
     * does not take an argument of the receiver's type.
     *
     * In addition to the receiver field, additional fields holding '''static parameters'''
     * are created if all parameters found in `methodDescriptor` are present, in the same
     * order, at the end of `receiverMethodDescriptor`'s parameters, but
     * `receiverMethodDescriptor` has more parameters that precede the parameters found in
     * `methodDescriptor`.
     *
     * E.g., given the following two descriptors:
     * {{{
     * val methodDescriptor =
     *  MethodDescriptor(IntegerType, IntegerType)
     * val receiverMethodDescriptor =
     *  MethodDescriptor(IndexedSeq(DoubleType, IntegerType), IntegerType)
     * }}}
     * one additional field and constructor parameter of type `double` will be created.
     * This case occurs for example with Java 8 lambda expressions that capture local
     * variables, which are prepended to the regular parameter list.
     *
     * If any of the parameters or the return type of `methodDescriptor` are
     * generic types, the generated proxy will need to create a bridge method to be valid.
     * Therefore, in these cases, `bridgeMethodDescriptor` must be specified.
     * It must be identical to `methodDescriptor` except for all occurrences of generic
     * types, which must be replaced with `ObjectType.Object`.
     * For example, consider the Java interface `java.util.Comparator` that defines the
     * generic type `T` and uses it in its `int compare(T, T)` method. This would require
     * a bridge method `int compare(Object, Object)`. The appropriate method descriptors
     * for, for example, `Comparator<String>` would be:
     * {{{
     * // Uses "String"
     * methodDescriptor =
     *  MethodDescriptor(IndexedSeq(ObjectType.String, ObjectType.String), IntegerType)
     * // Uses "Object"
     * bridgeMethodDescriptor =
     *  MethodDescriptor(IndexedSeq(ObjectType.Object, ObjectType.Object), IntegerType)
     * }}}
     *
     * The created class will always have its synthetic access flag set, as well as the
     * [[VirtualTypeFlag]] attribute.
     *
     * @note The used class file version is 52. (StackMapTables are, however, still not required
     *       because the code contains no relevant control-flow.)
     *
     * @note It is expected that `methodDescriptor` and `receiverMethodDescriptor` are
     *       "compatible", i.e., it would be possible to have the method described by
     *       `methodDescriptor` forward to `receiverMethodDescriptor`.
     *
     * This requires that for their return types, one of the following statements holds true:
     *
     * - `methodDescriptor`'s return type is [[VoidType]] (so no returning is necessary)
     * - `receiverMethodDescriptor`'s return type is assignable to `methodDescriptor`'s
     *      (e.g., a "smaller" numerical type, (un)boxable, a subtype, etc)
     * - `receiverMethodDescriptor` returns `Object`: in this case, we assume that `Object`
     *   stands for "generic return type" and expect the receiver method to return an
     *   object of a type compatible to the forwarder method's return type
     *
     * Additionally, the parameter lists must satisfy one of these conditions:
     *
     * - they are identical
     * - the descriptors have the same numbers of parameters and `methodDescriptor`'s
     *      parameter types can be widened/boxed/unboxed to match `receiverMethodDescriptor`'s
     *   parameter types
     * - `methodDescriptor`'s first parameter is of the same type as `receiverType`,
     *   and the remaining parameters are compatible to `receiverMethodDescriptor`'s
     *   entire parameter list (this is, effectively, an explicit `this` and occurs for
     *   example with references to instance methods: e.g., `String::isEmpty`, a zero
     *   argument method, could be turned into the Predicate method `test(String)`)
     * - the last `n` parameters of `receiverMethodDescriptor` are identical to the
     *   parameters of `methodDescriptor`, where `n = methodDescriptor.parametersCount`
     *   (this is the case if a lambda expression captures local variables)
     * - `receiverMethodDescriptor`'s single parameter is of type `Object[]` (in this case,
     *   `methodDescriptor`'s arguments will be collected into an `Object[]` prior to
     *   forwarding)
     *
     * Examples of compatible method descriptors are:
     * {{{
     * // ------------- First Example
     * methodDescriptor =
     *  MethodDescriptor(IntegerType, VoidType)
     * receiverMethodDescriptor =
     *  MethodDescriptor(ObjectType.Integer, VoidType)
     *  // or MethodDescriptor(ObjectType.Object, ByteType)
     *
     * // ------------- Second Example
     * methodDescriptor =
     *  MethodDescriptor(ObjectType.String, BooleanType)
     * receiverMethodDescriptor =
     *  MethodDescriptor.JustReturnsBoolean // IF receiverType == ObjectType.String
     *
     * // ------------- Third Example
     * methodDescriptor =
     *  MethodDescriptor(IndexedSeq(ByteType, ByteType, ObjectType.Integer), IntegerType)
     * receiverMethodDescriptor =
     *  MethodDescriptor(ArrayType.ArrayOfObject, ObjectType.Object) // generic method
     *
     * // ------------- Fourth Example
     * methodDescriptor =
     *  MethodDescriptor(IntegerType, LongType)
     * receiverMethodDescriptor =
     *  MethodDescriptor(IndexedSeq(ByteType, ByteType, IntegerType), IntegerType)
     * }}}
     *
     * @param definingType The defining type; if the type is `Serializable`, the interface '''has
     *                     to be a direct super interface'''.
     *
     * @param invocationInstruction the opcode of the invocation instruction
     *          (`INVOKESPECIAL.opcode`,`INVOKEVIRTUAL.opcode`,
     *          `INVOKESTATIC.opcode`,`INVOKEINTERFACE.opcode`)
     *          used to call call the method on the receiver.
     */
    def Proxy(
        caller:                  ObjectType,
        callerIsInterface:       Boolean,
        definingType:            TypeDeclaration,
        methodName:              String,
        methodDescriptor:        MethodDescriptor,
        receiverType:            ObjectType,
        receiverIsInterface:     Boolean,
        implMethod:              MethodCallMethodHandle,
        invocationInstruction:   Opcode,
        samMethodType:           MethodDescriptor,
        bridgeMethodDescriptors: MethodDescriptors): ClassFile = {

        val interfaceMethodParametersCount = methodDescriptor.parametersCount
        val implMethodParameters           = implMethod.methodDescriptor.parameterTypes

        val receiverField =
            if (invocationInstruction == INVOKESTATIC.opcode ||
                isNewInvokeSpecial(invocationInstruction, implMethod.name) ||
                isVirtualMethodReference(
                    invocationInstruction,
                    receiverType,
                    implMethod.methodDescriptor,
                    methodDescriptor
                )) {
                ArraySeq.empty
            } else {
                ArraySeq(createField(fieldType = receiverType, name = ReceiverFieldName))
            }
        val additionalFieldsForStaticParameters =
            implMethodParameters.dropRight(interfaceMethodParametersCount).zipWithIndex.map[FieldTemplate] { p =>
                val (fieldType, index) = p
                createField(fieldType = fieldType, name = s"staticParameter$index")
            }
        val fields: ArraySeq[FieldTemplate] = receiverField ++ additionalFieldsForStaticParameters

        val constructor: MethodTemplate = createConstructor(definingType, fields)

        val factoryMethodName: String =
            if (methodName == DefaultFactoryMethodName) {
                AlternativeFactoryMethodName
            } else {
                DefaultFactoryMethodName
            }

        /* We don't need to analyze the type hierarchy because the "Serializable" interface is
         * directly implemented by the  defining type.
         * From "java...LambdaMetaFactory":
         *      When FLAG_SERIALIZABLE is set in flags, the function objects will implement
         *      Serializable, and will have a writeReplace method that returns an appropriate
         *      SerializedLambda. The caller class must have an appropriate $deserializeLambda$
         *      method, as described in SerializedLambda.
         */
        val isSerializable = definingType.theSuperinterfaceTypes.contains(ObjectType.Serializable)

        val methods = new Array[AnyRef](
            3 /* proxy method, constructor, factory */ +
                bridgeMethodDescriptors.length + // bridge methods
                (if (isSerializable) 2 else 0)   // writeReplace and $deserializeLambda$ if Serializable
        )
        methods(0) = proxyMethod(
            definingType.objectType,
            methodName,
            methodDescriptor,
            additionalFieldsForStaticParameters,
            receiverType,
            receiverIsInterface,
            implMethod,
            invocationInstruction
        )
        methods(1) = constructor
        methods(2) = createFactoryMethod(
            definingType.objectType,
            fields.map[FieldType](_.fieldType),
            factoryMethodName
        )

        bridgeMethodDescriptors.iterator.zipWithIndex.foreach {
            case (bridgeMethodDescriptor, i) => methods(3 + i) = createBridgeMethod(
                    methodName,
                    bridgeMethodDescriptor,
                    methodDescriptor,
                    definingType.objectType
                )
        }

        // Add a writeReplace and $deserializeLambda$ method if the class isSerializable
        if (isSerializable) {
            methods(3 + bridgeMethodDescriptors.length) = createWriteReplaceMethod(
                definingType,
                methodName,
                samMethodType,
                implMethod,
                methodDescriptor,
                additionalFieldsForStaticParameters
            )
            methods(4 + bridgeMethodDescriptors.length) = createDeserializeLambdaProxy(
                caller,
                callerIsInterface
            )
        }

        // We need a version 52 classfile, because prior version don't support an INVOKESTATIC
        // instruction on a static interface method.
        // Given that none of the generated methods contains any control-flow instructions
        // (gotos, ifs, switches, ...) we don't have to create a StackmapTableAttribute.
        ClassFile(
            0,
            52,
            bi.ACC_SYNTHETIC.mask | bi.ACC_PUBLIC.mask | bi.ACC_SUPER.mask,
            definingType.objectType,
            definingType.theSuperclassType,
            definingType.theSuperinterfaceTypes.toArraySeq,
            fields,
            ArraySeq.unsafeWrapArray(methods).asInstanceOf[MethodTemplates],
            ArraySeq(VirtualTypeFlag)
        )
    }

    def DeserializeLambdaProxy(
        definingType:       TypeDeclaration,
        bootstrapArguments: BootstrapArguments,
        staticMethodName:   String): ClassFile = {
        /*
            Instructions of LambdaDeserialize::bootstrap. This method will be reimplemented in the
            constructor of the new LambdaDeserializeProxy class.

            PC  Line  Instruction
            0   36    invokestatic java.lang.invoke.MethodHandles { java.lang.invoke.MethodHandles$Lookup lookup () }
            3   |     astore_2
            4   38    ldc java.lang.Object.class
            6   39    ldc java.lang.invoke.SerializedLambda.class
            8   |     invokestatic java.lang.invoke.MethodType { java.lang.invoke.MethodType methodType (java.lang.Class, java.lang.Class) }
            11  |     astore_3
            12  42    aload_2
            13  43    aload_0
            14  |     invokevirtual java.lang.invoke.SerializedLambda { java.lang.String getImplMethodName () }
            17  44    aload_3
            18  |     iconst_1
            19  |     anewarray java.lang.invoke.MethodHandle
            22  |     dup
            23  |     iconst_0
            24  45    aconst_null
            25  |     aastore
            26  |     invokestatic scala.runtime.LambdaDeserialize { java.lang.invoke.CallSite bootstrap (java.lang.invoke.MethodHandles$Lookup, java.lang.String, java.lang.invoke.MethodType, java.lang.invoke.MethodHandle[]) }
            29  |     astore 4
            31  59    aload 4
            33  |     invokevirtual java.lang.invoke.CallSite { java.lang.invoke.MethodHandle getTarget () }
            36  |     aload_0
            37  |     invokevirtual java.lang.invoke.MethodHandle { java.lang.Object invoke (java.lang.invoke.SerializedLambda) }
            40  |     areturn
         */
        // val a = new ArrayBuffer[Object](100)
        var buildMethodType: Array[Instruction] = Array() // IMPROVE [L10] Use ArrayBuffer

        bootstrapArguments.iterator.zipWithIndex.foreach { ia =>
            val (arg, idx)   = ia
            val staticHandle = arg.asInstanceOf[InvokeStaticMethodHandle]

            // lookup.findStatic parameters
            def getParameterTypeInstruction(t: Type): Array[Instruction] =
                if (t.isReferenceType) {
                    Array(LDC(ConstantClass(t.asReferenceType)), null)
                } else if (t.isBaseType) {
                    // Primitive type handling
                    Array(
                        GETSTATIC(t.asBaseType.WrapperType, "TYPE", ObjectType.Class),
                        null,
                        null
                    )
                } else {
                    // Handling for void type
                    Array(
                        GETSTATIC(
                            VoidType.WrapperType,
                            "TYPE",
                            ObjectType.Class
                        ),
                        null,
                        null
                    )
                }

            buildMethodType ++= Array(DUP)
            buildMethodType ++= getParameterTypeInstruction(staticHandle.methodDescriptor.returnType) // rtype

            if (staticHandle.methodDescriptor.parametersCount == 0) {
                // We have ZERO parameters, call MethodType.methodType with return parameter only
                // IMPROVE: check if LDC method type can be used
                buildMethodType ++= Array(
                    INVOKESTATIC(
                        ObjectType.MethodType,
                        false,
                        "methodType",
                        MethodDescriptor(
                            ArraySeq(ObjectType.Class),
                            ObjectType.MethodType
                        )
                    ),
                    null,
                    null
                )
            } else if (staticHandle.methodDescriptor.parametersCount == 1) {
                // We have ONE parameters, call MethodType.methodType with return and one parameter only
                buildMethodType ++= getParameterTypeInstruction(staticHandle.methodDescriptor.parameterType(0))
                buildMethodType ++= Array(
                    INVOKESTATIC(
                        ObjectType.MethodType,
                        false,
                        "methodType",
                        MethodDescriptor(
                            ArraySeq(ObjectType.Class, ObjectType.Class),
                            ObjectType.MethodType
                        )
                    ),
                    null,
                    null
                )
            } else {
                // We have MULTIPLE parameters
                buildMethodType ++= getParameterTypeInstruction(staticHandle.methodDescriptor.parameterType(0))
                buildMethodType ++= Array(
                    // The first parameter has its own parameter field
                    ICONST_4,
                    ANEWARRAY(ObjectType.Class),
                    null,
                    null
                )

                // The following parameters are put into an array of Class
                staticHandle.methodDescriptor.parameterTypes.tail.zipWithIndex.foreach { pt =>
                    val (param, i) = pt
                    buildMethodType ++= Array(
                        DUP,
                        BIPUSH(i),
                        null // Use BIPUSH instead of ICONST_<i>, it is equivalent, see https://docs.oracle.com/javase/specs/jvms/se7/html/jvms-6.html#jvms-6.5.iconst_i
                    ) ++ getParameterTypeInstruction(param) ++ Array(
                        AASTORE
                    )
                }

                buildMethodType ++= Array(
                    INVOKESTATIC(
                        ObjectType.MethodType,
                        false,
                        "methodType",
                        MethodDescriptor(
                            ArraySeq(
                                ObjectType.Class,
                                ObjectType.Class,
                                ArrayType(ObjectType.Class)
                            ),
                            ObjectType.MethodType
                        )
                    ),
                    null,
                    null
                )
            }

            buildMethodType ++= Array(
                LDC(ConstantString(staticHandle.name)),
                null, // method name
                LDC(ConstantClass(staticHandle.receiverType)),
                null // reference class
            )

            // Now we have to call lookup.getStatic
            buildMethodType ++= Array(
                ALOAD_2, // Load the lookup
                INVOKEVIRTUAL(
                    ObjectType.MethodHandles$Lookup,
                    "getStatic",
                    MethodDescriptor(
                        ArraySeq(
                            ObjectType.Class,
                            ObjectType.String,
                            ObjectType.MethodType
                        ),
                        ObjectType.MethodHandle
                    )
                ),
                null,
                null,
                LoadInt(idx),
                null,
                AASTORE
            )
        }

        val instructions: Array[Instruction] = Array(
            INVOKESTATIC(
                ObjectType.MethodHandles,
                false,
                "lookup",
                MethodDescriptor.withNoArgs(ObjectType.MethodHandles$Lookup)
            ),
            null,
            null,
            ASTORE_2,
            LoadClass(ObjectType.Object),
            null,
            LoadClass(ObjectType.SerializedLambda),
            null,
            INVOKESTATIC(
                ObjectType.MethodType,
                false,
                "methodType",
                MethodDescriptor(
                    ArraySeq(ObjectType.Class, ObjectType.Class),
                    ObjectType.MethodType
                )
            ),
            null,
            null,
            ASTORE_3,
            ALOAD_2,
            ALOAD_0,
            INVOKEVIRTUAL(
                ObjectType.SerializedLambda,
                "getImplMethodName",
                MethodDescriptor.JustReturnsString
            ),
            null,
            null,
            ALOAD_3,
            LoadInt(bootstrapArguments.length),
            null,
            ANEWARRAY(ObjectType.MethodHandle),
            null,
            null
        ) ++
            // *** START Add lookup for each argument ***
            buildMethodType ++
            // *** END Add lookup for each argument ***
            Array(
                INVOKESTATIC(
                    ObjectType.ScalaLambdaDeserialize,
                    false,
                    "bootstrap",
                    MethodDescriptor(
                        ArraySeq(
                            ObjectType.MethodHandles$Lookup,
                            ObjectType.String,
                            ObjectType.MethodType,
                            ArrayType(ObjectType.MethodHandle)
                        ),
                        ObjectType.CallSite
                    )
                ),
                null,
                null,
                ASTORE(4),
                null,
                ALOAD(4),
                null,
                INVOKEVIRTUAL(
                    ObjectType.CallSite,
                    "getTarget",
                    MethodDescriptor.withNoArgs(ObjectType.MethodHandle)
                ),
                null,
                null,
                ALOAD_0,
                INVOKEVIRTUAL(
                    ObjectType.MethodHandle,
                    "invoke",
                    MethodDescriptor(
                        ObjectType.SerializedLambda, // Parameter
                        ObjectType.Object            // Return
                    )
                ),
                null,
                null,
                ARETURN
            )

        val maxStack = Code.computeMaxStack(instructions)

        val methods = ArraySeq(
            Method(
                bi.ACC_PUBLIC.mask | bi.ACC_STATIC.mask,
                staticMethodName,
                MethodDescriptor(
                    ArraySeq(ObjectType.SerializedLambda),
                    ObjectType.Object
                ),
                ArraySeq(
                    Code(maxStack, maxLocals = 5, instructions, NoExceptionHandlers, NoAttributes)
                )
            )
        )

        // We need a version 52 classfile, because prior version don't support an INVOKESTATIC
        // instruction on a static interface method.
        // Given that none of the generated methods contains any control-flow instructions
        // (gotos, ifs, switches, ...) we don't have to create a StackmapTableAttribute.
        ClassFile(
            0,
            52,
            bi.ACC_SYNTHETIC.mask | bi.ACC_PUBLIC.mask | bi.ACC_SUPER.mask,
            definingType.objectType,
            definingType.theSuperclassType,
            definingType.theSuperinterfaceTypes.toArraySeq,
            NoFieldTemplates, // Class fields
            methods,
            ArraySeq(VirtualTypeFlag)
        )
    }

    /**
     * Returns true if the method invocation described by the given Opcode and method name
     * is a "NewInvokeSpecial" invocation (i.e., a reference to a constructor, like so:
     * `Object::new`).
     */
    def isNewInvokeSpecial(opcode: Opcode, methodName: String): Boolean =
        opcode == INVOKESPECIAL.opcode && methodName == "<init>"

    /**
     * Returns true if the given parameters identify a Java 8 method reference to an
     * instance or interface method (i.e., a reference to a virtual method, like so:
     * `ArrayList::size` or `List::size`). In this case, the resulting functional interface's method
     * has one parameter more than the referenced method because the referenced method's
     * implicit `this` parameter becomes explicit.
     */
    def isVirtualMethodReference(
        opcode:                         Opcode,
        targetMethodDeclaringType:      ObjectType,
        targetMethodDescriptor:         MethodDescriptor,
        proxyInterfaceMethodDescriptor: MethodDescriptor): Boolean =
        (opcode == INVOKEVIRTUAL.opcode || opcode == INVOKEINTERFACE.opcode) &&
            targetMethodDescriptor.parametersCount + 1 ==
            proxyInterfaceMethodDescriptor.parametersCount &&
            (proxyInterfaceMethodDescriptor.parameterType(0) eq targetMethodDeclaringType)

    /**
     * Creates a field of the specified type with the given name.
     */
    def createField(
        accessFlags: Int = bi.ACC_PRIVATE.mask | bi.ACC_FINAL.mask,
        name:        String,
        fieldType:   FieldType,
        attributes:  Attributes = NoAttributes): FieldTemplate = Field(accessFlags, name, fieldType, attributes)

    /**
     * Creates a public constructor that initializes the given fields.
     *
     * For every `Field` in `fields` the constructor will have one parameter of the same
     * type. The parameter list will have the same order as `fields`.
     * The generated constructor will call the superclass' default constructor; i.e.,
     * the type `definingType.theSuperclassType` has to have a default constructor.
     * Additionally, bytecode is generated to populate the `fields` from the constructor
     * arguments.
     *
     * @see [[callSuperDefaultConstructor]]
     * @see [[copyParametersToInstanceFields]]
     */
    def createConstructor(
        definingType: TypeDeclaration,
        fields:       FieldTemplates): MethodTemplate = {
        // it doesn't make sense that the superClassType is not defined
        val theSuperclassType = definingType.theSuperclassType.get
        val theType           = definingType.objectType
        val instructions = callSuperDefaultConstructor(theSuperclassType) ++
            copyParametersToInstanceFields(theType, fields) :+
            RETURN
        val maxStack = 1 /* for `this` when invoking the super constructor*/ + (
            if (fields.isEmpty) 0 // nothing extra needed if no fields are being set
            /*
             * For below: we're only setting one field at a time, so we'll only need
             * two additional stack slots if there's at least one field to be set that
             * needs two spaces. Otherwise, we just need one more space.
             */
            else if (fields.exists(_.fieldType.computationalType.operandSize == 2)) 2
            else 1
        )
        val maxLocals = 1 + fields.iterator.map(_.fieldType.computationalType.operandSize).sum

        Method(
            bi.ACC_PUBLIC.mask,
            "<init>",
            MethodDescriptor(fields.map[FieldType](_.fieldType), VoidType),
            ArraySeq(Code(maxStack, maxLocals, instructions, NoExceptionHandlers, NoAttributes))
        )
    }

    /**
     * Returns the instructions necessary to perform a call to the constructor of the
     * given superclass.
     */
    def callSuperDefaultConstructor(theSuperclassType: ObjectType): Array[Instruction] = Array(
        ALOAD_0,
        INVOKESPECIAL(theSuperclassType, false, "<init>", DefaultConstructorDescriptor),
        null,
        null
    )

    /**
     * Creates an array of instructions that populates the given `fields` in `declaringType`
     * from local variables (constructor parameters).
     *
     * This method assumes that it creates instructions for a constructor whose parameter
     * list matches the given `fields` in terms of order and field types.
     *
     * It further assumes that none of the `fields` provided as arguments are
     * static fields, as it would make little sense to initialize static fields through
     * the constructor.
     */
    def copyParametersToInstanceFields(
        declaringType: ObjectType,
        fields:        FieldTemplates): Array[Instruction] = {

        val requiredInstructions = computeNumberOfInstructionsForParameterLoading(fields.map[FieldType](_.fieldType), 1) +
            fields.size +     // ALOAD_0  for each field
            (3 * fields.size) // PUTFIELD for each field
        val instructions = new Array[Instruction](requiredInstructions)

        var currentInstructionPC   = 0
        var nextLocalVariableIndex = 1

        fields foreach { f =>
            instructions(currentInstructionPC) = ALOAD_0
            currentInstructionPC = ALOAD_0.indexOfNextInstruction(currentInstructionPC, false)
            val llvi = LoadLocalVariableInstruction(f.fieldType, nextLocalVariableIndex)
            nextLocalVariableIndex += f.fieldType.computationalType.operandSize
            instructions(currentInstructionPC) = llvi
            currentInstructionPC = llvi.indexOfNextInstruction(currentInstructionPC, false)
            val putField = PUTFIELD(declaringType, f.name, f.fieldType)
            instructions(currentInstructionPC) = putField
            currentInstructionPC = putField.indexOfNextInstruction(currentInstructionPC, false)
        }

        instructions
    }

    /**
     * Computes the number of instructions required to put the list of parameters given
     * as `fieldTypes` onto the stack.
     */
    private def computeNumberOfInstructionsForParameterLoading(
        fieldTypes:          FieldTypes,
        localVariableOffset: Int): Int = {
        var numberOfInstructions = 0
        var localVariableIndex   = localVariableOffset
        fieldTypes foreach { ft =>
            numberOfInstructions += (if (localVariableIndex <= 3) 1 else 2)
            localVariableIndex += ft.computationalType.operandSize
        }
        numberOfInstructions
    }

    /**
     * Creates a factory method with the appropriate instructions to create and
     * return an instance of `typeToCreate`.
     *
     * `typeToCreate` must have a constructor with a parameter list that exactly matches
     * `fieldTypes`. It also must not define a method named `factoryMethodName` with a
     * parameter list matching `fieldTypes`.
     *
     * @see [[createConstructor]]
     */
    def createFactoryMethod(
        typeToCreate:      ObjectType,
        fieldTypes:        FieldTypes,
        factoryMethodName: String): MethodTemplate = {
        val numberOfInstructionsForParameterLoading: Int = computeNumberOfInstructionsForParameterLoading(fieldTypes, 0)
        val numberOfInstructions = 3 + // NEW
            1 + // DUP
            numberOfInstructionsForParameterLoading +
            3 + // INVOKESPECIAL
            1   // ARETURN
        val maxLocals      = fieldTypes.iterator.map(_.computationalType.operandSize.toInt).sum
        val maxStack       = maxLocals + 2 // new + dup makes two extra on the stack
        val instructions   = new Array[Instruction](numberOfInstructions)
        var currentPC: Int = 0
        instructions(currentPC) = NEW(typeToCreate)
        currentPC = instructions(currentPC).indexOfNextInstruction(currentPC, false)
        instructions(currentPC) = DUP
        currentPC = instructions(currentPC).indexOfNextInstruction(currentPC, false)
        var currentVariableIndex = 0
        fieldTypes.foreach { t =>
            val instruction = LoadLocalVariableInstruction(t, currentVariableIndex)
            currentVariableIndex += t.computationalType.operandSize
            instructions(currentPC) = instruction
            currentPC = instruction.indexOfNextInstruction(currentPC, false)
        }
        instructions(currentPC) = INVOKESPECIAL(typeToCreate, false, "<init>", MethodDescriptor(fieldTypes, VoidType))
        currentPC = instructions(currentPC).indexOfNextInstruction(currentPC, false)
        instructions(currentPC) = ARETURN
        val body = Code(maxStack, maxLocals, instructions)

        Method(
            bi.ACC_PUBLIC.mask | bi.ACC_STATIC.mask,
            factoryMethodName,
            MethodDescriptor(fieldTypes, typeToCreate),
            ArraySeq(body)
        )
    }

    /**
     * Creates the `writeReplace` method for a lambda proxy class. It is used
     * to create a `SerializedLambda` object which holds the serialized lambda.
     *
     * The parameters of the SerializedLambda class map are as following:
     *   capturingClass = definingType
     *   functionalInterfaceClass = definingType.theSuperinterfaceTypes.head (This is the functional interface)
     *   functionalInterfaceMethodName = functionalInterfaceMethodName
     *   functionalInterfaceMethodSignature = samMethodType.parameterType
     *   implMethodKind = implMethod match to REF_
     *   implClass = implMethod.receiverType
     *   implMethodName = implMethod.name
     *   implMethodSignature = implMethod.methodDescriptor
     *   instantiatedMethodType = instantiatedMethodType
     *   capturedArgs = methodDescriptor.parameterTypes (factoryParameters, fields in Proxy)
     *
     * @see https://docs.oracle.com/javase/8/docs/api/java/lang/invoke/SerializedLambda.html
     *      and
     *      https://docs.oracle.com/javase/8/docs/api/java/lang/invoke/LambdaMetafactory.html#altMetafactory-java.lang.invoke.MethodHandles.Lookup-java.lang.String-java.lang.invoke.MethodType-java.lang.Object...-
     *
     * @param definingType The lambda proxyclass type.
     * @param methodName The name of the functional interface method.
     * @param samMethodType Includes the method signature for the functional interface method.
     * @param implMethod The lambda method inside the class defining the lambda.
     * @param additionalFieldsForStaticParameters The static fields that are put into the capturedArgs.
     * @return A SerializedLambda object containing all information to be able to serialize this lambda.
     */
    def createWriteReplaceMethod(
        definingType:                        TypeDeclaration,
        methodName:                          String,
        samMethodType:                       MethodDescriptor,
        implMethod:                          MethodCallMethodHandle,
        instantiatedMethodType:              MethodDescriptor,
        additionalFieldsForStaticParameters: FieldTemplates): MethodTemplate = {
        var instructions: Array[Instruction] = Array(
            NEW(ObjectType.SerializedLambda),
            null,
            null,
            DUP,
            LoadClass(definingType.objectType),
            null,
            LDC(ConstantString(definingType.theSuperinterfaceTypes.head.fqn)),
            null,
            LDC(ConstantString(methodName)),
            null,
            LDC(ConstantString(samMethodType.toJVMDescriptor)),
            null,
            LDC(ConstantInteger(implMethod.referenceKind.referenceKind)),
            null,
            LDC(ConstantString(implMethod.receiverType.asObjectType.fqn)),
            null,
            LDC(ConstantString(implMethod.name)),
            null,
            LDC(ConstantString(implMethod.methodDescriptor.toJVMDescriptor)),
            null,
            LDC(ConstantString(instantiatedMethodType.toJVMDescriptor)),
            null,
            // Add the capturedArgs
            BIPUSH(additionalFieldsForStaticParameters.length),
            null,
            ANEWARRAY(ObjectType.Object),
            null,
            null
        )

        additionalFieldsForStaticParameters.zipWithIndex.foreach {
            case (x, i) =>
                instructions ++= Array(
                    DUP,
                    BIPUSH(i),
                    null,
                    ALOAD_0,
                    GETFIELD(definingType.objectType, x.name, x.fieldType),
                    null,
                    null
                )
                if (x.fieldType.isBaseType) {
                    instructions ++= x.fieldType.asBaseType.boxValue
                }
                instructions :+= AASTORE
        }

        instructions ++= Array(
            INVOKESPECIAL(
                ObjectType.SerializedLambda,
                isInterface = false,
                "<init>",
                MethodDescriptor(
                    ArraySeq(
                        ObjectType.Class,
                        ObjectType.String,
                        ObjectType.String,
                        ObjectType.String,
                        IntegerType,
                        ObjectType.String,
                        ObjectType.String,
                        ObjectType.String,
                        ObjectType.String,
                        ArrayType(ObjectType.Object)
                    ),
                    VoidType
                )
            ),
            null,
            null,
            ARETURN
        )

        val maxStack = Code.computeMaxStack(instructions)
        val body     = Code(maxStack, 1, instructions)
        Method(
            bi.ACC_PUBLIC.mask | bi.ACC_SYNTHETIC.mask,
            "writeReplace",
            MethodDescriptor.JustReturnsObject,
            ArraySeq(body)
        )
    }

    /**
     * Creates a static proxy method used by the `\$deserializeLambda$` method.
     *
     * @param caller The class where the lambda is implemented.
     * @param callerIsInterface `true `if the class is an interface, false if not.
     * @return The static proxy method relaying the `\$deserializedLambda$` invocation to the actual
     *         class that implements the lambda.
     */
    def createDeserializeLambdaProxy(
        caller:            ObjectType,
        callerIsInterface: Boolean): MethodTemplate = {
        val deserializedLambdaMethodDescriptor = MethodDescriptor(
            ObjectType.SerializedLambda,
            ObjectType.Object
        )
        val instructions: Array[Instruction] = Array(
            ALOAD_0,
            INVOKESTATIC(
                caller,
                callerIsInterface,
                "$deserializeLambda$",
                deserializedLambdaMethodDescriptor
            ),
            null,
            null,
            ARETURN
        )
        val maxStack = Code.computeMaxStack(instructions)
        val body     = Code(maxStack, 1, instructions)
        Method(
            bi.ACC_PUBLIC.mask | bi.ACC_STATIC.mask | bi.ACC_SYNTHETIC.mask,
            "$deserializeLambda$",
            deserializedLambdaMethodDescriptor,
            ArraySeq(body)
        )
    }

    /**
     * Creates a proxy method with name `methodName` and descriptor `methodDescriptor` and
     * the bytecode instructions to execute the method `receiverMethod` in `receiverType`.
     *
     * The `methodDescriptor`s have to be identical in terms of parameter types and have to
     * be compatible w.r.t. the return type.
     */
    def proxyMethod(
        definingType:          ObjectType,
        methodName:            String,
        methodDescriptor:      MethodDescriptor,
        staticParameters:      Seq[FieldTemplate],
        receiverType:          ObjectType,
        receiverIsInterface:   Boolean,
        implMethod:            MethodCallMethodHandle,
        invocationInstruction: Opcode): MethodTemplate = {

        val code = createProxyMethodBytecode(
            definingType,
            methodDescriptor,
            staticParameters,
            receiverType,
            receiverIsInterface,
            implMethod,
            invocationInstruction
        )

        Method(bi.ACC_PUBLIC.mask, methodName, methodDescriptor, ArraySeq(code))
    }

    /**
     * Creates the bytecode instructions for the proxy method.
     *
     * These instructions will setup the stack with the variables required to call the
     * `receiverMethod`, perform the appropriate invocation instruction (one of
     * INVOKESTATIC, INVOKEVIRTUAL, or INVOKESPECIAL), and return from the proxy method.
     *
     * @see [[parameterForwardingInstructions]]
     */
    private def createProxyMethodBytecode(
        definingType:          ObjectType,       // type of "this"
        methodDescriptor:      MethodDescriptor, // the parameters of the current method
        staticParameters:      Seq[FieldTemplate],
        receiverType:          ObjectType,
        receiverIsInterface:   Boolean,
        implMethod:            MethodCallMethodHandle,
        invocationInstruction: Opcode): Code = {

        assert(!receiverIsInterface || invocationInstruction != INVOKEVIRTUAL.opcode)

        // If we have a constructor, we have to fix the method descriptor. Usually, the instruction
        // doesn't have a return type. For the proxy method, it is important to return the instance
        // so we have to patch the correct return type into the method descriptor.
        val fixedImplDescriptor: MethodDescriptor =
            if (implMethod.name == "<init>" && invocationInstruction == INVOKESPECIAL.opcode) {
                MethodDescriptor(implMethod.methodDescriptor.parameterTypes, receiverType)
            } else {
                implMethod.methodDescriptor
            }

        val isVirtualMethodReference = this.isVirtualMethodReference(
            invocationInstruction,
            receiverType,
            fixedImplDescriptor,
            methodDescriptor
        )
        // if the receiver method is not static, we need to push the receiver object
        // onto the stack, which we can retrieve from the receiver field on `this`
        // unless we have a method reference where the receiver will be explicitly
        // provided
        val loadReceiverObject: Array[Instruction] =
            if (invocationInstruction == INVOKESTATIC.opcode || isVirtualMethodReference) {
                Array()
            } else if (implMethod.name == "<init>") {
                Array(
                    NEW(receiverType),
                    null,
                    null,
                    DUP
                )
            } else {
                Array(
                    ALOAD_0,
                    GETFIELD(definingType, ReceiverFieldName, receiverType),
                    null,
                    null
                )
            }

        // `this` occupies variable 0, since the proxy method is never static
        val variableOffset = 1

        val forwardParametersInstructions = parameterForwardingInstructions(
            methodDescriptor,
            fixedImplDescriptor,
            variableOffset,
            staticParameters,
            definingType
        )

        val forwardingCallInstruction: Array[Instruction] = (invocationInstruction: @switch) match {
            case INVOKESTATIC.opcode => Array(
                    INVOKESTATIC(
                        implMethod.receiverType.asObjectType,
                        receiverIsInterface,
                        implMethod.name,
                        fixedImplDescriptor
                    ),
                    null,
                    null
                )

            case INVOKESPECIAL.opcode =>
                val methodDescriptor =
                    if (implMethod.name == "<init>") {
                        MethodDescriptor(fixedImplDescriptor.parameterTypes, VoidType)
                    } else {
                        fixedImplDescriptor
                    }
                val invoke = INVOKESPECIAL(
                    implMethod.receiverType.asObjectType,
                    receiverIsInterface,
                    implMethod.name,
                    methodDescriptor
                )
                Array(invoke, null, null)

            case INVOKEINTERFACE.opcode =>
                val invoke = INVOKEINTERFACE(implMethod.receiverType.asObjectType, implMethod.name, fixedImplDescriptor)
                Array(invoke, null, null, null, null)

            case INVOKEVIRTUAL.opcode =>
                val invoke = INVOKEVIRTUAL(implMethod.receiverType, implMethod.name, fixedImplDescriptor)
                Array(invoke, null, null)
        }

        val forwardingInstructions: Array[Instruction] = forwardParametersInstructions ++ forwardingCallInstruction

        val returnAndConvertInstructionsArray: Array[Instruction] =
            if (methodDescriptor.returnType.isVoidType) {
                if (fixedImplDescriptor.returnType.isVoidType) Array(RETURN)
                else Array(
                    if (fixedImplDescriptor.returnType.operandSize == 1) POP else POP2,
                    RETURN
                )
            } else {
                returnAndConvertInstructions(
                    methodDescriptor.returnType.asFieldType,
                    fixedImplDescriptor.returnType.asFieldType
                )
            }

        val bytecodeInstructions: Array[Instruction] =
            loadReceiverObject ++ forwardingInstructions ++ returnAndConvertInstructionsArray

        val receiverObjectStackSize = if (invocationInstruction == INVOKESTATIC.opcode) 0 else 1

        val parametersStackSize = implMethod.methodDescriptor.requiredRegisters

        val returnValueStackSize = methodDescriptor.returnType.operandSize

        val maxStack = 1 + // Required if, e.g., we first have to create and initialize an object;
            // which is done by "dup"licating the new created, but not yet initialized
            // object reference on the stack.
            math.max(receiverObjectStackSize + parametersStackSize, returnValueStackSize)

        val maxLocals = 1 +
            receiverObjectStackSize + parametersStackSize + returnValueStackSize

        Code(maxStack, maxLocals, bytecodeInstructions, NoExceptionHandlers, NoAttributes)
    }

    /**
     * Generates an array of instructions that fill the operand stack with all parameters
     * required by `receiverMethodDescriptor` from the parameters of
     * `calledMethodDescriptor`. For that reason, it is expected that both method
     * descriptors have compatible parameter and return types: i.e., that
     * `forwarderMethodDescriptor`'s parameters can be widened or (un)boxed to fit into
     * `receiverMethodDescriptor`'s parameters, and that `receiverMethodDescriptor`'s return
     * type can be widened or (un)boxed to fit into `forwarderMethodDescriptor`'s return type.
     *
     * If `receiverMethodDescriptor` has more parameters than `forwarderMethodDescriptor`,
     * the missing parameters must be provided in `staticParameters`.
     *
     * @see [[org.opalj.br.instructions.LoadLocalVariableInstruction]]
     */
    def parameterForwardingInstructions(
        forwarderMethodDescriptor: MethodDescriptor,
        receiverMethodDescriptor:  MethodDescriptor,
        variableOffset:            Int,
        staticParameters:          Seq[FieldTemplate],
        definingType:              ObjectType): Array[Instruction] =
        try {
            val receiverParameters  = receiverMethodDescriptor.parameterTypes
            val forwarderParameters = forwarderMethodDescriptor.parameterTypes

            var lvIndex = variableOffset

            val receiverTakesObjectArray =
                receiverParameters.size == 1 && receiverParameters(0) == ArrayType(ObjectType.Object)
            val callerDoesNotTakeObjectArray =
                forwarderParameters.isEmpty || forwarderParameters(0) != ArrayType(ObjectType.Object)

            if (receiverTakesObjectArray && callerDoesNotTakeObjectArray) {

                // now we need to construct a new object[] array on the stack
                // and shove everything (boxed, if necessary) in there
                val arraySize = forwarderParameters.size

                var numberOfInstructions = 3 + // need to create a new object array
                    LoadConstantInstruction(arraySize).length
                forwarderParameters.zipWithIndex foreach { p =>
                    val (t, i)           = p
                    val loadInstructions = if (lvIndex > 3) 2 else 1
                    // primitive types need 3 for a boxing (invokestatic)
                    val conversionInstructions = if (t.isBaseType) 3 else 0
                    val storeInstructions = 1 + // dup
                        LoadConstantInstruction(i).length +
                        1 // aastore
                    numberOfInstructions += loadInstructions + conversionInstructions +
                        storeInstructions
                    lvIndex += t.computationalType.operandSize
                }

                val instructions = new Array[Instruction](numberOfInstructions)
                var nextIndex    = 0

                lvIndex = variableOffset

                instructions(nextIndex) = LoadConstantInstruction(arraySize)
                nextIndex = instructions(nextIndex).indexOfNextInstruction(nextIndex, false)
                instructions(nextIndex) = ANEWARRAY(ObjectType.Object)
                nextIndex = instructions(nextIndex).indexOfNextInstruction(nextIndex, false)

                forwarderParameters.zipWithIndex foreach { p =>
                    val (t, i) = p

                    instructions(nextIndex) = DUP
                    nextIndex = instructions(nextIndex).indexOfNextInstruction(nextIndex, false)

                    instructions(nextIndex) = LoadConstantInstruction(i)
                    nextIndex = instructions(nextIndex).indexOfNextInstruction(nextIndex, false)

                    val llv = LoadLocalVariableInstruction(t, lvIndex)
                    lvIndex += t.computationalType.operandSize

                    instructions(nextIndex) = llv
                    nextIndex = instructions(nextIndex).indexOfNextInstruction(nextIndex, false)

                    if (t.isBaseType) {
                        // boxing always needs one instruction
                        val boxInstructions = t.asBaseType.boxValue
                        val boxInstruction  = boxInstructions(0)
                        instructions(nextIndex) = boxInstruction
                        nextIndex = instructions(nextIndex).indexOfNextInstruction(nextIndex, false)
                    }

                    instructions(nextIndex) = AASTORE
                    nextIndex = instructions(nextIndex).indexOfNextInstruction(nextIndex, false)
                }

                instructions

            } else {
                val staticParametersCount    = staticParameters.size
                val forwarderParametersCount = forwarderParameters.size
                val receiverParametersCount  = receiverParameters.size

                var forwarderParameterIndex  = 0
                var numberOfInstructions     = 4 * staticParametersCount
                var receiverParametersOffset = staticParametersCount
                if (forwarderParametersCount > receiverParametersCount) {
                    /* This is the case of an implicit receiver becoming explicit in the
                     * forwarder, hence we get one instruction for loading the first
                     * parameter. Subsequently we need to ignore that parameter, though.
                     */
                    numberOfInstructions += 1
                    lvIndex += forwarderParameters(0).computationalType.operandSize
                    forwarderParameterIndex = 1
                    receiverParametersOffset = -1
                }
                while (forwarderParameterIndex < forwarderParametersCount) {
                    val ft               = forwarderParameters(forwarderParameterIndex)
                    val rt               = receiverParameters(forwarderParameterIndex + receiverParametersOffset)
                    val loadInstructions = if (lvIndex > 3) 2 else 1
                    lvIndex += ft.computationalType.operandSize
                    val conversionInstructions =
                        if (rt != ft) {
                            if (rt.isBaseType && ft.isBaseType) {
                                if (rt.isIntLikeType && ft.isIntLikeType &&
                                    rt.asIntLikeType.isWiderThan(ft.asIntLikeType)) {
                                    0 // smaller int values can directly be stored in "wider" types
                                } else {
                                    1 // we only do safe conversions => 1 instruction
                                }
                            } else if ((rt.isBaseType && ft.isObjectType) || (ft.isBaseType && rt.isObjectType)) {
                                // can (un)box to fit => invokestatic/invokevirtual
                                3
                            } else if (rt.isReferenceType && ft.isReferenceType && (rt ne ObjectType.Object)) {
                                3 // checkcast
                            } else 0
                        } else 0
                    numberOfInstructions += loadInstructions + conversionInstructions
                    forwarderParameterIndex += 1
                }

                val instructions = new Array[Instruction](numberOfInstructions)
                lvIndex = variableOffset

                var currentIndex           = 0
                var receiverParameterIndex = 0
                if (receiverParametersOffset == -1) {
                    // we have an explicit receiver in the forwarder parameters
                    val llv = LoadLocalVariableInstruction(forwarderParameters(0), 1)
                    instructions(currentIndex) = llv
                    currentIndex = llv.indexOfNextInstruction(currentIndex, false)
                    lvIndex += 1
                }
                while (receiverParameterIndex < receiverParametersCount) {
                    val rt = receiverParameters(receiverParameterIndex)
                    if (receiverParameterIndex < staticParametersCount) {
                        val sp = staticParameters(receiverParameterIndex)
                        instructions(currentIndex) = ALOAD_0
                        currentIndex = ALOAD_0.indexOfNextInstruction(currentIndex, false)
                        val gf = GETFIELD(definingType, sp.name, sp.fieldType)
                        instructions(currentIndex) = gf
                        currentIndex = gf.indexOfNextInstruction(currentIndex, false)
                    } else {
                        val ft  = forwarderParameters(receiverParameterIndex - receiverParametersOffset)
                        val llv = LoadLocalVariableInstruction(ft, lvIndex)
                        instructions(currentIndex) = llv
                        lvIndex += ft.computationalType.operandSize
                        currentIndex = llv.indexOfNextInstruction(currentIndex, false)

                        if (rt != ft) {
                            if (ft.isNumericType && rt.isNumericType) {
                                val conversion = ft.asNumericType.convertTo(rt.asNumericType)
                                conversion foreach { instr =>
                                    instructions(currentIndex) = instr
                                    currentIndex = instr.indexOfNextInstruction(currentIndex, false)
                                }
                            } else if (rt.isReferenceType && ft.isReferenceType) {
                                if (rt ne ObjectType.Object) {
                                    val conversion = CHECKCAST(rt.asReferenceType)
                                    instructions(currentIndex) = conversion
                                    currentIndex = conversion.indexOfNextInstruction(currentIndex, false)
                                }
                            } else if (rt.isBaseType && ft.isObjectType) {
                                val unboxInstructions = ft.asObjectType.unboxValue
                                val unboxInstruction  = unboxInstructions(0)
                                instructions(currentIndex) = unboxInstruction
                                currentIndex = unboxInstruction.indexOfNextInstruction(currentIndex, false)
                            } else if (ft.isBaseType && rt.isObjectType) {
                                val boxInstructions = ft.asBaseType.boxValue
                                val boxInstruction  = boxInstructions(0)
                                instructions(currentIndex) = boxInstruction
                                currentIndex = boxInstruction.indexOfNextInstruction(currentIndex, false)
                            } else {
                                throw new UnknownError("Should not occur: " + ft + " -> " + rt)
                            }
<<<<<<< HEAD
=======
                        } else if (rt.isBaseType && ft.isObjectType) {
                            val unboxInstructions = ft.asObjectType.unboxValue
                            val unboxInstruction = unboxInstructions(0)
                            instructions(currentIndex) = unboxInstruction
                            currentIndex = unboxInstruction.indexOfNextInstruction(currentIndex, false)
                        } else if (ft.isBaseType && rt.isObjectType) {
                            val boxInstructions = ft.asBaseType.boxValue
                            val boxInstruction = boxInstructions(0)
                            instructions(currentIndex) = boxInstruction
                            currentIndex = boxInstruction.indexOfNextInstruction(currentIndex, false)
                        } else {
                            throw new UnknownError("Should not occur: " + ft + " -> " + rt)
>>>>>>> 7aefd626
                        }
                    }
                    receiverParameterIndex += 1
                }
                instructions
            }
        } catch {
            case t: Throwable =>
                OPALLogger.error(
                    "internal error",
                    s"${definingType.toJava}: failed to create parameter forwarding instructions for:\n\t" +
                        s"forwarder descriptor = ${forwarderMethodDescriptor.toJava} =>\n\t" +
                        s"receiver descriptor  = $receiverMethodDescriptor +\n\t " +
                        s"static parameters    = $staticParameters (variableOffset=$variableOffset)",
                    t
                )(GlobalLogContext)
                throw t;
        }
<<<<<<< HEAD
=======
    } catch {
        case t: Throwable =>
            OPALLogger.error(
                "internal error",
                s"${definingType.toJava}: failed to create parameter forwarding instructions for:\n\t" +
                    s"forwarder descriptor = ${forwarderMethodDescriptor.toJava} =>\n\t" +
                    s"receiver descriptor  = $receiverMethodDescriptor +\n\t " +
                    s"static parameters    = $staticParameters (variableOffset=$variableOffset)",
                t
            )(GlobalLogContext)
            throw t;
    }
>>>>>>> 7aefd626

    /**
     * Returns the instructions that return a value of type `typeToBeReturned`, converting
     * `typeOnStack` to it first if necessary.
     * If `typeOnStack` is `Object`, it will be treated as a generic return type and
     * converted to the required type.
     */
    @throws[IllegalArgumentException]("if `typeOnStack` is not compatible with `toBeReturnedType` and `typeOnStack` is not `Object`")
    def returnAndConvertInstructions(
        toBeReturnedType: FieldType,
        typeOnStack:      FieldType): Array[Instruction] = {

        if (toBeReturnedType eq typeOnStack) return Array(ReturnInstruction(toBeReturnedType))

        val conversionInstructions: Array[Instruction] =
            if (typeOnStack eq ObjectType.Object) {
                if (toBeReturnedType.isBaseType) {
                    val baseType = toBeReturnedType.asBaseType
                    val wrapper  = baseType.WrapperType
                    Array(CHECKCAST(wrapper), null, null) ++ wrapper.unboxValue
                } else {
                    Array(CHECKCAST(toBeReturnedType.asReferenceType), null, null)
                }
            } else if (typeOnStack.isObjectType && toBeReturnedType.isObjectType) {
                Array(CHECKCAST(toBeReturnedType.asObjectType), null, null)
            } else if (typeOnStack.isNumericType && toBeReturnedType.isNumericType) {
                typeOnStack.asNumericType.convertTo(toBeReturnedType.asNumericType)
            } else if (typeOnStack.isNumericType && toBeReturnedType.isObjectType) {
                typeOnStack.asNumericType.boxValue
            } else if (typeOnStack.isObjectType && toBeReturnedType.isNumericType) {
                typeOnStack.asObjectType.unboxValue
            } else if (typeOnStack.isBooleanType && toBeReturnedType.isObjectType) {
                typeOnStack.asBooleanType.boxValue
            } else if (typeOnStack.isObjectType && toBeReturnedType.isBooleanType) {
                typeOnStack.asObjectType.unboxValue
            } else if (typeOnStack.isArrayType && (typeOnStack.asArrayType.elementType eq ObjectType.Object)
                       && toBeReturnedType.isArrayType &&
                       typeOnStack.asArrayType.dimensions <= toBeReturnedType.asArrayType.dimensions) {
                Array(CHECKCAST(toBeReturnedType.asReferenceType), null, null)
            } else {
                throw new IllegalArgumentException(
                    s"incompatible types: ${toBeReturnedType.toJava} and ${typeOnStack.toJava}"
                )
            }
        conversionInstructions :+ ReturnInstruction(toBeReturnedType)
    }

    /**
     * Creates a bridge method using the given method descriptors, name, and type.
     *
     * The bridge method's parameter list and return type are dictated by
     * `bridgeMethodDescriptor`.
     * This method generates bytecode that invokes the method described by `methodName`
     * and `targetMethodDescriptor` on `declaringType`. If parameters need to be cast
     * before invocation, the appropriate bytecode will be generated as well.
     */
    def createBridgeMethod(
        methodName:                String,
        bridgeMethodDescriptor:    MethodDescriptor,
        targetMethodDescriptor:    MethodDescriptor,
        targetMethodDeclaringType: ObjectType): MethodTemplate = {

        val bridgeMethodParameters      = bridgeMethodDescriptor.parameterTypes
        val targetMethodParameters      = targetMethodDescriptor.parameterTypes
        val bridgeMethodParametersCount = bridgeMethodParameters.size

        var numberOfInstructions = 1 // for ALOAD_0
        var parameterIndex       = 0
        var lvIndex              = 1
        while (parameterIndex < bridgeMethodParametersCount) {
            val parameter = bridgeMethodParameters(parameterIndex)
            val target    = targetMethodParameters(parameterIndex)

            val loadInstructions       = if (lvIndex > 3) 2 else 1
            val conversionInstructions = if (parameter != target) 3 else 0

            numberOfInstructions += loadInstructions + conversionInstructions

            parameterIndex += 1
            lvIndex += parameter.computationalType.operandSize.toInt
        }
        numberOfInstructions += 3 // invoke target method
        numberOfInstructions += 1 // return

        val instructions = new Array[Instruction](numberOfInstructions)

        var currentPC = 0
        instructions(currentPC) = ALOAD_0
        currentPC = ALOAD_0.indexOfNextInstruction(currentPC, false)

        parameterIndex = 0
        lvIndex = 1
        while (parameterIndex < bridgeMethodParametersCount) {
            val parameter = bridgeMethodParameters(parameterIndex)
            val target    = targetMethodParameters(parameterIndex)

            val llv = LoadLocalVariableInstruction(parameter, lvIndex)
            instructions(currentPC) = llv
            currentPC = llv.indexOfNextInstruction(currentPC, false)

            if (parameter != target) {
                val cast = CHECKCAST(target.asReferenceType)
                instructions(currentPC) = cast
                currentPC = cast.indexOfNextInstruction(currentPC, false)
            }

            parameterIndex += 1
            lvIndex += parameter.computationalType.operandSize
        }

        val invokeTarget = INVOKEVIRTUAL(targetMethodDeclaringType, methodName, targetMethodDescriptor)
        instructions(currentPC) = invokeTarget
        currentPC = invokeTarget.indexOfNextInstruction(currentPC, false)

        val returnInstruction = ReturnInstruction(bridgeMethodDescriptor.returnType)
        instructions(currentPC) = returnInstruction

<<<<<<< HEAD
        val maxStack  = targetMethodDescriptor.requiredRegisters + 1 // <= the receiver
=======
        val maxStack = targetMethodDescriptor.requiredRegisters + 1 // <= the receiver
>>>>>>> 7aefd626
        val maxLocals = maxStack + targetMethodDescriptor.returnType.operandSize

        Method(
            ACC_PUBLIC.mask | ACC_BRIDGE.mask | ACC_SYNTHETIC.mask,
            methodName,
            bridgeMethodDescriptor.parameterTypes,
            bridgeMethodDescriptor.returnType,
            ArraySeq(Code(maxStack, maxLocals, instructions, NoExceptionHandlers, NoAttributes))
        )
    }

    def cloneMethodSignature: MethodSignature = MethodSignature("clone", MethodDescriptor.withNoArgs(ObjectType.Object))

    def equalsMethodSignature: MethodSignature =
        MethodSignature("equals", MethodDescriptor(ObjectType.Object, BooleanType))

    def finalizeMethodSignature: MethodSignature = MethodSignature("equals", MethodDescriptor.NoArgsAndReturnVoid)

    def hashCodeMethodSignature: MethodSignature = MethodSignature("hashCode", MethodDescriptor.withNoArgs(IntegerType))

    def toStringSignature: MethodSignature = MethodSignature("toString", MethodDescriptor.withNoArgs(ObjectType.String))

    def nonFinalInterfaceOfObject(): Array[MethodSignature] = Array(
        cloneMethodSignature,
        equalsMethodSignature,
        finalizeMethodSignature,
        hashCodeMethodSignature,
        toStringSignature
    )
}<|MERGE_RESOLUTION|>--- conflicted
+++ resolved
@@ -615,8 +615,8 @@
         proxyInterfaceMethodDescriptor: MethodDescriptor): Boolean =
         (opcode == INVOKEVIRTUAL.opcode || opcode == INVOKEINTERFACE.opcode) &&
             targetMethodDescriptor.parametersCount + 1 ==
-            proxyInterfaceMethodDescriptor.parametersCount &&
-            (proxyInterfaceMethodDescriptor.parameterType(0) eq targetMethodDeclaringType)
+                proxyInterfaceMethodDescriptor.parametersCount &&
+                (proxyInterfaceMethodDescriptor.parameterType(0) eq targetMethodDeclaringType)
 
     /**
      * Creates a field of the specified type with the given name.
@@ -1297,21 +1297,6 @@
                             } else {
                                 throw new UnknownError("Should not occur: " + ft + " -> " + rt)
                             }
-<<<<<<< HEAD
-=======
-                        } else if (rt.isBaseType && ft.isObjectType) {
-                            val unboxInstructions = ft.asObjectType.unboxValue
-                            val unboxInstruction = unboxInstructions(0)
-                            instructions(currentIndex) = unboxInstruction
-                            currentIndex = unboxInstruction.indexOfNextInstruction(currentIndex, false)
-                        } else if (ft.isBaseType && rt.isObjectType) {
-                            val boxInstructions = ft.asBaseType.boxValue
-                            val boxInstruction = boxInstructions(0)
-                            instructions(currentIndex) = boxInstruction
-                            currentIndex = boxInstruction.indexOfNextInstruction(currentIndex, false)
-                        } else {
-                            throw new UnknownError("Should not occur: " + ft + " -> " + rt)
->>>>>>> 7aefd626
                         }
                     }
                     receiverParameterIndex += 1
@@ -1330,21 +1315,6 @@
                 )(GlobalLogContext)
                 throw t;
         }
-<<<<<<< HEAD
-=======
-    } catch {
-        case t: Throwable =>
-            OPALLogger.error(
-                "internal error",
-                s"${definingType.toJava}: failed to create parameter forwarding instructions for:\n\t" +
-                    s"forwarder descriptor = ${forwarderMethodDescriptor.toJava} =>\n\t" +
-                    s"receiver descriptor  = $receiverMethodDescriptor +\n\t " +
-                    s"static parameters    = $staticParameters (variableOffset=$variableOffset)",
-                t
-            )(GlobalLogContext)
-            throw t;
-    }
->>>>>>> 7aefd626
 
     /**
      * Returns the instructions that return a value of type `typeToBeReturned`, converting
@@ -1462,11 +1432,7 @@
         val returnInstruction = ReturnInstruction(bridgeMethodDescriptor.returnType)
         instructions(currentPC) = returnInstruction
 
-<<<<<<< HEAD
         val maxStack  = targetMethodDescriptor.requiredRegisters + 1 // <= the receiver
-=======
-        val maxStack = targetMethodDescriptor.requiredRegisters + 1 // <= the receiver
->>>>>>> 7aefd626
         val maxLocals = maxStack + targetMethodDescriptor.returnType.operandSize
 
         Method(
