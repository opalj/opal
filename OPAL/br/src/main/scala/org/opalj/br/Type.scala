--- conflicted
+++ resolved
@@ -1350,13 +1350,8 @@
      * Implicit mapping from a wrapper type to its primitive type.
      * @example
      * {{{
-<<<<<<< HEAD
      * scala> import org.opalj.br.*
-     * scala> ObjectType.primitiveType(ObjectType.Integer.id)
-=======
-     * scala> import org.opalj.br._
      * scala> ClassType.primitiveType(ClassType.Integer.id)
->>>>>>> b335f93c
      * res1: org.opalj.br.FieldType = IntegerType
      * }}}
      */
@@ -1387,13 +1382,8 @@
      *
      * @example
      * {{{
-<<<<<<< HEAD
      * scala> import org.opalj.br.*
-     * scala> ObjectType.primitiveType(ObjectType.Integer)
-=======
-     * scala> import org.opalj.br._
      * scala> ClassType.primitiveType(ClassType.Integer)
->>>>>>> b335f93c
      * res0: Option[org.opalj.br.BaseType] = Some(IntegerType)
      * }}}
      */
