--- conflicted
+++ resolved
@@ -25,18 +25,11 @@
 import org.opalj.br.fpcf.properties.immutability.NonTransitivelyImmutableField
 import org.opalj.br.fpcf.properties.immutability.TransitivelyImmutableClass
 import org.opalj.br.fpcf.properties.immutability.TransitivelyImmutableField
-<<<<<<< HEAD
-import org.opalj.fpcf.ELBP
-=======
->>>>>>> 7aefd626
 import org.opalj.fpcf.Entity
 import org.opalj.fpcf.EOptionP
 import org.opalj.fpcf.EPK
 import org.opalj.fpcf.EPS
-<<<<<<< HEAD
-=======
 import org.opalj.fpcf.EUBPS
->>>>>>> 7aefd626
 import org.opalj.fpcf.FinalEP
 import org.opalj.fpcf.FinalP
 import org.opalj.fpcf.IncrementalResult
@@ -105,18 +98,10 @@
         result:                ProperPropertyComputationResult): IncrementalResult[ClassFile] = {
         var results: List[ProperPropertyComputationResult]                      = List(result)
         var nextComputations: List[(PropertyComputation[ClassFile], ClassFile)] = Nil
-<<<<<<< HEAD
         val directSubtypes                                                      = classHierarchy.directSubtypesOf(t)
-        directSubtypes.foreach { t =>
-            project.classFile(t) match {
-                case Some(scf) => nextComputations ::= (
-=======
-        val directSubtypes = classHierarchy.directSubtypesOf(t)
         directSubtypes.foreach { subtype =>
             project.classFile(subtype) match {
-                case Some(scf) =>
-                    nextComputations ::= (
->>>>>>> 7aefd626
+                case Some(scf) => nextComputations ::= (
                         (
                             determineClassImmutability(t, cfImmutability, cfImmutabilityIsFinal, lazyComputation = false),
                             scf
@@ -133,29 +118,6 @@
         IncrementalResult(Results(results), nextComputations.iterator)
     }
 
-<<<<<<< HEAD
-    def determineGenericTypeBounds(classFile: ClassFile): Set[(String, String)] = {
-        var genericTypeBounds: Set[(String, String)] = Set.empty
-        classFile.attributes.toList.collectFirst {
-            case ClassSignature(typeParameters, _, _) => typeParameters.collect {
-                    case ftp @ FormalTypeParameter(_, _, _) => ftp
-                }
-                    .foreach {
-                        case FormalTypeParameter(identifier, classBound, _) => classBound match {
-
-                                case Some(ClassTypeSignature(_, SimpleClassTypeSignature(simpleName, _), _)) =>
-                                    genericTypeBounds += ((identifier, simpleName))
-
-                                case _ =>
-                            }
-
-                    }
-        }
-        genericTypeBounds
-    }
-
-=======
->>>>>>> 7aefd626
     /*
      * If the type is transitively immutable the class itself is also transitively immutable.
      */
@@ -163,7 +125,6 @@
         "org.opalj.fpcf.analyses.TypeImmutabilityAnalysis.defaultTransitivelyImmutableTypes"
     ).toArray().toList.map(s => ObjectType(s.asInstanceOf[String])).toSet
 
-<<<<<<< HEAD
     def doDetermineClassImmutability(e: Entity): ProperPropertyComputationResult = e match {
         case t: ObjectType =>
             if (defaultTransitivelyImmutableTypes.contains(t.asObjectType)) return Result(t, TransitivelyImmutableClass)
@@ -195,46 +156,6 @@
         case _ =>
             val m = e.getClass.getSimpleName + " is not an org.opalj.br.ObjectType"
             throw new IllegalArgumentException(m)
-=======
-    def doDetermineClassImmutability(e: Entity): ProperPropertyComputationResult = {
-        e match {
-            case t: ObjectType =>
-                if (defaultTransitivelyImmutableTypes.contains(t.asObjectType))
-                    return Result(t, TransitivelyImmutableClass)
-                // this is safe
-                classHierarchy.superclassType(t) match {
-                    case None => Result(t, MutableClass);
-                    case Some(superClassType) =>
-                        val cf = project.classFile(t) match {
-                            case None =>
-                                return Result(t, MutableClass); // TODO consider other lattice element
-                            case Some(cf) => cf
-                        }
-
-                        propertyStore(superClassType, ClassImmutability.key) match {
-                            case UBP(MutableClass) =>
-                                Result(t, MutableClass)
-                            case eps: EPS[ObjectType, ClassImmutability] =>
-                                determineClassImmutability(
-                                    superClassType,
-                                    eps,
-                                    eps.isFinal,
-                                    lazyComputation = true
-                                )(cf)
-                            case epk =>
-                                determineClassImmutability(
-                                    superClassType,
-                                    epk,
-                                    superClassImmutabilityIsFinal = false,
-                                    lazyComputation = true
-                                )(cf)
-                        }
-                }
-            case _ =>
-                val m = e.getClass.getSimpleName + " is not an org.opalj.br.ObjectType"
-                throw new IllegalArgumentException(m)
-        }
->>>>>>> 7aefd626
     }
 
     /**
@@ -271,17 +192,9 @@
 
         fieldsPropertyStoreInformation.foreach {
 
-<<<<<<< HEAD
-            case FinalP(MutableField) =>
+            case UBP(MutableField) =>
                 if (lazyComputation) return Result(t, MutableClass);
                 else return createResultForAllSubtypes(t, MutableClass);
-=======
-            case UBP(MutableField) =>
-                if (lazyComputation)
-                    return Result(t, MutableClass);
-                else
-                    return createResultForAllSubtypes(t, MutableClass);
->>>>>>> 7aefd626
 
             case ep @ EUBPS(e, NonTransitivelyImmutableField, isFinal) =>
                 hasNonTransitivelyImmutableFields = true
@@ -294,8 +207,7 @@
 
             case FinalP(TransitivelyImmutableField) =>
 
-            case ep @ InterimE(e) =>
-                dependees += (e -> ep)
+            case ep @ InterimE(e) => dependees += (e -> ep)
 
             case epk @ EPK(e: Entity, _) =>
                 // <=> The immutability information is not yet available.
@@ -351,21 +263,10 @@
         }
 
         def c(someEPS: SomeEPS): ProperPropertyComputationResult = {
-<<<<<<< HEAD
-            // [DEBUG]
-            // val oldDependees = dependees
             dependees = dependees.iterator.filter(_._1 ne someEPS.e).toMap
             someEPS match {
                 // Superclass related dependencies:
-                //
                 case UBP(MutableClass) => return Result(t, MutableClass);
-=======
-            dependees = dependees.iterator.filter(_._1 ne someEPS.e).toMap
-            someEPS match {
-                // Superclass related dependencies:
-                case UBP(MutableClass) =>
-                    return Result(t, MutableClass);
->>>>>>> 7aefd626
 
                 case UBP(NonTransitivelyImmutableClass) => // super class is at most immutable container
                     maxLocalImmutability = NonTransitivelyImmutableClass
@@ -381,12 +282,7 @@
                         !dependees.valuesIterator.exists(_.pk == FieldImmutability.key))
                         minLocalImmutability = NonTransitivelyImmutableClass // Lift lower bound when possible
 
-<<<<<<< HEAD
-                case LUBP(MutableClass, TransitivelyImmutableClass) => // No information about superclass
-=======
                 case UBP(TransitivelyImmutableClass) => // No information about superclass
-
->>>>>>> 7aefd626
                 case FinalP(DependentlyImmutableField(parameter)) =>
                     if (hasNonTransitivelyImmutableFields) {
                         maxLocalImmutability = NonTransitivelyImmutableClass
@@ -397,52 +293,23 @@
                     }
 
                 // Field Immutability related dependencies:
-<<<<<<< HEAD
-                case FinalP(TransitivelyImmutableField)    =>
-                case FinalP(NonTransitivelyImmutableField) => maxLocalImmutability = NonTransitivelyImmutableClass
-                case FinalP(MutableField)                  => return Result(t, MutableClass);
-                case UBP(MutableField)                     => return Result(t, MutableClass);
-                case ELBP(e,
-                          NonTransitivelyImmutableField |
-                          TransitivelyImmutableField) => dependees -= e
+                case UBP(MutableField) => return Result(t, MutableClass);
+
                 case UBP(TransitivelyImmutableField)    => // no information about field mutability
                 case UBP(NonTransitivelyImmutableField) => maxLocalImmutability = NonTransitivelyImmutableClass
+
                 case UBP(DependentlyImmutableField(parameter))
                     if maxLocalImmutability != NonTransitivelyImmutableClass =>
                     genericTypeParameters ++= parameter
                     maxLocalImmutability = DependentlyImmutableClass(genericTypeParameters)
-                case _ => Result(t, MutableClass) // TODO
-=======
-                case UBP(MutableField) =>
-                    return Result(t, MutableClass);
-
-                case UBP(TransitivelyImmutableField) => // no information about field mutability
-
-                case UBP(NonTransitivelyImmutableField) =>
-                    maxLocalImmutability = NonTransitivelyImmutableClass
-
-                case UBP(DependentlyImmutableField(parameter)) if maxLocalImmutability != NonTransitivelyImmutableClass =>
-                    genericTypeParameters ++= parameter
-                    maxLocalImmutability = DependentlyImmutableClass(genericTypeParameters)
 
                 case _ => Result(t, MutableClass)
->>>>>>> 7aefd626
             }
 
             if (someEPS.isRefinable) {
                 dependees += (someEPS.e -> someEPS)
             }
 
-<<<<<<< HEAD
-            /*[DEBUG]
-                assert(
-                    oldDependees != dependees,
-                    s"dependees are not correctly updated $e($p)\n:old=$oldDependees\nnew=$dependees"
-                )
-             */
-
-=======
->>>>>>> 7aefd626
             if (dependees.isEmpty || minLocalImmutability == maxLocalImmutability) {
                 Result(t, maxLocalImmutability)
             } else {
