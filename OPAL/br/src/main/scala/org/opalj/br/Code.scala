/* BSD 2-Clause License - see OPAL/LICENSE for details. */
package org.opalj
package br

import scala.annotation.switch
import scala.annotation.tailrec
import scala.reflect.ClassTag

import java.util.Arrays.fill
import scala.collection.AbstractIterator
import scala.collection.immutable.IntMap
import scala.collection.immutable.Queue
import scala.collection.mutable

import org.opalj.br.ClassHierarchy.PreInitializedClassHierarchy
import org.opalj.br.cfg.CFG
import org.opalj.br.cfg.CFGFactory
import org.opalj.br.instructions._
import org.opalj.bytecode.BytecodeProcessingFailedException
import org.opalj.collection.IntIterator
import org.opalj.collection.immutable.BitArraySet
import org.opalj.collection.immutable.EmptyIntTrieSet
import org.opalj.collection.immutable.IntArraySet
import org.opalj.collection.immutable.IntIntPair
import org.opalj.collection.immutable.IntTrieSet
import org.opalj.collection.immutable.IntTrieSet1
import org.opalj.collection.mutable.IntArrayStack
import org.opalj.collection.mutable.IntQueue
import org.opalj.util.AnyToAnyThis

/**
 * Representation of a method's code attribute, that is, representation of a method's
 * implementation.
 *
 * @param   maxStack The maximum size of the stack during the execution of the method.
 *          This value is determined by the compiler and is not necessarily the minimum.
 *          However, in the vast majority of cases it is the minimum.
 * @param   maxLocals The number of registers/local variables needed to execute the method.
 *          As in case of `maxStack` this number is expected to be the minimum, but this
 *          is not guaranteed.
 * @param   instructions The instructions of this `Code` array/`Code` block. Since the
 *          code array is not completely filled (it contains `null` values) the
 *          preferred way to iterate over all instructions is to use for-comprehensions
 *          and pattern matching or to use one of the predefined methods [[foreach]],
 *          [[collect]], [[collectPair]], [[collectWithIndex]], etc..
 *          The `instructions` array must not be mutated!
 *
 * @author Michael Eichberg
 */
final class Code private (
        val maxStack:          Int,
        val maxLocals:         Int,
        val instructions:      Array[Instruction],
        val exceptionHandlers: ExceptionHandlers,
        val attributes: Attributes) extends Attribute
        with CommonAttributes
        with InstructionsContainer
        with CodeSequence[Instruction]
        with Iterable[PCAndInstruction] {
    code =>

    def copy(
        maxStack:          Int = this.maxStack,
        maxLocals:         Int = this.maxLocals,
        instructions:      Array[Instruction] = this.instructions,
        exceptionHandlers: ExceptionHandlers = this.exceptionHandlers,
        attributes:        Attributes = this.attributes): Code =
        new Code(maxStack, maxLocals, instructions, exceptionHandlers, attributes)

    override def similar(other: Attribute, config: SimilarityTestConfiguration): Boolean = other match {
        case that: Code => this.similar(that, config)
        case _          => false
    }

    def similar(other: Code, config: SimilarityTestConfiguration): Boolean = {

        if (!(this.maxStack == other.maxStack && this.maxLocals == other.maxLocals)) {
            return false;
        }
        if (this.exceptionHandlers != other.exceptionHandlers) {
            return false;
        }

        if (!(
                this.instructions.length == other.instructions.length && {
                    var areEqual = true
                    val max      = instructions.length
                    var i        = 0
                    while (i < max && areEqual) {
                        val thisI  = this.instructions(i)
                        val otherI = other.instructions(i)
                        areEqual = (thisI == null && otherI == null) ||
                            (thisI != null && otherI != null && thisI.similar(otherI))
                        i += 1
                    }
                    areEqual
                }
            )) {
            return false;
        }

        compareAttributes(other.attributes, config).isEmpty
    }

    @inline final def codeSize: Int = instructions.length

    override def iterator: Iterator[PCAndInstruction] = new AbstractIterator[PCAndInstruction] {
        private[this] var pc = 0

        def hasNext: Boolean = pc < instructions.length

        def next(): PCAndInstruction = {
            val inst = PCAndInstruction(pc, instructions(pc))
            pc = inst.instruction.indexOfNextInstruction(pc)(code)
            inst
        }
    }

    def instructionIterator: Iterator[Instruction] = this.iterator.map(_.instruction)

    override def instructionsOption: Some[Array[Instruction]] = Some(instructions)

    /**
     * Returns an iterator to iterate over the program counters (`pcs`) of the instructions
     * of this `Code` block.
     *
     * @see See the method [[foreach]] for an alternative.
     */
    def programCounters: IntIterator = new IntIterator {
        private[this] var nextPC = 0 // there is always at least one instruction
        def hasNext: Boolean     = nextPC < instructions.length
        def next(): Int          = { val pc = nextPC; nextPC = pcOfNextInstruction(nextPC); pc }
    }

    def foreachProgramCounter[U](f: Int => U): Unit = {
        var nextPC = 0 // there is always at least one instruction
        val maxPC  = instructions.length
        while (nextPC < maxPC) {
            f(nextPC)
            nextPC = pcOfNextInstruction(nextPC)
        }
    }

    /**
     * Counts the number of instructions.
     *
     * @note The number of instructions is always smaller or equal to the size of the code array.
     * @note This operation has complexity O(n).
     */
    def instructionsCount: Int = {
        var c   = 0
        var pc  = 0
        val max = instructions.length
        while (pc < max) {
            c += 1
            pc = pcOfNextInstruction(pc)
        }
        c
    }

    /**
     * Calculates for each instruction the subroutine to which it belongs to – if any.
     * This information is required to, e.g., identify the subroutine
     * contexts that need to be reset in case of an exception in a subroutine.
     *
     * @note   Calling this method only makes sense for Java bytecode that actually contains
     *         [[org.opalj.br.instructions.JSR]] and [[org.opalj.br.instructions.RET]]
     *         instructions.
     *
     * @return Basically a map that maps the `pc` of each instruction to the id of the
     *         subroutine.
     *         For each instruction (with a specific `pc`) the `pc` of the first instruction
     *         of the subroutine it belongs to is returned. The pc `0` identifies the instruction
     *         as belonging to the core method. The pc `-1` identifies the instruction as
     *         dead by compilation.
     */
    def belongsToSubroutine(): Array[Int] = {
        val subroutineIds = new Array[Int](instructions.length)
        fill(subroutineIds, -1) // <= initially all instructions belong to "no routine"

        val nextSubroutines = new IntQueue(0)

        def propagate(subroutineId: Int, subroutinePC: Int /*PC*/ ): Unit = {

            val nextPCs = new IntQueue(subroutinePC)
            while (nextPCs.nonEmpty) {
                val pc = nextPCs.dequeue
                if (subroutineIds(pc) == -1) {
                    subroutineIds(pc) = subroutineId
                    val instruction = instructions(pc)

                    (instruction.opcode: @switch) match {
                        case ATHROW.opcode =>
                        /* Nothing do to; will be handled when we deal with exceptions. */

                        case /* xReturn: */ 176 | 175 | 174 | 172 | 173 | 177 =>
                        /* Nothing to do; there are no successor! */

                        case RET.opcode =>
                        /*Nothing to do; handled by JSR*/
                        case JSR.opcode | JSR_W.opcode =>
                            val UnconditionalBranchInstruction(branchoffset) = instruction
                            nextSubroutines.enqueue(pc + branchoffset)
                            nextPCs.enqueue(pcOfNextInstruction(pc))

                        case GOTO.opcode | GOTO_W.opcode =>
                            val UnconditionalBranchInstruction(branchoffset) = instruction
                            nextPCs.enqueue(pc + branchoffset)

                        case /*IFs:*/ 165 | 166 | 198 | 199 |
                            159 | 160 | 161 | 162 | 163 | 164 |
                            153 | 154 | 155 | 156 | 157 | 158 =>
                            val SimpleConditionalBranchInstruction(branchoffset) = instruction
                            nextPCs.enqueue(pc + branchoffset)
                            nextPCs.enqueue(pcOfNextInstruction(pc))

                        case TABLESWITCH.opcode | LOOKUPSWITCH.opcode =>
                            val SwitchInstruction(defaultOffset, jumpOffsets) = instruction
                            nextPCs.enqueue(pc + defaultOffset)
                            jumpOffsets foreach { jumpOffset => nextPCs.enqueue(pc + jumpOffset) }

                        case _ => nextPCs.enqueue(pcOfNextInstruction(pc))
                    }
                }
            }
        }

        var remainingExceptionHandlers = exceptionHandlers

        while (nextSubroutines.nonEmpty) {
            val subroutineId = nextSubroutines.dequeue
            propagate(subroutineId, subroutineId)

            // all handlers that handle exceptions related to one of the instructions
            // belonging to this subroutine belong to this subroutine (unless the handler
            // is already associated with a previous subroutine!)
            def belongsToCurrentSubroutine(startPC: Int, endPC: Int, handlerPC: Int): Boolean = {
                var currentPC = startPC
                while (currentPC < endPC) {
                    if (subroutineIds(currentPC) != -1) {
                        propagate(subroutineId, handlerPC)
                        // we are done
                        return true;
                    } else {
                        currentPC = pcOfNextInstruction(currentPC)
                    }
                }
                false
            }

            remainingExceptionHandlers = remainingExceptionHandlers filter { eh =>
                subroutineIds(eh.handlerPC) == -1 && // we did not already analyze the handler
                !belongsToCurrentSubroutine(eh.startPC, eh.endPC, eh.handlerPC)
            }
        }

        subroutineIds
    }

    /**
     * Returns the set of all program counters where two or more control flow
     * paths may join.
     *
     * ==Example==
     * {{{
     *     0: iload_1
     *     1: ifgt    6
     *     2: iconst_1
     *     5: goto 10
     *     6: ...
     *     9: iload_1
     *    10: return // <= PATH JOIN: the predecessors are the instructions 5 and 9.
     * }}}
     *
     * In case of exception handlers the sound overapproximation is made that
     * all exception handlers with a fitting type may be reached on multiple paths.
     */
    def cfJoins(
        implicit
        classHierarchy: ClassHierarchy = PreInitializedClassHierarchy): IntTrieSet = {
        /* OLD - DOESN'T USE THE CLASS HIERARCHY!
        val instructions = this.instructions
        val instructionsLength = instructions.length
        val cfJoins = new mutable.BitSet(instructionsLength)
        exceptionHandlers.foreach { eh =>
            // [REFINE] For non-finally handlers, test if multiple paths
            // can lead to the respective exception
            cfJoins += eh.handlerPC
        }
        // The algorithm determines for each instruction the successor instruction
        // that is reached and then marks it. If an instruction was already reached in the
        // past, it will then mark the instruction as a "join" instruction.
        val isReached = new mutable.BitSet(instructionsLength)
        isReached += 0 // the first instruction is always reached!
        var pc = 0
        while (pc < instructionsLength) {
            val instruction = instructions(pc)
            val nextPC = pcOfNextInstruction(pc)
            @inline def runtimeSuccessor(pc: PC): Unit = {
                if (isReached.contains(pc))
                    cfJoins += pc
                else
                    isReached += pc
            }
            (instruction.opcode: @scala.annotation.switch) match {
                case ATHROW.opcode => /*already handled*/

                case RET.opcode    => /*Nothing to do; handled by JSR*/
                case JSR.opcode | JSR_W.opcode =>
                    val jsrInstr = instruction.asInstanceOf[JSRInstruction]
                    runtimeSuccessor(pc + jsrInstr.branchoffset)
                    runtimeSuccessor(nextPC)

                case GOTO.opcode | GOTO_W.opcode =>
                    val bInstr = instruction.asInstanceOf[UnconditionalBranchInstruction]
                    runtimeSuccessor(pc + bInstr.branchoffset)

                case /*IFs:*/ 165 | 166 | 198 | 199 |
                    159 | 160 | 161 | 162 | 163 | 164 |
                    153 | 154 | 155 | 156 | 157 | 158 =>
                    val bInstr = instruction.asInstanceOf[SimpleConditionalBranchInstruction]
                    val jumpTargetPC = pc + bInstr.branchoffset
                    if (jumpTargetPC != nextPC) {
                        // we have an "if" that always immediately continues with the next
                        // instruction; hence, this "if" is useless
                        runtimeSuccessor(jumpTargetPC)
                    }
                    runtimeSuccessor(nextPC)

                case TABLESWITCH.opcode | LOOKUPSWITCH.opcode =>
                    instruction.nextInstructions(pc)(code, null /*not required!*/ ) foreach { pc =>
                        runtimeSuccessor(pc)
                    }

                case /*xReturn:*/ 176 | 175 | 174 | 172 | 173 | 177 =>
                /*Nothing to do. (no successor!)*/

                case _ =>
                    runtimeSuccessor(nextPC)
            }
            pc = nextPC
        }
        cfJoins
         */
        val instructions       = this.instructions
        val instructionsLength = instructions.length

        var cfJoins: IntTrieSet = EmptyIntTrieSet

        val isReached = new Array[Boolean](instructionsLength)
        isReached(0) = true // the first instruction is always reached!

        var pc = 0
        while (pc < instructionsLength) {
            val instruction = instructions(pc)
            val nextPC      = pcOfNextInstruction(pc)

            @inline def runtimeSuccessor(pc: Int): Unit =
                if (isReached(pc)) cfJoins +!= pc
                else isReached(pc) = true

            (instruction.opcode: @switch) match {
                case RET.opcode => // potential path joins are determined when we process JSRs
                case JSR.opcode | JSR_W.opcode =>
                    val UnconditionalBranchInstruction(branchoffset) = instruction
                    runtimeSuccessor(pc + branchoffset)
                    runtimeSuccessor(nextPC)

                case _ =>
                    val nextPCs = instruction.nextInstructions(pc)(this, classHierarchy)
                    nextPCs.foreach(runtimeSuccessor)
            }

            pc = nextPC
        }
        cfJoins
    }

    /**
     * Computes for each instruction the set of predecessor instructions as well as all
     * instructions without predecessors. Those instructions with multiple predecessors
     * are also returned.
     *
     * @return  (1) An array which contains for each instruction the set of all predecessors,
     *          (2) the set of all instructions which have only predecessors; i.e., no successors
     *          and (3) the set of all instructions where multiple paths join.
     *          ´(Array[PCs]/*PREDECESSOR_PCs*/, PCs/*FINAL_PCs*/, PCs/*CF_JOINS*/)´.
     *
     * Note, that in case of completely broken code, set 2 may contain other
     * instructions than `return` and `athrow` instructions.
     * If the code contains jsr/ret instructions, the full blown CFG is computed.
     */
    def predecessorPCs(implicit classHierarchy: ClassHierarchy): (Array[PCs], PCs, PCs) = {
        implicit val code: Code = this

        val instructions       = this.instructions
        val instructionsLength = instructions.length

        val allPredecessorPCs = new Array[PCs](instructionsLength)
        allPredecessorPCs(0) = EmptyIntTrieSet // initialization for the start node
        var exitPCs: IntTrieSet = EmptyIntTrieSet

        var cfJoins: IntTrieSet = EmptyIntTrieSet
        val isReached           = new Array[Boolean](instructionsLength)
        isReached(0) = true // the first instruction is always reached!
        @inline def runtimeSuccessor(successorPC: Int): Unit =
            if (isReached(successorPC)) cfJoins +!= successorPC
            else isReached(successorPC) = true

        lazy val cfg = CFGFactory(code, classHierarchy) // fallback if we analyze pre Java 5 code...
        var pc       = 0
        while (pc < instructionsLength) {
            val i = instructions(pc)
            val nextPCs =
                if (i.opcode == RET.opcode) i.asInstanceOf[RET].nextInstructions(pc, () => cfg)
                else i.nextInstructions(pc, regularSuccessorsOnly = false)
            if (nextPCs.isEmpty) {
                exitPCs += pc
            } else {
                nextPCs foreach { nextPC =>
                    if (nextPC < instructionsLength) {
                        // compute cfJoins
                        runtimeSuccessor(nextPC)
                        // compute predecessors
                        val predecessorPCs = allPredecessorPCs(nextPC)
                        if (predecessorPCs eq null) {
                            allPredecessorPCs(nextPC) = IntTrieSet1(pc)
                        } else {
                            allPredecessorPCs(nextPC) = predecessorPCs +! pc
                        }
                    } else {
                        // This handles cases where we have totally broken code; e.g.,
                        // compile-time dead code at the end of the method where the
                        // very last instruction is not even a ret/jsr/goto/return/atrow
                        // instruction (e.g., a NOP instruction as in case of jPython
                        // related classes.)
                        exitPCs +!= pc
                    }
                }
            }
            pc = i.indexOfNextInstruction(pc)
        }

        (allPredecessorPCs, exitPCs, cfJoins)
    }

    /**
     * Computes for each instruction which variables are live; see
     * `liveVariables(predecessorPCs: Array[PCs], finalPCs: PCs, cfJoins: BitSet)` for further
     * details.
     */
    def liveVariables(implicit classHierarchy: ClassHierarchy): LiveVariables = {
        val (predecessorPCs, finalPCs, cfJoins) = this.predecessorPCs(classHierarchy)
        liveVariables(predecessorPCs, finalPCs, cfJoins)
    }

    /**
     * Performs a live variable analysis restricted to a method's locals.
     *
     * @return  For each instruction (identified by its pc) the set of variables (register values)
     *          which are live (identified by their index) is determined.
     *          I.e., if you need to know if the variable with the index 5 is
     *          (still) live at instruction j with pc 37 it is sufficient to test if the bit
     *          set stored at index 37 contains the value 5.
     */
    def liveVariables(
        predecessorPCs: Array[PCs],
        finalPCs:       PCs,
        cfJoins:        PCs): LiveVariables = {
        // IMPROVE Use StackMapTable (if available) to preinitialize the live variable information
        val instructions       = this.instructions
        val instructionsLength = instructions.length
        val liveVariables      = new Array[BitArraySet](instructionsLength)
        val workqueue          = IntQueue.empty
        val AllDead            = BitArraySet.empty
        finalPCs foreach { pc => liveVariables(pc) = AllDead; workqueue.enqueue(pc) }
        // required to handle endless loops!
        cfJoins foreach { pc =>
            val instruction      = instructions(pc)
            var liveVariableInfo = AllDead
            if (instruction.readsLocal) {
                // This instruction is by construction "not a final instruction"
                // because this instruction never throws any(!) exceptions and it
                // also never "returns".
                liveVariableInfo += instruction.indexOfReadLocal
            }
            liveVariables(pc) = liveVariableInfo
            workqueue.enqueue(pc)
        }
        while (!workqueue.isEmpty) {
            val pc               = workqueue.dequeue
            val instruction      = instructions(pc)
            var liveVariableInfo = liveVariables(pc)
            if (instruction.readsLocal) {
                val lvIndex = instruction.indexOfReadLocal
                if (!liveVariableInfo.contains(lvIndex)) {
                    liveVariableInfo += lvIndex
                    liveVariables(pc) = liveVariableInfo
                }
            } else if (instruction.writesLocal) {
                val lvIndex = instruction.indexOfWrittenLocal
                if (liveVariableInfo.contains(lvIndex)) {
                    liveVariableInfo -= lvIndex
                    liveVariables(pc) = liveVariableInfo
                }
            }
            val thePCPredecessorPCs = predecessorPCs(pc)
            // if the code contains some "trivially" dead code as, e.g., shown next:
            //      com.sun.org.apache.xalan.internal.xsltc.runtime.BasisLibrary (JDK8u92)
            //      PC   Line  Instruction
            //      0    1363  aload_0
            //      1    |     checkcast com.sun.org.apache.xalan.internal.xsltc.DOM
            //      4    |     areturn
            //      5    1365  astore_1  // ... exception handler for irrelevant exception...
            //      ...
            //      23   |     areturn
            // predecessorPCs(pc) will be null!
            if (thePCPredecessorPCs ne null) {
                thePCPredecessorPCs foreach { predecessorPC =>
                    val predecessorLiveVariableInfo = liveVariables(predecessorPC)
                    if (predecessorLiveVariableInfo eq null) {
                        liveVariables(predecessorPC) = liveVariableInfo
                        workqueue.enqueue(predecessorPC)
                    } else {
                        val newLiveVariableInfo = predecessorLiveVariableInfo | liveVariableInfo
                        if (newLiveVariableInfo != predecessorLiveVariableInfo) {
                            liveVariables(predecessorPC) = newLiveVariableInfo
                            workqueue.enqueue(predecessorPC)
                        }
                    }
                }
            }
        }
        liveVariables
    }

    /**
     * Returns the set of all program counters where two or more control flow paths join or fork.
     *
     * ==Example==
     * {{{
     *  0: iload_1
     *  1: ifgt    6 // <= PATH FORK
     *  2: iconst_1
     *  5: goto 10
     *  6: ...
     *  9: iload_1
     * 10: return // <= PATH JOIN: the predecessors are the instructions 5 and 9.
     * }}}
     *
     * In case of exception handlers the sound overapproximation is made that
     * all exception handlers may be reached on multiple paths.
     *
     * @return A triple which contains (1) the set of pcs of those instructions where multiple
     *         control-flow paths join; (2) the pcs of the instructions which may result in
     *         multiple different control-flow paths and (3) for each of the later instructions
     *         the set of all potential targets.
     */
    def cfPCs(
        implicit
        classHierarchy: ClassHierarchy = PreInitializedClassHierarchy)
        : (PCs /*cfJoins*/, PCs /*forks*/, IntMap[PCs] /*forkTargetPCs*/ ) = {
        val instructions       = this.instructions
        val instructionsLength = instructions.length

        var cfJoins: IntTrieSet = EmptyIntTrieSet
        var cfForks: IntTrieSet = EmptyIntTrieSet
        var cfForkTargets       = IntMap.empty[IntTrieSet]

        val isReached = new Array[Boolean](instructionsLength)
        isReached(0) = true // the first instruction is always reached!

        lazy val cfg = CFGFactory(this, classHierarchy)

        var pc = 0
        while (pc < instructionsLength) {
            val instruction = instructions(pc)
            val nextPC      = pcOfNextInstruction(pc)

            @inline def runtimeSuccessor(pc: Int): Unit =
                if (isReached(pc)) cfJoins += pc
                else isReached(pc) = true

            (instruction.opcode: @switch) match {
                case RET.opcode =>
                    // The ret may return to different sites;
                    // the potential path joins are determined when we process the JSR.
                    cfForks +!= pc
                    cfForkTargets += ((pc, cfg.successors(pc)))

                case JSR.opcode | JSR_W.opcode =>
                    val jsrInstr = instruction.asInstanceOf[JSRInstruction]
                    runtimeSuccessor(pc + jsrInstr.branchoffset)
                    runtimeSuccessor(nextPC)

                case _ =>
                    val nextInstructions = instruction.nextInstructions(pc)(this, classHierarchy)
                    nextInstructions.foreach(runtimeSuccessor)
                    if (nextInstructions.length > 1) {
                        cfForks +!= pc
                        cfForkTargets += ((pc, nextInstructions.foldLeft(IntTrieSet.empty)(_ +! _)))
                    }
            }

            pc = nextPC
        }
        (cfJoins, cfForks, cfForkTargets)
    }

    /**
     * Iterates over all instructions and calls the given function `f` for every instruction.
     */
    @inline final def iterate[U](f: (/*pc:*/ Int, Instruction) => U): Unit = {
        val instructionsLength = instructions.length
        var pc                 = 0
        while (pc < instructionsLength) {
            val instruction = instructions(pc)
            f(pc, instruction)
            pc = pcOfNextInstruction(pc)
        }
    }

    /**
     * Iterates over all instructions with the given opcode and calls the given function `f` for every instruction.
     */
    @inline final def iterate[U](
        instructionType: InstructionMetaInformation
      )(f: (/*pc:*/ Int, Instruction) => U): Unit = {
        val opcode             = instructionType.opcode
        val instructionsLength = instructions.length
        var pc                 = 0
        while (pc < instructionsLength) {
            val instruction = instructions(pc)
            if (instruction.opcode == opcode) f(pc, instruction)
            pc = pcOfNextInstruction(pc)
        }
    }

    @inline final def forall(f: (/*pc:*/ Int, Instruction) => Boolean): Boolean = {
        val instructionsLength = instructions.length
        var pc                 = 0
        while (pc < instructionsLength) {
            val instruction = instructions(pc)
            if (!f(pc, instruction)) return false;

            pc = pcOfNextInstruction(pc)
        }
        true
    }

    /**
     * Iterates over all instructions and calls the given function `f`
     * for every instruction.
     */
    @inline final def foreachInstruction[U](f: Instruction => U): Unit = {
        val instructionsLength = instructions.length
        var pc                 = 0
        while (pc < instructionsLength) {
            val instruction = instructions(pc)
            f(instruction)
            pc = pcOfNextInstruction(pc)
        }
    }

    /**
     * Iterates over all instructions and calls the given function `f`
     * for every instruction.
     */
    @inline final def foreachPC[U](f: PC => U): Unit = {
        val instructionsLength = instructions.length
        var pc                 = 0
        while (pc < instructionsLength) {
            f(pc)
            pc = pcOfNextInstruction(pc)
        }
    }

    /**
     * Returns a view of all handlers (exception and finally handlers) for the
     * instruction with the given program counter (`pc`) that may catch an exception; as soon
     * as a finally handler is found no further handlers will be returned!
     *
     * In case of multiple exception handlers that are identical (in particular
     * in case of the finally handlers) only the first one is returned as that
     * one is the one that will be used by the JVM at runtime.
     * No further checks (w.r.t. the type hierarchy) are done.
     *
     * @param pc The program counter of an instruction of this `Code` array.
     */
    def handlersFor(pc: Int, justExceptions: Boolean = false): List[ExceptionHandler] = {
        var handledExceptions = Set.empty[ObjectType]
        val ehs               = List.newBuilder[ExceptionHandler]
        exceptionHandlers forall { eh =>
            if (eh.startPC <= pc && eh.endPC > pc) {
                val catchTypeOption = eh.catchType
                if (catchTypeOption.isDefined) {
                    val catchType = catchTypeOption.get
                    if (!handledExceptions.contains(catchType)) {
                        handledExceptions += catchType
                        ehs += eh
                    }
                    true
                } else {
                    if (!justExceptions) {
                        ehs += eh
                    }
                    false
                }

            } else {
                // the handler is not relevant
                true
            }
        }
        ehs.result()
    }

    /**
     * Returns a view of all potential exception handlers (if any) for the
     * instruction with the given program counter (`pc`). `Finally` handlers
     * (`catchType == None`) are not returned but will stop the evaluation (as all further
     * exception handlers have no further meaning w.r.t. the runtime)!
     * In case of identical caught exceptions only the
     * first of them will be returned. No further checks (w.r.t. the typehierarchy) are done.
     *
     * @param pc The program counter of an instruction of this `Code` array.
     */
    def exceptionHandlersFor(pc: PC): List[ExceptionHandler] = handlersFor(pc, justExceptions = true)

    /**
     * Returns the handlers that may handle the given exception.
     *
     * The (known/given) type hierarchy is taken into account as well as
     * the order between the exception handlers.
     */
    def handlersForException(
        pc:        Int,
        exception: ObjectType
      )(implicit
        classHierarchy: ClassHierarchy = ClassHierarchy.PreInitializedClassHierarchy): List[ExceptionHandler] = {
        import classHierarchy.isASubtypeOf

        var handledExceptions = Set.empty[ObjectType]

        val ehs = List.newBuilder[ExceptionHandler]
        exceptionHandlers forall { eh =>
            if (eh.startPC <= pc && eh.endPC > pc) {
                val catchTypeOption = eh.catchType
                if (catchTypeOption.isDefined) {
                    val catchType = catchTypeOption.get
                    val isSubtype = isASubtypeOf(exception, catchType)
                    if (isSubtype.isYes) {
                        ehs += eh
                        /* we found a definitiv matching handler*/
                        false
                    } else if (isSubtype.isUnknown) {
                        if (!handledExceptions.contains(catchType)) {
                            handledExceptions += catchType
                            ehs += eh
                        }
                        /* we may have a better fit */
                        true
                    } else {
                        /* the exception type is not relevant*/
                        true
                    }
                } else {
                    ehs += eh
                    /* we are done; we found a finally handler... */
                    false
                }
            } else {
                /* the handler is not relevant */
                true
            }
        }
        ehs.result()
    }

    /**
     * The list of pcs of those instructions that may handle an exception if the evaluation
     * of the instruction with the given `pc` throws an exception.
     *
     * In case of multiple finally handlers only the first one will be returned and no further
     * exception handlers will be returned. In case of identical caught exceptions only the
     * first of them will be returned. No further checks (w.r.t. the type hierarchy) are done.
     *
     * If different exceptions are handled by the same handler, the corresponding pc is returned
     * multiple times.
     */
    def handlerInstructionsFor(pc: Int): List[Int] /*Chain[PC]*/ = {
        var handledExceptions = Set.empty[ObjectType]

        val pcs = List.newBuilder[Int] /*PC*/
        exceptionHandlers forall { eh =>
            if (eh.startPC <= pc && eh.endPC > pc) {
                val catchTypeOption = eh.catchType
                if (catchTypeOption.isDefined) {
                    val catchType = catchTypeOption.get
                    if (!handledExceptions.contains(catchType)) {
                        handledExceptions += catchType
                        pcs += eh.handlerPC
                    }
                    true
                } else {
                    pcs += eh.handlerPC
                    false // we effectively abort after the first finally handler
                }
            } else {
                // the handler is not relevant
                true
            }
        }
        pcs.result()
    }

    /**
     * Returns the program counter of the next instruction after the instruction with
     * the given counter (`currentPC`).
     *
     * @param  currentPC The program counter of an instruction. If `currentPC` is the
     *                   program counter of the last instruction of the code block then the returned
     *                   program counter will be equivalent to the length of the Code/Instructions
     *                   array.
     */
    @inline final def pcOfNextInstruction(currentPC: Int): /*PC*/ Int =
        instructions(currentPC).indexOfNextInstruction(currentPC)(this)
    // OLD: ITERATING OVER THE ARRAY AND CHECKING FOR NON-NULL IS NO LONGER SUPPORTED!
    //    @inline final def pcOfNextInstruction(currentPC: PC): PC = {
    //        val max_pc = instructions.size
    //        var nextPC = currentPC + 1
    //        while (nextPC < max_pc && (instructions(nextPC) eq null))
    //            nextPC += 1
    //
    //        nextPC
    //    }

    /**
     * Returns the program counter of the previous instruction in the code array.
     * `currentPC` must be the program counter of an instruction.
     *
     * This function is only defined if currentPC is larger than 0; i.e., if there
     * is a previous instruction! If currentPC is larger than `instructions.size` the
     * behavior is undefined.
     */
    @inline final def pcOfPreviousInstruction(currentPC: Int): /*PC*/ Int = {
        var previousPC   = currentPC - 1
        val instructions = this.instructions
        while (previousPC > 0 && !instructions(previousPC).isInstanceOf[Instruction]) {
            previousPC -= 1
        }
        previousPC
    }

    /**
     * Returns the line number table - if any.
     *
     * @note    A code attribute is allowed to have multiple line number tables. However, all
     *          tables are merged into one by OPAL at class loading time.
     *
     * @note    Depending on the configuration of the reader for `ClassFile`s this
     *          attribute may not be reified.
     */
    def lineNumberTable: Option[LineNumberTable] = attributes collectFirst { case lnt: LineNumberTable => lnt }

    /**
     * Returns the line number associated with the instruction with the given pc if
     * it is available.
     *
     * @param pc Index of the instruction for which we want to get the line number.
     * @return `Some` line number or `None` if no line-number information is available.
     */
    def lineNumber(pc: Int): Option[Int] = lineNumberTable.flatMap(_.lookupLineNumber(pc))

    /**
     * Returns `Some(true)` if both pcs have the same line number. If line number information
     * is not available `None` is returned.
     */
    def haveSameLineNumber(firstPC: Int, secondPC: Int): Option[Boolean] =
        lineNumber(firstPC).flatMap(firstLN => lineNumber(secondPC).map(_ == firstLN))

    /**
     * Returns the smallest line number (if any).
     *
     * @note   The line number associated with the first instruction (pc === 0) is
     *         not necessarily the smallest one.
     *         {{{
     *                  public void foo(int i) {
     *                    super.foo( // The call has the smallest line number.
     *                      i+=1; // THIS IS THE FIRST OPERATION...
     *                    )
     *                  }
     *         }}}
     */
    def firstLineNumber: Option[Int] = lineNumberTable.flatMap(_.firstLineNumber())

    /**
     * Collects (the merged if necessary) local variable table.
     *
     * @note   A code attribute is allowed to have multiple local variable tables. However, all
     *         tables are merged into one by OPAL at class loading time.
     *
     * @note   Depending on the configuration of the reader for `ClassFile`s this
     *         attribute may not be reified.
     */
    def localVariableTable: Option[LocalVariables] = attributes collectFirst { case LocalVariableTable(lvt) => lvt }

    /**
     * Returns the set of local variables defined at the given pc base on debug information.
     *
     * @return A mapping of the index to the name of the local variable. The map is
     *         empty if no debug information is available.
     */
    def localVariablesAt(pc: Int): Map[Int, LocalVariable] = // IMRPOVE Use IntMap for the return value.
        localVariableTable match {
            case Some(lvt) => lvt.collect {
                    case lv @ LocalVariable(
                            startPC,
                            length,
                            _ /*name*/,
                            _ /*fieldType*/,
                            index
                        ) if startPC <= pc && startPC + length > pc => (index, lv)
                }.toMap
            case _ => Map.empty
        }

    /**
     * Returns the local variable stored at the given local variable index that is live at
     * the given instruction (pc).
     */
    def localVariable(pc: Int, index: Int): Option[LocalVariable] = localVariableTable flatMap { lvs =>
        lvs find { lv =>
            val result = lv.index == index &&
                lv.startPC <= pc &&
                (lv.startPC + lv.length) > pc
            result
        }
    }

    /**
     * Collects all local variable type tables.
     *
     * @note Depending on the configuration of the reader for `ClassFile`s this
     *       attribute may not be reified.
     */
    def localVariableTypeTable: Iterable[LocalVariableTypes] = attributes collect { case LocalVariableTypeTable(lvtt) =>
        lvtt
    }

    /**
     * The JVM specification mandates that a Code attribute has at most one
     * StackMapTable attribute.
     *
     * @note   Depending on the configuration of the reader for `ClassFile`s this
     *         attribute may not be reified.
     */
    def stackMapTable: Option[StackMapTable] = attributes collectFirst { case smt: StackMapTable => smt }

    /**
     * Computes the set of PCs for which a stack map frame is required. Calling this method
     * (i.e., the generation of stack map tables in general) is only defined for Java > 5 code;
     * i.e., cocde which does not use JSR/RET; therefore the behavior for Java 5 or earlier code
     * is deliberately undefined.
     *
     * @param classHierarchy The computation of the stack map table generally requires the
     *                       presence of a complete type hierarchy.
     *
     * @return The sorted set of PCs for which a stack map frame is required.
     */
    def stackMapTablePCs(implicit classHierarchy: ClassHierarchy): IntArraySet = {

        var stackMapTablePCs: IntArraySet = IntArraySet.empty
        iterate { (pc, instruction) =>
            if (instruction.isControlTransferInstruction) {
                instruction.opcode match {
<<<<<<< HEAD
                    case JSR.opcode | JSR_W.opcode | RET.opcode => throw BytecodeProcessingFailedException(
=======
                    case JSR.opcode | JSR_W.opcode | RET.opcode =>
                        throw BytecodeProcessingFailedException(
>>>>>>> 7aefd626
                            "computation of stack map tables containing JSR/RET is not supported; " +
                                "the attribute is neither required nor helpful in this case"
                        )
                    case GOTO.opcode | GOTO_W.opcode =>
                        stackMapTablePCs += pc + instruction.asGotoInstruction.branchoffset
                        val nextPC = code.pcOfNextInstruction(pc)
                        if (nextPC < codeSize) {
                            // test for a goto at the end...
                            stackMapTablePCs += nextPC
                        }
                    case _ => stackMapTablePCs ++=
                            instruction.asControlTransferInstruction.jumpTargets(pc)(
                                code = this,
                                classHierarchy = classHierarchy
                            )
                }
            }
        }

        code.exceptionHandlers.foreach(ex => stackMapTablePCs += ex.handlerPC)

        stackMapTablePCs
    }

    /**
     * True if the instruction with the given program counter is modified by wide.
     *
     * @param pc A valid index in the code array.
     */
    @inline def isModifiedByWide(pc: Int): Boolean = pc > 0 && instructions(pc - 1) == WIDE

    def foldLeft[T <: Any](start: T)(f: (T, Int /*PC*/, Instruction) => T): T = {
        val max_pc = instructions.length
        var pc     = 0
        var vs     = start
        while (pc < max_pc) {
            vs = f(vs, pc, instructions(pc))
            pc = pcOfNextInstruction(pc)
        }
        vs
    }

    /**
     * Collects all instructions for which the given function is defined. The order in
     * which the instructions are collected is reversed when compared to the order in the
     * instructions array.
     */
    def collectInstructions[B <: AnyRef](f: PartialFunction[Instruction, B]): List[B] = {
        val max_pc          = instructions.length
        var result: List[B] = List.empty
        var pc              = 0
        while (pc < max_pc) {
            val instruction = instructions(pc)
            val r: Any      = f.applyOrElse(instruction, AnyToAnyThis)
            if (r.asInstanceOf[AnyRef] ne AnyToAnyThis) {
                result ::= r.asInstanceOf[B]
            }
            pc = pcOfNextInstruction(pc)
        }
        result
    }

    /**
     * Collects all instructions for which the given function is defined.
     */
    def collectInstructionsWithPC[B <: AnyRef](
        f: PartialFunction[PCAndInstruction, B]): List[PCAndAnyRef[B]] = {
        val max_pc                       = instructions.length
        var result: List[PCAndAnyRef[B]] = List.empty
        var pc                           = 0
        while (pc < max_pc) {
            val instruction = instructions(pc)
            val r: Any      = f.applyOrElse(PCAndInstruction(pc, instruction), AnyToAnyThis)
            if (r.asInstanceOf[AnyRef] ne AnyToAnyThis) {
                result ::= PCAndAnyRef(pc, r.asInstanceOf[B])
            }
            pc = pcOfNextInstruction(pc)
        }
        result
    }

    /**
     * Collects all instructions for which the given function is defined.
     *
     * ==Usage scenario==
     * Use this function if you want to search for and collect specific instructions and
     * when you do not immediately require the program counter/index of the instruction
     * in the instruction array to make the decision whether you want to collect the
     * instruction.
     *
     * ==Examples==
     * Example usage to collect the declaring class of all get field accesses where the
     * field name is "last".
     * {{{
     * collect({
     *  case GETFIELD(declaringClass, "last", _) => declaringClass
     * })
     * }}}
     *
     * Example usage to collect all instances of a "DUP" instruction.
     * {{{
     * code.collect({ case dup @ DUP => dup })
     * }}}
     *
     * @return The result of applying the function f to all instructions for which f is
     *         defined combined with the index (program counter) of the instruction in the
     *         code array.
     */
    def collect[B <: AnyRef](f: PartialFunction[Instruction, B]): List[PCAndAnyRef[B]] = {
        val max_pc                       = instructions.length
        var pc                           = 0
        var result: List[PCAndAnyRef[B]] = List.empty
        while (pc < max_pc) {
            val instruction = instructions(pc)
            val r: Any      = f.applyOrElse(instruction, AnyToAnyThis)
            if (r.asInstanceOf[AnyRef] ne AnyToAnyThis) {
                result ::= PCAndAnyRef(pc, r.asInstanceOf[B])
            }
            pc = pcOfNextInstruction(pc)
        }
        result.reverse
    }

    def filter[B](f: (PC, Instruction) => Boolean): IntArraySet = {
        val max_pc = instructions.length

        val pcs = IntArrayStack.empty
        var pc  = 0
        while (pc < max_pc) {
            if (f(pc, instructions(pc))) pcs += pc
            pc = pcOfNextInstruction(pc)
        }
        IntArraySet._UNSAFE_fromSorted(pcs.toArray)
    }

    /**
     * Finds a pair of consecutive instructions that are matched by the given partial
     * function.
     *
     * ==Example Usage==
     * {{{
     * (pc, _) <- body.findPair {
     *      case (
     *          INVOKESPECIAL(receiver1, _, SingleArgumentMethodDescriptor((paramType: BaseType, _))),
     *          INVOKEVIRTUAL(receiver2, name, NoArgumentMethodDescriptor(returnType: BaseType))
     *      ) if (...) => (...)
     *      } yield ...
     * }}}
     */
    def collectPair[B <: AnyRef](
        f: PartialFunction[(Instruction, Instruction), B]): List[PCAndAnyRef[B]] = {
        val max_pc = instructions.length

        var firstPC                        = 0
        var firstInstruction               = instructions(firstPC)
        var secondPC                       = pcOfNextInstruction(0)
        var secondInstruction: Instruction = null

        var result: List[PCAndAnyRef[B]] = Nil
        while (secondPC < max_pc) {
            secondInstruction = instructions(secondPC)

            val instrs = (firstInstruction, secondInstruction)
            val r: Any = f.applyOrElse(instrs, AnyToAnyThis)
            if (r.asInstanceOf[AnyRef] ne AnyToAnyThis) {
                result ::= PCAndAnyRef(firstPC, r.asInstanceOf[B])
            }

            firstInstruction = secondInstruction
            firstPC = secondPC
            secondPC = pcOfNextInstruction(secondPC)
        }
        result
    }

    /**
     * Finds a sequence of instructions that are matched by the given partial function.
     *
     * @note If possible, use one of the more specialized methods, such as, [[collectPair]].
     *       The pure iteration overhead caused by this method is roughly 10-20 times higher
     *       than this one.
     *
     * @return List of pairs where the first element is the pc of the first instruction
     *         of a matched sequence and the second value is the result of the evaluation
     *         of the partial function.
     */
    def findSequence[B <: AnyRef](
        windowSize: Int
      )(f: PartialFunction[Queue[Instruction], B]): List[PCAndAnyRef[B]] = {
        require(windowSize > 0)

        val max_pc                     = instructions.length
        var instrs: Queue[Instruction] = Queue.empty
        var firstPC, lastPC            = 0
        var elementsInQueue            = 0

        //
        // INITIALIZATION
        //
        while (elementsInQueue < windowSize - 1 && lastPC < max_pc) {
            instrs = instrs.enqueue(instructions(lastPC))
            lastPC = pcOfNextInstruction(lastPC)
            elementsInQueue += 1
        }

        //
        // SLIDING OVER THE CODE
        //
        var result: List[PCAndAnyRef[B]] = Nil
        while (lastPC < max_pc) {
            instrs = instrs.enqueue(instructions(lastPC))

            val r: Any = f.applyOrElse(instrs, AnyToAnyThis)
            if (r.asInstanceOf[AnyRef] ne AnyToAnyThis) {
                result ::= PCAndAnyRef(firstPC, r.asInstanceOf[B])
            }

            firstPC = pcOfNextInstruction(firstPC)
            lastPC = pcOfNextInstruction(lastPC)
            instrs = instrs.tail
        }

        result.reverse
    }

    /**
     * Matches pairs of two consecutive instructions. For each matched pair,
     * the program counter of the first instruction is returned.
     *
     * ==Example Usage==
     * {{{
     * for {
     *  classFile <- project.view.map(_._1).par
     *  method @ MethodWithBody(body) <- classFile.methods
     *  pc <- body.matchPair({
     *      case (
     *          INVOKESPECIAL(receiver1, _, TheArgument(parameterType: BaseType)),
     *          INVOKEVIRTUAL(receiver2, name, NoArgumentMethodDescriptor(returnType: BaseType))
     *      ) => { (receiver1 eq receiver2) && (returnType ne parameterType) }
     *      case _ => false
     *      })
     *  } yield (classFile, method, pc)
     * }}}
     */
    def matchPair(f: (Instruction, Instruction) => Boolean): List[Int /*PC*/ ] = {
        val max_pc = instructions.length
        var pc1    = 0
        var pc2    = pcOfNextInstruction(pc1)

        var result: List[Int /*PC*/ ] = List.empty
        while (pc2 < max_pc) {
            if (f(instructions(pc1), instructions(pc2))) {
                result = pc1 :: result
            }

            pc1 = pc2
            pc2 = pcOfNextInstruction(pc2)
        }
        result
    }

    /**
     * Finds all sequences of three consecutive instructions that are matched by `f`.
     */
    def matchTriple(f: (Instruction, Instruction, Instruction) => Boolean): List[Int /*PC*/ ] =
        matchTriple(Int.MaxValue, f)

    /**
     * Finds a sequence of 3 consecutive instructions for which the given function returns
     * `true`, and returns the `PC` of the first instruction in each found sequence.
     *
     * @param matchMaxTriples Is the maximum number of triples that is passed to `f`.
     *      E.g., if `matchMaxTriples` is "1" only the first three instructions are
     *                        passed to `f`.
     */
    def matchTriple(
        matchMaxTriples: Int = Int.MaxValue,
        f:               (Instruction, Instruction, Instruction) => Boolean): List[Int /*PC*/ ] = {
        val max_pc              = instructions.length
        var matchedTriplesCount = 0
        var pc1                 = 0
        var pc2                 = pcOfNextInstruction(pc1)
        if (pc2 >= max_pc) return List.empty;

        var pc3 = pcOfNextInstruction(pc2)

        var result: List[Int /*PC*/ ] = List.empty
        while (pc3 < max_pc && matchedTriplesCount < matchMaxTriples) {
            if (f(instructions(pc1), instructions(pc2), instructions(pc3))) {
                result = pc1 :: result
            }

            matchedTriplesCount += 1

            // Move forward by 1 instruction at a time. Even though (..., 1, 2, 3, _, ...)
            // didn't match, it's possible that (..., _, 1, 2, 3, ...) matches.
            pc1 = pc2
            pc2 = pc3
            pc3 = pcOfNextInstruction(pc3)
        }
        result
    }

    /**
     * Returns the next instruction that will be executed at runtime that is not a
     * [[org.opalj.br.instructions.GotoInstruction]].
     * If the given instruction is not a [[org.opalj.br.instructions.GotoInstruction]],
     * the given instruction is returned.
     */
    @tailrec def nextNonGotoInstruction(pc: Int): /*PC*/ Int = instructions(pc) match {
        case GotoInstruction(branchoffset) => nextNonGotoInstruction(pc + branchoffset)
        case _                             => pc
    }

    /**
     * Tests if the straight-line sequence of instructions that starts with the given `pc`
     * always ends with an `ATHROW` instruction or a method call that always throws an
     * exception. The call sequence furthermore has to contain no complex logic.
     * Here, complex means that evaluating the instruction may result in multiple control flows.
     * If the sequence contains complex logic, `false` will be returned.
     *
     * One use case of this method is, e.g., to check if the code
     * of the default case of a switch instruction always throws some error
     * (e.g., an `UnknownError` or `AssertionError`).
     * {{{
     * switch(...) {
     *  case X : ....
     *  default :
     *      throw new AssertionError();
     * }
     * }}}
     * This is a typical idiom used in Java programs and which may be relevant for
     * certain analyses to detect.
     *
     * @note   If complex control flows should also be considered it is possible to compute
     *         a methods [[org.opalj.br.cfg.CFG]] and use that one.
     *
     * @param  pc           The program counter of an instruction that strictly dominates all
     *                      succeeding instructions up until the next instruction (as determined
     *                      by [[#cfJoins]] where two or more paths join. If the pc belongs to an instruction
     *                      where multiple paths join, `false` will be returned.
     *
     * @param  anInvocation When the analysis finds a method call, it calls this method
     *                      to let the caller decide whether the called method is an (indirect) way
     *                      of always throwing an exception.
     *                      If `true` is returned the analysis terminates and returns `true`; otherwise
     *                      the analysis continues.
     *
     * @param  aThrow       If all (non-exception) paths will always end in one specific
     *                      `ATHROW` instruction then this function is called (callback) to let the
     *                      caller decide if the "expected" exception is thrown. This analysis will
     *                      return with the result of this call.
     *
     * @return `true` if the bytecode sequence starting with the instruction with the
     *         given `pc` always ends with an [[org.opalj.br.instructions.ATHROW]] instruction.
     *         `false` in all other cases (i.e., the sequence does not end with an `athrow`
     *         instruction or the control flow is more complex.)
     */
    @inline def alwaysResultsInException(
        pc:           Int,
        cfJoins:      IntTrieSet,
        anInvocation: (/*PC*/ Int) => Boolean,
        aThrow:       (/*PC*/ Int) => Boolean): Boolean = {

        var currentPC = pc
        while (!cfJoins.contains(currentPC)) {
            val instruction = instructions(currentPC)

            (instruction.opcode: @scala.annotation.switch) match {
                case ATHROW.opcode =>
                    val result = aThrow(currentPC)
                    return result;

                case RET.opcode | JSR.opcode | JSR_W.opcode => return false;

                case GOTO.opcode | GOTO_W.opcode => currentPC += instruction.asInstanceOf[GotoInstruction].branchoffset

                case /*IFs:*/ 165 | 166 | 198 | 199 |
                    159 | 160 | 161 | 162 | 163 | 164 |
                    153 | 154 | 155 | 156 | 157 | 158 => return false;

                case TABLESWITCH.opcode | LOOKUPSWITCH.opcode => return false;

                case /*xReturn:*/ 176 | 175 | 174 | 172 | 173 | 177 => return false;

                case INVOKEINTERFACE.opcode
                    | INVOKESPECIAL.opcode
                    | INVOKESTATIC.opcode
                    | INVOKEVIRTUAL.opcode =>
                    if (anInvocation(currentPC)) return true;

                    currentPC = pcOfNextInstruction(currentPC)

                case _ => currentPC = pcOfNextInstruction(currentPC)
            }
        }

        false
    }

    @throws[ClassFormatError]("if it is impossible to compute the maximum height of the stack")
    def stackDepthAt(
        atPC:           Int,
        classHierarchy: ClassHierarchy = ClassHierarchy.PreInitializedClassHierarchy): Int =
        stackDepthAt(atPC, CFGFactory(this, classHierarchy))

    /**
     * Computes the stack depth for the instruction with the given pc (`atPC`).
     * I.e, computes the stack depth before executing the instruction! This function is intended
     * to be used if and only if the stack depth is only required for a single instruction; it
     * recomputes the stack depth for all instructions whenever the function is called.
     *
     * @note If the CFG is already available, it should be passed as the computation is
     *       potentially the most expensive part.
     *
     * @return the stack depth or -1 if the instruction is invalid/dead.
     */
    @throws[ClassFormatError]("if it is impossible to compute the maximum height of the stack")
    def stackDepthAt(atPC: Int, cfg: CFG[Instruction, Code]): Int = {
        var paths: List[(/*PC*/ Int, Int /*stackdepth before executing the instruction*/ )] = List.empty
        val visitedPCs                                                                      = new mutable.BitSet(instructions.length)

        // We start with the first instruction and an empty stack.
        paths ::= ((0, 0))
        visitedPCs += 0

        // We have to make sure, that all exception handlers are evaluated for
        // max_stack, if an exception is caught, the stack size is always 1 -
        // containing the exception itself.
        for (exceptionHandler <- exceptionHandlers) {
            val handlerPC = exceptionHandler.handlerPC
            if (visitedPCs.add(handlerPC)) paths ::= ((handlerPC, 1))
        }

        while (paths.nonEmpty) {
            val (pc, initialStackDepth) = paths.head
            if (pc == atPC) {
                return initialStackDepth;
            }
            paths = paths.tail
            val newStackDepth = initialStackDepth + instructions(pc).stackSlotsChange
            cfg.foreachSuccessor(pc) { succPC =>
                if (visitedPCs.add(succPC)) {
                    paths ::= ((succPC, newStackDepth))
                }
            }
        }

        -1
    }

    /**
     * This attribute's kind id.
     */
    override def kindId: Int = Code.KindId

    /**
     * A complete representation of this code attribute (including instructions,
     * attributes, etc.).
     */
<<<<<<< HEAD
    override def toString: String = s"Code_attribute(maxStack=$maxStack, maxLocals=$maxLocals, " +
        instructions.zipWithIndex.filter(_._1 ne null).map(_.swap).toString +
        exceptionHandlers.toString + "," +
        attributes.toString +
        ")"
=======
    override def toString: String = {
        s"Code_attribute(maxStack=$maxStack, maxLocals=$maxLocals, " +
            instructions.zipWithIndex.filter(_._1 ne null).map(_.swap).toString +
            exceptionHandlers.toString + "," +
            attributes.toString +
            ")"
    }
>>>>>>> 7aefd626

    /**
     * Collects the results of the evaluation of the partial function until the partial function
     * is not defined.
     *
     * @return The program counter of the instruction for which the given partial function was
     *         not defined along with the list of previous results. '''The results are sorted in
     *         descending order w.r.t. the PC'''.
     */
    def collectUntil[B <: AnyRef](f: PartialFunction[PCAndInstruction, B]): PCAndAnyRef[List[B]] = {
        val max_pc          = instructions.length
        var pc              = 0
        var result: List[B] = List.empty
        while (pc < max_pc) {
            val r: Any = f.applyOrElse(PCAndInstruction(pc, instructions(pc)), AnyToAnyThis)
            if (r.asInstanceOf[AnyRef] ne AnyToAnyThis) {
                result = r.asInstanceOf[B] :: result
            } else {
                return PCAndAnyRef(pc, result);
            }
            pc = pcOfNextInstruction(pc)
        }
        PCAndAnyRef(pc, result)
    }

    /**
     * Applies the given function to the first instruction for which the given function
     * is defined.
     */
    def collectFirstWithIndex[B](f: PartialFunction[PCAndInstruction, B]): Option[B] = {
        val max_pc = instructions.length
        var pc     = 0
        while (pc < max_pc) {
            val r: Any = f.applyOrElse(PCAndInstruction(pc, instructions(pc)), AnyToAnyThis)
            if (r.asInstanceOf[AnyRef] ne AnyToAnyThis) {
                return Some(r.asInstanceOf[B]);
            }
            pc = pcOfNextInstruction(pc)
        }

        None
    }

    /**
     * Applies the given function `f` to all instruction objects for which the function is
     * defined. The function is passed a tuple consisting of the current program
     * counter/index in the code array and the corresponding instruction.
     *
     * ==Example==
     * Example usage to collect the program counters (indexes) of all instructions that
     * are the target of a conditional branch instruction:
     * {{{
     * code.collectWithIndex({
     *  case (pc, cbi: ConditionalBranchInstruction) =>
     *      Seq(cbi.indexOfNextInstruction(pc, code), pc + cbi.branchoffset)
     *  }) // .flatten should equal (Seq(...))
     * }}}
     */
    def collectWithIndex[B: ClassTag](f: PartialFunction[PCAndInstruction, B]): List[B] = {
        val max_pc = instructions.length
        var pc     = 0
        val vs     = List.newBuilder[B]
        while (pc < max_pc) {
            val r: Any = f.applyOrElse(PCAndInstruction(pc, instructions(pc)), AnyToAnyThis)
            if (r.asInstanceOf[AnyRef] ne AnyToAnyThis) {
                vs += r.asInstanceOf[B]
            }
            pc = pcOfNextInstruction(pc)
        }
        vs.result()
    }

    /**
     * Slides over the code array and tries to apply the given function to each sequence
     * of instructions consisting of `windowSize` elements.
     *
     * ==Scenario==
     * If you want to search for specific patterns of bytecode instructions. Some "bug
     * patterns" are directly related to specific bytecode sequences and these patterns
     * can easily be identified using this method.
     *
     * ==Example==
     * Search for sequences of the bytecode instructions `PUTFIELD` and `ALOAD_O` in the
     * method's body and return the list of program counters of the start of the
     * identified sequences.
     * {{{
     * code.slidingCollect(2)({
     *      case (pc, Seq(PUTFIELD(_, _, _), ALOAD_0)) => (pc)
     * }) should be(Seq(...))
     * }}}
     *
     * @note If possible, use one of the more specialized methods, such as, [[collectPair]].
     *       The pure iteration overhead caused by this method is roughly 10-20 times higher
     *       than this one.
     *
     * @param windowSize The size of the sequence of instructions that is passed to the
     *                   partial function.
     *                   It must be larger than 0. **Do not use this method with windowSize "1"**;
     *                   it is more efficient to use the `collect` or `collectWithIndex` methods
     *                   instead.
     *
     * @return The list of results of applying the function f for each matching sequence.
     */
    def slidingCollect[B <: AnyRef](
        windowSize: Int
      )(f: PartialFunction[PCAndAnyRef[Queue[Instruction]], B]): List[B] = {
        require(windowSize > 0)

        val max_pc                     = instructions.length
        var instrs: Queue[Instruction] = Queue.empty
        var firstPC, lastPC            = 0
        var elementsInQueue            = 0

        //
        // INITIALIZATION
        //
        while (elementsInQueue < windowSize - 1 && lastPC < max_pc) {
            instrs = instrs.enqueue(instructions(lastPC))
            lastPC = pcOfNextInstruction(lastPC)
            elementsInQueue += 1
        }

        //
        // SLIDING OVER THE CODE
        //
        var result: List[B] = List.empty
        while (lastPC < max_pc) {
            instrs = instrs.enqueue(instructions(lastPC))

            val r: Any = f.applyOrElse(PCAndAnyRef(firstPC, instrs), AnyToAnyThis)
            if (r.asInstanceOf[AnyRef] ne AnyToAnyThis) {
                result ::= r.asInstanceOf[B]
            }

            firstPC = pcOfNextInstruction(firstPC)
            lastPC = pcOfNextInstruction(lastPC)
            instrs = instrs.tail
        }

        result.reverse
    }

}

/**
 * Defines constants useful when analyzing a method's code.
 *
 * @author Michael Eichberg
 */
object Code {

    def apply(
        maxStack:          Int,
        maxLocals:         Int,
        instructions:      Array[Instruction],
        exceptionHandlers: ExceptionHandlers = NoExceptionHandlers,
        attributes:        Attributes = NoAttributes): Code = {

        var localVariableTablesCount = 0
        var lineNumberTablesCount    = 0
        attributes foreach { a =>
            if (a.isInstanceOf[LocalVariableTable]) {
                localVariableTablesCount += 1
            } else if (a.isInstanceOf[UnpackedLineNumberTable]) {
                lineNumberTablesCount += 1
            }
        }

        if (localVariableTablesCount <= 1 && lineNumberTablesCount <= 1) {
            new Code(maxStack, maxLocals, instructions, exceptionHandlers, attributes)
        } else {
            val (localVariableTables, otherAttributes1) = partitionByType(attributes, classOf[LocalVariableTable])
            val newAttributes1 =
                if (localVariableTables.nonEmpty && localVariableTables.tail.nonEmpty) {
                    val theLVT = localVariableTables.flatMap[LocalVariable](_.localVariables)
                    otherAttributes1 :+ new LocalVariableTable(theLVT)
                } else {
                    attributes
                }

            val (lineNumberTables, otherAttributes2) = partitionByType(newAttributes1, classOf[UnpackedLineNumberTable])
            val newAttributes2 =
                if (lineNumberTables.nonEmpty && lineNumberTables.size > 1) {
                    val mergedTables = lineNumberTables.flatMap[LineNumber](_.lineNumbers)
                    val sortedTable  = mergedTables.sortWith((ltA, ltB) => ltA.startPC < ltB.startPC)
                    otherAttributes2 :+ UnpackedLineNumberTable(sortedTable)
                } else {
                    newAttributes1
                }

            new Code(maxStack, maxLocals, instructions, exceptionHandlers, newAttributes2)
        }
    }

    def unapply(
        code: Code): Option[(Int, Int, Array[Instruction], ExceptionHandlers, Attributes)] = {
        import code._
        Some((maxStack, maxLocals, instructions, exceptionHandlers, attributes))
    }

    /**
     * The unique id associated with attributes of kind: [[Code]].
     *
     * `KindId`s can be used for efficient branching on attributes.
     */
    final val KindId = 6

    /**
     * The maximum number of registers required to execute the code - independent
     * of the number of parameters.
     *
     * @note    The method's descriptor may actually require
     */
    def computeMaxLocalsRequiredByCode(instructions: Array[Instruction]): Int = {
        val instructionsLength = instructions.length
        var pc                 = 0
        var maxRegisterIndex   = -1
        var modifiedByWide     = false
        do {
            val i: Instruction = instructions(pc)
            if (i == WIDE) {
                modifiedByWide = true
                pc += 1
            } else {
                if (i.writesLocal) {
                    var lastRegisterIndex = i.indexOfWrittenLocal
                    if (i.isStoreLocalVariableInstruction &&
                        i.asStoreLocalVariableInstruction.computationalType.operandSize == 2) {
                        // i.e., not IINC...
                        lastRegisterIndex += 1
                    }
                    if (lastRegisterIndex > maxRegisterIndex) {
                        maxRegisterIndex = lastRegisterIndex
                    }
                }
                pc = i.indexOfNextInstruction(pc, modifiedByWide)
                modifiedByWide = false
            }
        } while (pc < instructionsLength)

        maxRegisterIndex + 1 /* the first register has index 0 */
    }

    def computeMaxLocals(
        isInstanceMethod: Boolean,
        descriptor:       MethodDescriptor,
        instructions:     Array[Instruction]): Int = Math.max(
        computeMaxLocalsRequiredByCode(instructions),
        descriptor.parameterTypes.foldLeft(if (isInstanceMethod) 1 else 0) { (c, n) =>
            c + n.computationalType.operandSize
        }
    )

    def computeCFG(
        instructions:      Array[Instruction],
        exceptionHandlers: ExceptionHandlers = NoExceptionHandlers,
        classHierarchy:    ClassHierarchy = ClassHierarchy.PreInitializedClassHierarchy): CFG[Instruction, Code] =
        CFGFactory(
            Code(Int.MaxValue, Int.MaxValue, instructions, exceptionHandlers),
            classHierarchy
        )

    /**
     * Computes the maximum stack size required when executing this code block.
     *
     * @note If the cfg is available, call the respective `computeMaxStack` method.
     *
     * @throws java.lang.ClassFormatError If the stack size differs between execution paths.
     */
    @throws[ClassFormatError]("if it is impossible to compute the maximum height of the stack")
    def computeMaxStack(
        instructions:      Array[Instruction],
        classHierarchy:    ClassHierarchy = ClassHierarchy.PreInitializedClassHierarchy,
        exceptionHandlers: ExceptionHandlers = NoExceptionHandlers): Int = computeMaxStack(
        instructions,
        exceptionHandlers,
        computeCFG(instructions, exceptionHandlers, classHierarchy)
    )

    /**
     * Computes the maximum stack size required when executing this code block.
     *
     * @throws java.lang.ClassFormatError If the stack size differs between execution paths.
     */
    @throws[ClassFormatError]("if it is impossible to compute the maximum height of the stack")
    def computeMaxStack(
        instructions:      Array[Instruction],
        exceptionHandlers: ExceptionHandlers,
        cfg:               CFG[Instruction, Code]): Int = {
        // Basic idea: follow all paths
        var maxStackDepth: Int = 0

        // IntIntPair:  /*PC*/ Int, Int /*stackdepth before executing the instruction*/
        var paths: List[IntIntPair] = List()
        val visitedPCs              = new mutable.BitSet(instructions.length)

        // We start with the first instruction and an empty stack.
        paths ::= IntIntPair(0, 0)
        visitedPCs += 0

        // We have to make sure, that all exception handlers are evaluated for
        // max_stack, if an exception is caught, the stack size is always 1 -
        // containing the exception itself.
        for (exceptionHandler <- exceptionHandlers) {
            val handlerPC = exceptionHandler.handlerPC
            if (visitedPCs.add(handlerPC)) paths ::= IntIntPair(handlerPC, 1)
        }

        while (paths.nonEmpty) {
            val stackInfo         = paths.head
            val pc                = stackInfo._1
            val initialStackDepth = stackInfo._2
            paths = paths.tail
            val stackDepth = initialStackDepth + instructions(pc).stackSlotsChange
            maxStackDepth = Math.max(maxStackDepth, stackDepth)
            cfg.foreachSuccessor(pc) { succPC =>
                if (visitedPCs.add(succPC)) {
                    paths ::= IntIntPair(succPC, stackDepth)
                }
            }
        }

        maxStackDepth
    }

    /**
     * Creates a method body which throws a `java.lang.Error` with the given message or
     * that states that the underlying bytecode is invalid if the message is empty.
     */
    def invalidBytecode(
        descriptor:       MethodDescriptor,
        isInstanceMethod: Boolean,
        message:          Option[String] = None): Code = new Code(
        maxStack = 3 /* 3 for the message! */,
        maxLocals = descriptor.requiredRegisters + (if (isInstanceMethod) 1 else 0),
        instructions = Array(
            NEW(ObjectType.Error),
            null,
            null,
            DUP,
            message.map(LoadString.apply).getOrElse(LoadString("OPAL: the underlying bytecode is invalid")),
            null,
            INVOKESPECIAL(
                ObjectType.Error,
                isInterface = false,
                "<init>",
                MethodDescriptor.JustTakes(ObjectType.String)
            ),
            null,
            null,
            ATHROW
        ),
        exceptionHandlers = NoExceptionHandlers,
        attributes = NoAttributes
    )

}<|MERGE_RESOLUTION|>--- conflicted
+++ resolved
@@ -825,15 +825,15 @@
      */
     @inline final def pcOfNextInstruction(currentPC: Int): /*PC*/ Int =
         instructions(currentPC).indexOfNextInstruction(currentPC)(this)
-    // OLD: ITERATING OVER THE ARRAY AND CHECKING FOR NON-NULL IS NO LONGER SUPPORTED!
-    //    @inline final def pcOfNextInstruction(currentPC: PC): PC = {
-    //        val max_pc = instructions.size
-    //        var nextPC = currentPC + 1
-    //        while (nextPC < max_pc && (instructions(nextPC) eq null))
-    //            nextPC += 1
-    //
-    //        nextPC
-    //    }
+        // OLD: ITERATING OVER THE ARRAY AND CHECKING FOR NON-NULL IS NO LONGER SUPPORTED!
+        //    @inline final def pcOfNextInstruction(currentPC: PC): PC = {
+        //        val max_pc = instructions.size
+        //        var nextPC = currentPC + 1
+        //        while (nextPC < max_pc && (instructions(nextPC) eq null))
+        //            nextPC += 1
+        //
+        //        nextPC
+        //    }
 
     /**
      * Returns the program counter of the previous instruction in the code array.
@@ -974,12 +974,7 @@
         iterate { (pc, instruction) =>
             if (instruction.isControlTransferInstruction) {
                 instruction.opcode match {
-<<<<<<< HEAD
                     case JSR.opcode | JSR_W.opcode | RET.opcode => throw BytecodeProcessingFailedException(
-=======
-                    case JSR.opcode | JSR_W.opcode | RET.opcode =>
-                        throw BytecodeProcessingFailedException(
->>>>>>> 7aefd626
                             "computation of stack map tables containing JSR/RET is not supported; " +
                                 "the attribute is neither required nor helpful in this case"
                         )
@@ -1440,21 +1435,11 @@
      * A complete representation of this code attribute (including instructions,
      * attributes, etc.).
      */
-<<<<<<< HEAD
     override def toString: String = s"Code_attribute(maxStack=$maxStack, maxLocals=$maxLocals, " +
         instructions.zipWithIndex.filter(_._1 ne null).map(_.swap).toString +
         exceptionHandlers.toString + "," +
         attributes.toString +
         ")"
-=======
-    override def toString: String = {
-        s"Code_attribute(maxStack=$maxStack, maxLocals=$maxLocals, " +
-            instructions.zipWithIndex.filter(_._1 ne null).map(_.swap).toString +
-            exceptionHandlers.toString + "," +
-            attributes.toString +
-            ")"
-    }
->>>>>>> 7aefd626
 
     /**
      * Collects the results of the evaluation of the partial function until the partial function
