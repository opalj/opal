/* BSD 2-Clause License:
 * Copyright (c) 2009 - 2017
 * Software Technology Group
 * Department of Computer Science
 * Technische Universität Darmstadt
 * All rights reserved.
 *
 * Redistribution and use in source and binary forms, with or without
 * modification, are permitted provided that the following conditions are met:
 *
 *  - Redistributions of source code must retain the above copyright notice,
 *    this list of conditions and the following disclaimer.
 *  - Redistributions in binary form must reproduce the above copyright notice,
 *    this list of conditions and the following disclaimer in the documentation
 *    and/or other materials provided with the distribution.
 *
 * THIS SOFTWARE IS PROVIDED BY THE COPYRIGHT HOLDERS AND CONTRIBUTORS "AS IS"
 * AND ANY EXPRESS OR IMPLIED WARRANTIES, INCLUDING, BUT NOT LIMITED TO, THE
 * IMPLIED WARRANTIES OF MERCHANTABILITY AND FITNESS FOR A PARTICULAR PURPOSE
 * ARE DISCLAIMED. IN NO EVENT SHALL THE COPYRIGHT OWNER OR CONTRIBUTORS BE
 * LIABLE FOR ANY DIRECT, INDIRECT, INCIDENTAL, SPECIAL, EXEMPLARY, OR
 * CONSEQUENTIAL DAMAGES (INCLUDING, BUT NOT LIMITED TO, PROCUREMENT OF
 * SUBSTITUTE GOODS OR SERVICES; LOSS OF USE, DATA, OR PROFITS; OR BUSINESS
 * INTERRUPTION) HOWEVER CAUSED AND ON ANY THEORY OF LIABILITY, WHETHER IN
 * CONTRACT, STRICT LIABILITY, OR TORT (INCLUDING NEGLIGENCE OR OTHERWISE)
 * ARISING IN ANY WAY OUT OF THE USE OF THIS SOFTWARE, EVEN IF ADVISED OF THE
 * POSSIBILITY OF SUCH DAMAGE.
 */
package org.opalj
package br

import scala.annotation.tailrec
import scala.annotation.switch

import java.util.Arrays.fill

import scala.collection.BitSet

import scala.collection.mutable
import scala.collection.immutable
import scala.collection.immutable.IntMap
import scala.collection.generic.FilterMonadic
import scala.collection.generic.CanBuildFrom

import org.opalj.collection.mutable.IntQueue
import org.opalj.collection.immutable.Chain
import org.opalj.collection.immutable.Naught
import org.opalj.collection.mutable.UShortSet
import org.opalj.br.instructions._
import org.opalj.br.cfg.CFGFactory

/**
 * Representation of a method's code attribute, that is, representation of a method's
 * implementation.
 *
 * @param   maxStack The maximum size of the stack during the execution of the method.
 *          This value is determined by the compiler and is not necessarily the minimum.
 *          However, in the vast majority of cases it is the minimum.
 * @param   maxLocals The number of registers/local variables needed to execute the method.
 *          As in case of `maxStack` this number is expected to be the minimum, but this is
 *          not guaranteed.
 * @param   instructions The instructions of this `Code` array/`Code` block. Since the code
 *          array is not completely filled (it contains `null` values) the preferred way
 *          to iterate over all instructions is to use for-comprehensions and pattern
 *          matching or to use one of the predefined methods [[foreach]], [[collect]],
 *          [[collectPair]], [[collectWithIndex]], etc..
 *          The `instructions` array must not be mutated!
 *
 * @author Michael Eichberg
 */
final class Code private (
    val maxStack:          Int,
    val maxLocals:         Int,
    val instructions:      Array[Instruction],
    val exceptionHandlers: ExceptionHandlers,
    val attributes:        Attributes
) extends Attribute
        with CommonAttributes
        with InstructionsContainer
        with FilterMonadic[(PC, Instruction), Nothing] { code ⇒

    import Code.BasicClassHierarchy

    def codeSize: Int = instructions.length

    /**
<<<<<<< HEAD
     * Represents some filtered code. Primarily implicitly used when a for-comprehension
=======
     * Represents some filtered code. Primarily, implicitly used when a for-comprehension
>>>>>>> 4be71981
     * is used to process the code.
     */
    class FilteredCode( final val p: ((PC, Instruction)) ⇒ Boolean)
            extends FilterMonadic[(PC, Instruction), Nothing] {

        def map[B, That](
            f: ((PC, Instruction)) ⇒ B
        )(
            implicit
            bf: CanBuildFrom[Nothing, B, That]
        ): That = {
            val that = bf()
            code foreach { (pcInstruction: (PC, Instruction)) ⇒
                if (p(pcInstruction)) that += f(pcInstruction)
            }
            that.result
        }

        def flatMap[B, That](
            f: ((PC, Instruction)) ⇒ scala.collection.GenTraversableOnce[B]
        )(
            implicit
            bf: CanBuildFrom[Nothing, B, That]
        ): That = {
            val that = bf()
            code foreach { (pcInstruction: (PC, Instruction)) ⇒
                if (p(pcInstruction)) that ++= f(pcInstruction).seq
            }
            that.result
        }

        def foreach[U](f: ((PC, Instruction)) ⇒ U): Unit = {
            code.foreach { (pcInstruction: (PC, Instruction)) ⇒
                if (p(pcInstruction)) f((pcInstruction))
            }
        }

        def withFilter(p: ((PC, Instruction)) ⇒ Boolean): FilteredCode = {
            new FilteredCode(
                (pcInstruction: (PC, Instruction)) ⇒ this.p(pcInstruction) && p((pcInstruction))
            )
        }
    }

    def map[B, That](
        f: ((PC, Instruction)) ⇒ B
    )(
        implicit
        bf: CanBuildFrom[Nothing, B, That]
    ): That = {
        val that = bf()
        code.foreach(that += f(_))
        that.result
    }

    def flatMap[B, That](
        f: ((PC, Instruction)) ⇒ scala.collection.GenTraversableOnce[B]
    )(
        implicit
        bf: CanBuildFrom[Nothing, B, That]
    ): That = {
        val that = bf()
        code.foreach(pcInstruction ⇒ that ++= f(pcInstruction).seq)
        that.result
    }

    def withFilter(p: ((PC, Instruction)) ⇒ Boolean): FilteredCode = new FilteredCode(p)

    override def instructionsOption: Some[Array[Instruction]] = Some(instructions)

    /**
     * Returns an iterator to iterate over the program counters (`pcs`) of the instructions
     * of this `Code` block.
     *
     * @see See the method [[foreach]] for an alternative.
     */
    def programCounters: Iterator[PC] =
        new Iterator[PC] {
            var pc = 0 // there is always at least one instruction

            def next() = {
                val next = pc
                pc = pcOfNextInstruction(pc)
                next
            }

            def hasNext = pc < instructions.size
        }

    /**
     * Computes the number of instructions.
     * @note The number of instructions is always smaller or equal to the size of the code array.
     * @note This operation has complexity O(n).
     */
    def instructionsCount: Int = {
        var c = 0
        var pc = 0
        val max = instructions.size
        while (pc < max) {
            c += 1
            pc = pcOfNextInstruction(pc)
        }
        c
    }

    /**
     * Calculates for each instruction to which subroutine the respective instruction
     * belongs to – if any. This information is required to, e.g., identify the subroutine
     * contexts that need to be reset in case of an exception in a subroutine.
     *
     * @note   Calling this method only makes sense for Java bytecode that actually contains
     *         [[org.opalj.br.instructions.JSR]] and [[org.opalj.br.instructions.RET]]
     *         instructions.
     *
     * @return Basically a map that maps the `pc` of each instruction to the id of the
     *         subroutine.
     *         For each instruction (with a specific `pc`) the `pc` of the first instruction
     *         of the subroutine it belongs to is returned. The pc `0` identifies the instruction
     *         as belonging to the core method. The pc `-1` identifies the instruction as
     *         dead by compilation.
     */
    def belongsToSubroutine(): Array[Int] = {
        val subroutineIds = new Array[Int](instructions.length)
        fill(subroutineIds, -1) // <= initially all instructions belong to "no routine"

        val nextSubroutines = new IntQueue(0)

        def propagate(subroutineId: Int, subroutinePC: PC): Unit = {

            val nextPCs = new IntQueue(subroutinePC)
            while (nextPCs.nonEmpty) {
                val pc = nextPCs.dequeue
                if (subroutineIds(pc) == -1) {
                    subroutineIds(pc) = subroutineId
                    val instruction = instructions(pc)

                    (instruction.opcode: @switch) match {
                        case ATHROW.opcode                                    ⇒
                        /* Nothing do to; will be handled when we deal with exceptions. */

                        case /* xReturn: */ 176 | 175 | 174 | 172 | 173 | 177 ⇒
                        /* Nothing to do; there are no successor! */

                        case RET.opcode                                       ⇒
                        /*Nothing to do; handled by JSR*/
                        case JSR.opcode | JSR_W.opcode ⇒
                            val UnconditionalBranchInstruction(branchoffset) = instruction
                            nextSubroutines.enqueue(pc + branchoffset)
                            nextPCs.enqueue(pcOfNextInstruction(pc))

                        case GOTO.opcode | GOTO_W.opcode ⇒
                            val UnconditionalBranchInstruction(branchoffset) = instruction
                            nextPCs.enqueue(pc + branchoffset)

                        case /*IFs:*/ 165 | 166 | 198 | 199 |
                            159 | 160 | 161 | 162 | 163 | 164 |
                            153 | 154 | 155 | 156 | 157 | 158 ⇒
                            val SimpleConditionalBranchInstruction(branchoffset) = instruction
                            nextPCs.enqueue(pc + branchoffset)
                            nextPCs.enqueue(pcOfNextInstruction(pc))

                        case TABLESWITCH.opcode | LOOKUPSWITCH.opcode ⇒
                            val SwitchInstruction(defaultOffset, jumpOffsets) = instruction
                            nextPCs.enqueue(pc + defaultOffset)
                            jumpOffsets foreach { jumpOffset ⇒ nextPCs.enqueue(pc + jumpOffset) }

                        case _ ⇒
                            nextPCs.enqueue(pcOfNextInstruction(pc))
                    }
                }
            }
        }

        var remainingExceptionHandlers = exceptionHandlers

        while (nextSubroutines.nonEmpty) {
            val subroutineId = nextSubroutines.dequeue
            propagate(subroutineId, subroutineId)

            // all handlers that handle exceptions related to one of the instructions
            // belonging to this subroutine belong to this subroutine (unless the handler
            // is already associated with a previous subroutine!)
            def belongsToCurrentSubroutine(startPC: PC, endPC: PC, handlerPC: PC): Boolean = {
                var currentPC = startPC
                while (currentPC < endPC) {
                    if (subroutineIds(currentPC) != -1) {
                        propagate(subroutineId, handlerPC)
                        // we are done
                        return true;
                    } else {
                        currentPC = pcOfNextInstruction(currentPC)
                    }
                }
                false
            }

            remainingExceptionHandlers =
                for {
                    eh @ ExceptionHandler(startPC, endPC, handlerPC, _) ← remainingExceptionHandlers
                    if subroutineIds(handlerPC) == -1 // we did not already analyze the handler
                    if !belongsToCurrentSubroutine(startPC, endPC, handlerPC)
                } yield {
                    eh
                }
        }

        subroutineIds
    }

    /**
     * Returns the set of all program counters where two or more control flow
     * paths may join.
     *
     * ==Example==
     * {{{
     *     0: iload_1
     *     1: ifgt    6
     *     2: iconst_1
     *     5: goto 10
     *     6: ...
     *     9: iload_1
     *  10:return // <= PATH JOIN: the predecessors are the instructions 5 and 9.
     * }}}
     *
     * In case of exception handlers the sound overapproximation is made that
     * all exception handlers with a fitting type may be reached on multiple paths.
     */
    def cfJoins(implicit classHierarchy: ClassHierarchy = BasicClassHierarchy): BitSet = {
        /* OLD - DOESN'T USE THE CLASS HIERARCHY!
        val instructions = this.instructions
        val instructionsLength = instructions.length
        val cfJoins = new mutable.BitSet(instructionsLength)
        exceptionHandlers.foreach { eh ⇒
            // [REFINE] For non-finally handlers, test if multiple paths
            // can lead to the respective exception
            cfJoins += eh.handlerPC
        }
        // The algorithm determines for each instruction the successor instruction
        // that is reached and then marks it. If an instruction was already reached in the
        // past, it will then mark the instruction as a "join" instruction.
        val isReached = new mutable.BitSet(instructionsLength)
        isReached += 0 // the first instruction is always reached!
        var pc = 0
        while (pc < instructionsLength) {
            val instruction = instructions(pc)
            val nextPC = pcOfNextInstruction(pc)
            @inline def runtimeSuccessor(pc: PC): Unit = {
                if (isReached.contains(pc))
                    cfJoins += pc
                else
                    isReached += pc
            }
            (instruction.opcode: @scala.annotation.switch) match {
                case ATHROW.opcode ⇒ /*already handled*/

                case RET.opcode    ⇒ /*Nothing to do; handled by JSR*/
                case JSR.opcode | JSR_W.opcode ⇒
                    val jsrInstr = instruction.asInstanceOf[JSRInstruction]
                    runtimeSuccessor(pc + jsrInstr.branchoffset)
                    runtimeSuccessor(nextPC)

                case GOTO.opcode | GOTO_W.opcode ⇒
                    val bInstr = instruction.asInstanceOf[UnconditionalBranchInstruction]
                    runtimeSuccessor(pc + bInstr.branchoffset)

                case /*IFs:*/ 165 | 166 | 198 | 199 |
                    159 | 160 | 161 | 162 | 163 | 164 |
                    153 | 154 | 155 | 156 | 157 | 158 ⇒
                    val bInstr = instruction.asInstanceOf[SimpleConditionalBranchInstruction]
                    val jumpTargetPC = pc + bInstr.branchoffset
                    if (jumpTargetPC != nextPC) {
                        // we have an "if" that always immediately continues with the next
                        // instruction; hence, this "if" is useless
                        runtimeSuccessor(jumpTargetPC)
                    }
                    runtimeSuccessor(nextPC)

                case TABLESWITCH.opcode | LOOKUPSWITCH.opcode ⇒
                    instruction.nextInstructions(pc)(code, null /*not required!*/ ) foreach { pc ⇒
                        runtimeSuccessor(pc)
                    }

                case /*xReturn:*/ 176 | 175 | 174 | 172 | 173 | 177 ⇒
                /*Nothing to do. (no successor!)*/

                case _ ⇒
                    runtimeSuccessor(nextPC)
            }
            pc = nextPC
        }
        cfJoins
        */
        val instructions = this.instructions
        val instructionsLength = instructions.length

        val cfJoins = new mutable.BitSet(instructionsLength)

        val isReached = new mutable.BitSet(instructionsLength)
        isReached += 0 // the first instruction is always reached!

        var pc = 0
        while (pc < instructionsLength) {
            val instruction = instructions(pc)
            val nextPC = pcOfNextInstruction(pc)

            @inline def runtimeSuccessor(pc: PC): Unit = {
                if (isReached.contains(pc))
                    cfJoins += pc
                else
                    isReached += pc
            }

            (instruction.opcode: @switch) match {
                case RET.opcode ⇒ // potential path joins are determined when we process jsrs

                case JSR.opcode | JSR_W.opcode ⇒
                    val UnconditionalBranchInstruction(branchoffset) = instruction
                    runtimeSuccessor(pc + branchoffset)
                    runtimeSuccessor(nextPC)

                case _ ⇒
                    val nextPCs = instruction.nextInstructions(pc)(this, classHierarchy)
                    nextPCs.foreach(runtimeSuccessor)
            }

            pc = nextPC
        }
        cfJoins
    }

    /**
     * Computes for each instruction the set of predecessor instructions as well as all
     * instructions without predecessors. Those instructions with multiple predecessors
     * are also returned.
     *
     * @return  An array which contains for each instruction the set of all predecessors as well
     *          as the set of all instructions which have only predecessors; i.e., no successors
     *          and also the set of all instructions where multiple paths join.
     *          `(Array[PCs]/*PREDECESSOR_PCs*/, PCs/*FINAL_PCs*/, BitSet/*CF_JOINS*/)`
     */
    def predecessorPCs(implicit classHierarchy: ClassHierarchy): (Array[PCs], PCs, BitSet) = {
        val instructions = this.instructions
        val instructionsLength = instructions.length

        val allPredecessorPCs = new Array[PCs](instructionsLength)
        allPredecessorPCs(0) = UShortSet.empty // initialization for the start node
        var exitPCs = UShortSet.empty

        val cfJoins = new mutable.BitSet(instructionsLength)
        val isReached = new mutable.BitSet(instructionsLength)
        isReached += 0 // the first instruction is always reached!
        @inline def runtimeSuccessor(successorPC: PC): Unit = {
            if (isReached.contains(successorPC))
                cfJoins += successorPC
            else
                isReached += successorPC
        }
        lazy val cfg = CFGFactory(code, classHierarchy) // fallback if we analyze pre Java 5 code...
        var pc = 0
        while (pc < instructionsLength) {
            val i = instructions(pc)
            val nextPCs =
                if (i.opcode == RET.opcode)
                    i.asInstanceOf[RET].nextInstructions(pc, () ⇒ cfg)(this)
                else
                    i.nextInstructions(pc, false)(this, classHierarchy)
            if (nextPCs.isEmpty) {
                exitPCs += pc
            } else {
                nextPCs foreach { nextPC ⇒
                    // compute cfJoins
                    runtimeSuccessor(nextPC)
                    // compute predecessors
                    val predecessorPCs = allPredecessorPCs(nextPC)
                    if (predecessorPCs eq null) {
                        allPredecessorPCs(nextPC) = UShortSet(pc)
                    } else {
                        allPredecessorPCs(nextPC) = predecessorPCs + pc
                    }
                }
            }
            pc = i.indexOfNextInstruction(pc)(this)
        }

        (allPredecessorPCs, exitPCs, cfJoins)
    }

    /**
     * Computes for each instruction which variables are live; see
     * `liveVariables(predecessorPCs: Array[PCs], finalPCs: PCs, cfJoins: BitSet)` for further
     * details.
     */
    def liveVariables(implicit classHierarchy: ClassHierarchy): LiveVariables = {
        val (predecessorPCs, finalPCs, cfJoins) = this.predecessorPCs(classHierarchy)
        liveVariables(predecessorPCs, finalPCs, cfJoins)
    }

    /**
     * Performs a live variable analysis restricted to a method's locals.
     *
     * @note    An IINC instruction does not change live variable information.
     *
     * @return  For each instruction (identified by its pc) the set of variables (register values)
     *          which are live (identified by their index.) is determined.
     *          I.e., if you need to know if the variable with the index 5 is
     *          (still) live at instruction j with pc 37 it is sufficient to test if the bit
     *          set stored at index 37 contains the value 5.
     */
    def liveVariables(predecessorPCs: Array[PCs], finalPCs: PCs, cfJoins: BitSet): LiveVariables = {
        val instructions = this.instructions
        val instructionsLength = instructions.length
        val liveVariables = new Array[BitSet](instructionsLength)
        val workqueue = IntQueue.empty
        val AllDead = immutable.BitSet.empty
        finalPCs foreach { pc ⇒ liveVariables(pc) = AllDead; workqueue.enqueue(pc) }
        // required to handle endless loops!
        cfJoins foreach { pc ⇒
            val instruction = instructions(pc)
            var liveVariableInfo = AllDead
            if (instruction.readsLocal && instruction.opcode != IINC.opcode) {
                // This instruction is by construction "not a final instruction"
                // because these instructions never throw any(!) exceptions and
                // are also never "return" instructions.
                liveVariableInfo += instruction.indexOfReadLocal
            }
            liveVariables(pc) = liveVariableInfo
            workqueue.enqueue(pc)
        }
        while (!workqueue.isEmpty) {
            val pc = workqueue.dequeue
            val instruction = instructions(pc)
            var liveVariableInfo = liveVariables(pc)
            if (instruction.opcode != IINC.opcode) {
                if (instruction.readsLocal) {
                    val lvIndex = instruction.indexOfReadLocal
                    if (!liveVariableInfo.contains(lvIndex)) {
                        liveVariableInfo += lvIndex
                        liveVariables(pc) = liveVariableInfo
                    }
                } else if (instruction.writesLocal) {
                    val lvIndex = instruction.indexOfWrittenLocal
                    if (liveVariableInfo.contains(lvIndex)) {
                        liveVariableInfo -= lvIndex
                        liveVariables(pc) = liveVariableInfo
                    }
                }
            }
            val thePCPredecessorPCs = predecessorPCs(pc)
            // if the code contains some "trivially" dead code as, e.g., shown next:
            // com.sun.org.apache.xalan.internal.xsltc.runtime.BasisLibrary (JDK8u92)
            // PC   Line  Instruction
            // 0    1363  aload_0
            // 1    |     checkcast com.sun.org.apache.xalan.internal.xsltc.DOM
            // 4    |     areturn
            // 5    1365  astore_1  // ... exception handler for irrelevant exception...
            // ...
            // 23   |   areturn
            // predecessorPCs(pc) will be null!
            if (thePCPredecessorPCs ne null) {
                thePCPredecessorPCs foreach { predecessorPC ⇒
                    val predecessorLiveVariableInfo = liveVariables(predecessorPC)
                    if (predecessorLiveVariableInfo eq null) {
                        liveVariables(predecessorPC) = liveVariableInfo
                        workqueue.enqueue(predecessorPC)
                    } else {
                        val newLiveVariableInfo = (predecessorLiveVariableInfo | liveVariableInfo)
                        if (newLiveVariableInfo != predecessorLiveVariableInfo) {
                            liveVariables(predecessorPC) = newLiveVariableInfo
                            workqueue.enqueue(predecessorPC)
                        }
                    }
                }
            }
        }
        liveVariables
    }

    /**
     * Returns the set of all program counters where two or more control flow paths join or fork.
     *
     * ==Example==
     * {{{
     *  0: iload_1
     *  1: ifgt    6 // <= PATH FORK
     *  2: iconst_1
     *  5: goto 10
     *  6: ...
     *  9: iload_1
     * 10:return // <= PATH JOIN: the predecessors are the instructions 5 and 9.
     * }}}
     *
     * In case of exception handlers the sound overapproximation is made that
     * all exception handlers may be reached on multiple paths.
     *
     * @return A triple which contains (1) the set of pcs of those instruction where multiple
     *         control-flow paths join; (2) the pcs of the instructions which may result in
     *         multiple different control-flow paths and (3) for each of the later instructions
     *         the set of all potential targets.
     */
    def cfPCs(
        implicit
        classHierarchy: ClassHierarchy = BasicClassHierarchy
    ): (BitSet /*joins*/ , BitSet /*forks*/ , IntMap[UShortSet] /*forkTargetPCs*/ ) = {
        val instructions = this.instructions
        val instructionsLength = instructions.length

        val cfJoins = new mutable.BitSet(instructionsLength)
        val cfForks = new mutable.BitSet(instructionsLength)
        var cfForkTargets = IntMap.empty[UShortSet]

        val isReached = new mutable.BitSet(instructionsLength)
        isReached += 0 // the first instruction is always reached!

        lazy val cfg = CFGFactory(this, classHierarchy)

        var pc = 0
        while (pc < instructionsLength) {
            val instruction = instructions(pc)
            val nextPC = pcOfNextInstruction(pc)

            @inline def runtimeSuccessor(pc: PC): Unit = {
                if (isReached.contains(pc))
                    cfJoins += pc
                else
                    isReached += pc
            }

            (instruction.opcode: @scala.annotation.switch) match {
                case RET.opcode ⇒
                    // The ret may return to different sites;
                    // the potential path joins are determined when we process the JSR.
                    cfForks += pc
                    cfForkTargets += ((pc, UShortSet.create(cfg.successors(pc))))

                case JSR.opcode | JSR_W.opcode ⇒
                    val jsrInstr = instruction.asInstanceOf[JSRInstruction]
                    runtimeSuccessor(pc + jsrInstr.branchoffset)
                    runtimeSuccessor(nextPC)

                case _ ⇒
                    val nextInstructions = instruction.nextInstructions(pc)(this, classHierarchy)
                    nextInstructions.foreach(runtimeSuccessor)
                    if (nextInstructions.hasMultipleElements) {
                        cfForks += pc
                        cfForkTargets += ((pc, UShortSet.create(nextInstructions)))
                    }
            }

            pc = nextPC
        }
        (cfJoins, cfForks, cfForkTargets)
    }

    /**
     * Iterates over all instructions and calls the given function `f` for every instruction.
     */
    @inline final def iterate[U](f: (PC, Instruction) ⇒ U): Unit = {
        val instructionsLength = instructions.length
        var pc = 0
        while (pc < instructionsLength) {
            val instruction = instructions(pc)
            f(pc, instruction)
            pc = pcOfNextInstruction(pc)
        }
    }

    @inline final def foreach[U](f: ((PC, Instruction)) ⇒ U): Unit = {
        val instructionsLength = instructions.length
        var pc = 0
        while (pc < instructionsLength) {
            val instruction = instructions(pc)
            f((pc, instruction))
            pc = pcOfNextInstruction(pc)
        }
    }

    @inline final def forall(f: (PC, Instruction) ⇒ Boolean): Boolean = {
        val instructionsLength = instructions.length
        var pc = 0
        while (pc < instructionsLength) {
            val instruction = instructions(pc)
            if (!f(pc, instruction))
                return false;

            pc = pcOfNextInstruction(pc)
        }
        true
    }

    /**
     * Iterates over all instructions and calls the given function `f`
     * for every instruction.
     */
    @inline final def foreachInstruction[U](f: Instruction ⇒ U): Unit = {
        val instructionsLength = instructions.length
        var pc = 0
        while (pc < instructionsLength) {
            val instruction = instructions(pc)
            f(instruction)
            pc = pcOfNextInstruction(pc)
        }
    }

    /**
     * Iterates over all instructions until an instruction is found that matches
     * the given predicate.
     */
    @inline final def exists(p: (PC, Instruction) ⇒ Boolean): Boolean = {
        val instructionsLength = instructions.length
        var pc = 0
        while (pc < instructionsLength) {
            val instruction = instructions(pc)
            if (p(pc, instruction))
                return true;

            pc = pcOfNextInstruction(pc)
        }
        false
    }

    /**
     * Returns a view of all handlers (exception and finally handlers) for the
     * instruction with the given program counter (`pc`) that may catch an exception; as soon
     * as a finally handler is found no further handlers will be returned!
     *
     * In case of multiple exception handlers that are identical (in particular
     * in case of the finally handlers) only the first one is returned as that
     * one is the one that will be used by the JVM at runtime.
     * No further checks (w.r.t. the type hierarchy) are done.
     *
     * @param pc The program counter of an instruction of this `Code` array.
     */
    def handlersFor(pc: PC, justExceptions: Boolean = false): Chain[ExceptionHandler] = {
        var handledExceptions = Set.empty[ObjectType]
        val ehs = Chain.newBuilder[ExceptionHandler]
        exceptionHandlers forall { eh ⇒
            if (eh.startPC <= pc && eh.endPC > pc) {
                val catchTypeOption = eh.catchType
                if (catchTypeOption.isDefined) {
                    val catchType = catchTypeOption.get
                    if (!handledExceptions.contains(catchType)) {
                        handledExceptions += catchType
                        ehs += eh
                    }
                    true
                } else {
                    if (!justExceptions) {
                        ehs += eh
                    }
                    false
                }

            } else {
                // the handler is not relevant
                true
            }
        }
        ehs.result()
    }

    /**
     * Returns a view of all potential exception handlers (if any) for the
     * instruction with the given program counter (`pc`). `Finally` handlers
     * (`catchType == None`) are not returned but will stop the evaluation (as all further
     * exception handlers have no further meaning w.r.t. the runtime)!
     * In case of identical caught exceptions only the
     * first of them will be returned. No further checks (w.r.t. the typehierarchy) are done.
     *
     * @param pc The program counter of an instruction of this `Code` array.
     */
    def exceptionHandlersFor(pc: PC): Chain[ExceptionHandler] = {
        handlersFor(pc, justExceptions = true)
    }

    /**
     * Returns the handlers that may handle the given exception.
     *
     * The (known/given) type hierarchy is taken into account as well as
     * the order between the exception handlers.
     */
    def handlersForException(
        pc:        PC,
        exception: ObjectType
    )(
        implicit
        classHierarchy: ClassHierarchy = Code.BasicClassHierarchy
    ): Chain[ExceptionHandler] = {
        import classHierarchy.isSubtypeOf

        var handledExceptions = Set.empty[ObjectType]

        val ehs = Chain.newBuilder[ExceptionHandler]
        exceptionHandlers forall { eh ⇒
            if (eh.startPC <= pc && eh.endPC > pc) {
                val catchTypeOption = eh.catchType
                if (catchTypeOption.isDefined) {
                    val catchType = catchTypeOption.get
                    val isSubtype = isSubtypeOf(exception, catchType)
                    if (isSubtype.isYes) {
                        ehs += eh
                        /* we found a definitiv matching handler*/ false
                    } else if (isSubtype.isUnknown) {
                        if (!handledExceptions.contains(catchType)) {
                            handledExceptions += catchType
                            ehs += eh
                        }
                        /* we may have a better fit */ true
                    } else {
                        /* the exception type is not relevant*/ true
                    }
                } else {
                    ehs += eh
                    /* we are done; we found a finally handler... */ false
                }
            } else {
                /* the handler is not relevant */ true
            }
        }
        ehs.result()
    }

    /**
     * The list of pcs of those instructions that may handle an exception if the evaluation
     * of the instruction with the given `pc` throws an exception.
     *
     * In case of multiple finally handlers only the first one will be returned and no further
     * exception handlers will be returned. In case of identical caught exceptions only the
     * first of them will be returned. No further checks (w.r.t. the type hierarchy) are done.
     *
     * If different exceptions are handled by the same handler, the corresponding pc is returned
     * multiple times.
     */
    def handlerInstructionsFor(pc: PC): Chain[PC] = {
        var handledExceptions = Set.empty[ObjectType]

        val pcs = Chain.newBuilder[PC]
        exceptionHandlers forall { eh ⇒
            if (eh.startPC <= pc && eh.endPC > pc) {
                val catchTypeOption = eh.catchType
                if (catchTypeOption.isDefined) {
                    val catchType = catchTypeOption.get
                    if (!handledExceptions.contains(catchType)) {
                        handledExceptions += catchType
                        pcs += eh.handlerPC
                    }
                    true
                } else {
                    pcs += eh.handlerPC
                    false // we effectively abort after the first finally handler
                }
            } else {
                // the handler is not relevant
                true
            }
        }
        pcs.result()
    }

    /**
     * Returns the program counter of the next instruction after the instruction with
     * the given counter (`currentPC`).
     *
     * @param  currentPC The program counter of an instruction. If `currentPC` is the
     *         program counter of the last instruction of the code block then the returned
     *         program counter will be equivalent to the length of the Code/Instructions
     *         array.
     */
    @inline final def pcOfNextInstruction(currentPC: PC): PC = {
        instructions(currentPC).indexOfNextInstruction(currentPC)(this)
        // OLD: ITERATING OVER THE ARRAY AND CHECKING FOR NON-NULL IS NO LONGER SUPPORTED!
        //    @inline final def pcOfNextInstruction(currentPC: PC): PC = {
        //        val max_pc = instructions.size
        //        var nextPC = currentPC + 1
        //        while (nextPC < max_pc && (instructions(nextPC) eq null))
        //            nextPC += 1
        //
        //        nextPC
        //    }
    }

    /**
     * Returns the program counter of the previous instruction in the code array.
     * `currentPC` must be the program counter of an instruction.
     *
     * This function is only defined if currentPC is larger than 0; i.e., if there
     * is a previous instruction! If currentPC is larger than `instructions.size` the
     * behavior is undefined.
     */
    @inline final def pcOfPreviousInstruction(currentPC: PC): PC = {
        var previousPC = currentPC - 1
        val instructions = this.instructions
        while (previousPC > 0 && !instructions(previousPC).isInstanceOf[Instruction]) {
            previousPC -= 1
        }
        previousPC
    }

    /**
     * Returns the line number table - if any.
     *
     * @note    A code attribute is allowed to have multiple line number tables. However, all
     *          tables are merged into one by OPAL at class loading time.
     *
     * @note    Depending on the configuration of the reader for `ClassFile`s this
     *          attribute may not be reified.
     */
    def lineNumberTable: Option[LineNumberTable] = {
        attributes collectFirst { case lnt: LineNumberTable ⇒ lnt }
    }

    /**
     * Returns the line number associated with the instruction with the given pc if
     * it is available.
     *
     * @param pc Index of the instruction for which we want to get the line number.
     * @return `Some` line number or `None` if no line-number information is available.
     */
    def lineNumber(pc: PC): Option[Int] = lineNumberTable.flatMap(_.lookupLineNumber(pc))

    /**
     * Returns `Some(true)` if both pcs have the same line number. If line number information
     * is not available `None` is returned.
     */
    def haveSameLineNumber(firstPC: PC, secondPC: PC): Option[Boolean] = {
        lineNumber(firstPC).flatMap(firstLN ⇒ lineNumber(secondPC).map(_ == firstLN))
    }

    /**
     * Returns the smallest line number (if any).
     *
     * @note   The line number associated with the first instruction (pc === 0) is
     *         not necessarily the smallest one.
     *         {{{
     *         public void foo(int i) {
     *           super.foo( // The call has the smallest line number.
     *             i+=1; // THIS IS THE FIRST OPERATION...
     *           )
     *         }
     *         }}}
     */
    def firstLineNumber: Option[Int] = lineNumberTable.flatMap(_.firstLineNumber)

    /**
     * Collects (the merged if necessary) local variable table.
     *
     * @note   A code attribute is allowed to have multiple local variable tables. However, all
     *         tables are merged into one by OPAL at class loading time.
     *
     * @note   Depending on the configuration of the reader for `ClassFile`s this
     *         attribute may not be reified.
     */
    def localVariableTable: Option[LocalVariables] = {
        attributes collectFirst { case LocalVariableTable(lvt) ⇒ lvt }
    }

    /**
     * Returns the set of local variables defined at the given pc base on debug information.
     *
     * @return A mapping of the index to the name of the local variable. The map is
     *         empty if no debug information is available.
     */
    def localVariablesAt(pc: PC): Map[Int, LocalVariable] = {
        localVariableTable match {
            case Some(lvt) ⇒
                (lvt.collect {
                    case lv @ LocalVariable(
                        startPC,
                        length,
                        name,
                        fieldType,
                        index
                        ) if startPC <= pc && startPC + length > pc ⇒
                        (index, lv)
                }).toMap
            case _ ⇒
                Map.empty
        }
    }

    /**
     * Returns the local variable stored at the given local variable index that is live at
     * the given instruction (pc).
     */
    def localVariable(pc: PC, index: Int): Option[LocalVariable] = {
        localVariableTable.flatMap { lvs ⇒
            lvs.find { lv ⇒
                val result = lv.index == index &&
                    lv.startPC <= pc &&
                    (lv.startPC + lv.length) > pc
                result
            }
        }
    }

    /**
     * Collects all local variable type tables.
     *
     * @note Depending on the configuration of the reader for `ClassFile`s this
     *         attribute may not be reified.
     */
    def localVariableTypeTable: Seq[LocalVariableTypes] = {
        attributes collect { case LocalVariableTypeTable(lvtt) ⇒ lvtt }
    }

    /**
     * Collects all local variable type tables.
     *
     * @note Depending on the configuration of the reader for `ClassFile`s this
     *      attribute may not be reified.
     */
    def runtimeVisibleType: Seq[LocalVariableTypes] = {
        attributes collect { case LocalVariableTypeTable(lvtt) ⇒ lvtt }
    }

    /**
     * The JVM specification mandates that a Code attribute has at most one
     * StackMapTable attribute.
     *
     * @note Depending on the configuration of the reader for `ClassFile`s this
     *         attribute may not be reified.
     */
    def stackMapTable: Option[StackMapFrames] = {
        attributes collectFirst { case StackMapTable(smf) ⇒ smf }
    }

    /**
     * True if the instruction with the given program counter is modified by wide.
     *
     * @param pc A valid index in the code array.
     */
    @inline def isModifiedByWide(pc: PC): Boolean = pc > 0 && instructions(pc - 1) == WIDE

    /**
     * Collects all instructions for which the given function is defined.
     *
     * ==Usage scenario==
     * Use this function if you want to search for and collect specific instructions and
     * when you do not immediately require the program counter/index of the instruction
     * in the instruction array to make the decision whether you want to collect the
     * instruction.
     *
     * ==Examples==
     * Example usage to collect the declaring class of all get field accesses where the
     * field name is "last".
     * {{{
     * collect({
     *  case GETFIELD(declaringClass, "last", _) ⇒ declaringClass
     * })
     * }}}
     *
     * Example usage to collect all instances of a "DUP" instruction.
     * {{{
     * code.collect({ case dup @ DUP ⇒ dup })
     * }}}
     *
     * @return The result of applying the function f to all instructions for which f is
     *      defined combined with the index (program counter) of the instruction in the
     *      code array.
     */
    def collect[B](f: PartialFunction[Instruction, B]): Seq[(PC, B)] = {
        val max_pc = instructions.size
        var pc = 0
        var result: List[(PC, B)] = List.empty
        while (pc < max_pc) {
            val instruction = instructions(pc)
            if (f.isDefinedAt(instruction)) {
                result = (pc, f(instruction)) :: result
            }
            pc = pcOfNextInstruction(pc)
        }
        result.reverse
    }

    /**
     * Collects the results of the evaluation of the partial function until the partial function
     * is not defined.
     *
     * @return The program counter of the instruction for which the given partial function was
     *         not defined along with the list of previous results. '''The results are sorted in
     *         descending order w.r.t. the PC'''.
     */
    def collectUntil[B](f: PartialFunction[(PC, Instruction), B]): (PC, Seq[B]) = {
        val max_pc = instructions.size
        var pc = 0
        var result: List[B] = List.empty
        while (pc < max_pc) {
            val instruction = instructions(pc)
            val value = (pc, instruction)
            if (f.isDefinedAt(value)) {
                result = f(value) :: result
            } else {
                return (pc, result);
            }
            pc = pcOfNextInstruction(pc)
        }
        (pc, result)
    }

    /**
     * Collects all instructions for which the given function is defined. The order in
     * which the instructions are collected is reversed when compared to the order in the
     * instructions array.
     */
    def collectInstructions[B](f: PartialFunction[Instruction, B]): Seq[B] = {
        val max_pc = instructions.size
        var result: List[B] = List.empty
        var pc = 0
        while (pc < max_pc) {
            val instruction = instructions(pc)
            if (f.isDefinedAt(instruction)) {
                result = f(instruction) :: result
            }
            pc = pcOfNextInstruction(pc)
        }
        result
    }

    /**
     * Applies the given function `f` to all instruction objects for which the function is
     * defined. The function is passed a tuple consisting of the current program
     * counter/index in the code array and the corresponding instruction.
     *
     * ==Example==
     * Example usage to collect the program counters (indexes) of all instructions that
     * are the target of a conditional branch instruction:
     * {{{
     * code.collectWithIndex({
     *  case (pc, cbi: ConditionalBranchInstruction) ⇒
     *      Seq(cbi.indexOfNextInstruction(pc, code), pc + cbi.branchoffset)
     *  }) // .flatten should equal (Seq(...))
     * }}}
     */
    def collectWithIndex[B](f: PartialFunction[(PC, Instruction), B]): Seq[B] = {
        val max_pc = instructions.size
        var pc = 0
        var result: List[B] = List.empty
        while (pc < max_pc) {
            val params = (pc, instructions(pc))
            if (f.isDefinedAt(params)) {
                result = f(params) :: result
            }
            pc = pcOfNextInstruction(pc)
        }
        result.reverse
    }

    /**
     * Applies the given function to the first instruction for which the given function
     * is defined.
     */
    def collectFirstWithIndex[B](f: PartialFunction[(PC, Instruction), B]): Option[B] = {
        val max_pc = instructions.size
        var pc = 0
        while (pc < max_pc) {
            val params = (pc, instructions(pc))
            if (f.isDefinedAt(params))
                return Some(f(params));

            pc = pcOfNextInstruction(pc)
        }

        None
    }

    /**
     * Tests if an instruction matches the given filter. If so, the index of the first
     * matching instruction is returned.
     */
    def find(f: Instruction ⇒ Boolean): Option[PC] = {
        val max_pc = instructions.size
        var pc = 0
        while (pc < max_pc) {
            if (f(instructions(pc)))
                return Some(pc);

            pc = pcOfNextInstruction(pc)
        }

        None
    }

    /**
     * Returns a new sequence that pairs the program counter of an instruction with the
     * instruction.
     */
    def associateWithIndex(): Seq[(PC, Instruction)] = collect { case i ⇒ i }

    /**
     * Slides over the code array and tries to apply the given function to each sequence
     * of instructions consisting of `windowSize` elements.
     *
     * ==Scenario==
     * If you want to search for specific patterns of bytecode instructions. Some "bug
     * patterns" are directly related to specific bytecode sequences and these patterns
     * can easily be identified using this method.
     *
     * ==Example==
     * Search for sequences of the bytecode instructions `PUTFIELD` and `ALOAD_O` in the
     * method's body and return the list of program counters of the start of the
     * identified sequences.
     * {{{
     * code.slidingCollect(2)({
     *  case (pc, Seq(PUTFIELD(_, _, _), ALOAD_0)) ⇒ (pc)
     * }) should be(Seq(...))
     * }}}
     *
     * @note If possible, use one of the more specialized methods, such as, [[collectPair]].
     *      The pure iteration overhead caused by this method is roughly 10-20 times higher
     *      than this one.
     *
     * @param windowSize The size of the sequence of instructions that is passed to the
     *      partial function.
     *      It must be larger than 0. **Do not use this method with windowSize "1"**;
     *      it is more efficient to use the `collect` or `collectWithIndex` methods
     *      instead.
     *
     * @return The list of results of applying the function f for each matching sequence.
     */
    def slidingCollect[B](
        windowSize: Int
    )(
        f: PartialFunction[(PC, Seq[Instruction]), B]
    ): Seq[B] = {
        require(windowSize > 0)

        import scala.collection.immutable.Queue

        val max_pc = instructions.size
        var instrs: Queue[Instruction] = Queue.empty
        var firstPC, lastPC = 0
        var elementsInQueue = 0

        //
        // INITIALIZATION
        //
        while (elementsInQueue < windowSize - 1 && lastPC < max_pc) {
            instrs = instrs.enqueue(instructions(lastPC))
            lastPC = pcOfNextInstruction(lastPC)
            elementsInQueue += 1
        }

        //
        // SLIDING OVER THE CODE
        //
        var result: List[B] = List.empty
        while (lastPC < max_pc) {
            instrs = instrs.enqueue(instructions(lastPC))

            if (f.isDefinedAt((firstPC, instrs))) {
                result = f((firstPC, instrs)) :: result
            }

            firstPC = pcOfNextInstruction(firstPC)
            lastPC = pcOfNextInstruction(lastPC)
            instrs = instrs.tail
        }

        result.reverse
    }

    /**
     * Finds a sequence of instructions that are matched by the given partial function.
     *
     * @note If possible, use one of the more specialized methods, such as, [[collectPair]].
     *      The pure iteration overhead caused by this method is roughly 10-20 times higher
     *      than this one.
     *
     * @return List of pairs where the first element is the pc of the first instruction
     *      of a matched sequence and the second value is the result of the evaluation
     *      of the partial function.
     */
    def findSequence[B](
        windowSize: Int
    )(
        f: PartialFunction[Seq[Instruction], B]
    ): List[(PC, B)] = {
        require(windowSize > 0)

        import scala.collection.immutable.Queue

        val max_pc = instructions.size
        var instrs: Queue[Instruction] = Queue.empty
        var firstPC, lastPC = 0
        var elementsInQueue = 0

        //
        // INITIALIZATION
        //
        while (elementsInQueue < windowSize - 1 && lastPC < max_pc) {
            instrs = instrs.enqueue(instructions(lastPC))
            lastPC = pcOfNextInstruction(lastPC)
            elementsInQueue += 1
        }

        //
        // SLIDING OVER THE CODE
        //
        var result: List[(PC, B)] = List.empty
        while (lastPC < max_pc) {
            instrs = instrs.enqueue(instructions(lastPC))

            if (f.isDefinedAt(instrs)) {
                result = (firstPC, f(instrs)) :: result
            }

            firstPC = pcOfNextInstruction(firstPC)
            lastPC = pcOfNextInstruction(lastPC)
            instrs = instrs.tail
        }

        result.reverse
    }

    /**
     * Finds a pair of consecutive instructions that are matched by the given partial
     * function.
     *
     * ==Example Usage==
     * {{{
     * (pc, _) ← body.findPair {
     *      case (
     *          INVOKESPECIAL(receiver1, _, SingleArgumentMethodDescriptor((paramType: BaseType, _))),
     *          INVOKEVIRTUAL(receiver2, name, NoArgumentMethodDescriptor(returnType: BaseType))
     *      ) if (...) ⇒ (...)
     *      } yield ...
     * }}}
     */
    def collectPair[B](f: PartialFunction[(Instruction, Instruction), B]): List[(PC, B)] = {
        val max_pc = instructions.size

        var first_pc = 0
        var firstInstruction = instructions(first_pc)
        var second_pc = pcOfNextInstruction(0)
        var secondInstruction: Instruction = null

        var result: List[(PC, B)] = List.empty
        while (second_pc < max_pc) {
            secondInstruction = instructions(second_pc)
            val instrs = (firstInstruction, secondInstruction)
            if (f.isDefinedAt(instrs)) {
                result = (first_pc, f(instrs)) :: result
            }

            firstInstruction = secondInstruction
            first_pc = second_pc
            second_pc = pcOfNextInstruction(second_pc)
        }
        result
    }

    /**
     * Matches pairs of two consecutive instructions. For each matched pair,
     * the program counter of the first instruction is returned.
     *
     * ==Example Usage==
     * {{{
     * for {
     *  classFile ← project.view.map(_._1).par
     *  method @ MethodWithBody(body) ← classFile.methods
     *  pc ← body.matchPair({
     *      case (
     *          INVOKESPECIAL(receiver1, _, TheArgument(parameterType: BaseType)),
     *          INVOKEVIRTUAL(receiver2, name, NoArgumentMethodDescriptor(returnType: BaseType))
     *      ) ⇒ { (receiver1 eq receiver2) && (returnType ne parameterType) }
     *      case _ ⇒ false
     *      })
     *  } yield (classFile, method, pc)
     * }}}
     */
    def matchPair(f: (Instruction, Instruction) ⇒ Boolean): List[PC] = {
        val max_pc = instructions.size
        var pc1 = 0
        var pc2 = pcOfNextInstruction(pc1)

        var result: List[PC] = List.empty
        while (pc2 < max_pc) {
            if (f(instructions(pc1), instructions(pc2))) {
                result = pc1 :: result
            }

            pc1 = pc2
            pc2 = pcOfNextInstruction(pc2)
        }
        result
    }

    /**
     * Finds all sequences of three consecutive instructions that are matched by `f`.
     */
    def matchTriple(f: (Instruction, Instruction, Instruction) ⇒ Boolean): List[PC] = {
        matchTriple(Int.MaxValue, f)
    }

    /**
     * Finds a sequence of 3 consecutive instructions for which the given function returns
     * `true`, and returns the `PC` of the first instruction in each found sequence.
     *
     * @param matchMaxTriples Is the maximum number of triples that is passed to `f`.
     *      E.g., if `matchMaxTriples` is "1" only the first three instructions are
     *      passed to `f`.
     */
    def matchTriple(
        matchMaxTriples: Int                                               = Int.MaxValue,
        f:               (Instruction, Instruction, Instruction) ⇒ Boolean
    ): List[PC] = {
        val max_pc = instructions.size
        var matchedTriplesCount = 0
        var pc1 = 0
        var pc2 = pcOfNextInstruction(pc1)
        if (pc2 >= max_pc)
            return List.empty;

        var pc3 = pcOfNextInstruction(pc2)

        var result: List[PC] = List.empty
        while (pc3 < max_pc && matchedTriplesCount < matchMaxTriples) {
            if (f(instructions(pc1), instructions(pc2), instructions(pc3))) {
                result = pc1 :: result
            }

            matchedTriplesCount += 1

            // Move forward by 1 instruction at a time. Even though (..., 1, 2, 3, _, ...)
            // didn't match, it's possible that (..., _, 1, 2, 3, ...) matches.
            pc1 = pc2
            pc2 = pc3
            pc3 = pcOfNextInstruction(pc3)
        }
        result
    }

    /**
     * Returns the next instruction that will be executed at runtime that is not a
     * [[org.opalj.br.instructions.GotoInstruction]].
     * If the given instruction is not a [[org.opalj.br.instructions.GotoInstruction]],
     * the given instruction is returned.
     */
    @tailrec def nextNonGotoInstruction(pc: PC): PC = {
        instructions(pc) match {
            case GotoInstruction(branchoffset) ⇒ nextNonGotoInstruction(pc + branchoffset)
            case _                             ⇒ pc
        }
    }

    /**
     * Tests if the straight-line sequence of instructions that starts with the given `pc`
     * always ends with an `ATHROW` instruction or a method call that always throws an
     * exception. The call sequence furthermore has to contain no complex logic.
     * Here, complex means that evaluating the instruction may result in multiple control flows.
     * If the sequence contains complex logic, `false` will be returned.
     *
     * One use case of this method is, e.g., to check if the code
     * of the default case of a switch instruction always throws some error
     * (e.g., an `UnknownError` or `AssertionError`).
     * {{{
     * switch(...) {
     *  case X : ....
     *  default :
     *      throw new AssertionError();
     * }
     * }}}
     * This is a typical idiom used in Java programs and which may be relevant for
     * certain analyses to detect.
     *
     * @note   If complex control flows should also be considered it is possible to compute
     *         a methods [[org.opalj.br.cfg.CFG]] and use that one.
     *
     * @param  pc The program counter of an instruction that strictly dominates all
     *         succeeding instructions up until the next instruction (as determined
     *         by [[#cfJoins]] where two or more paths join. If the pc belongs to an instruction
     *         where multiple paths join, `false` will be returned.
     *
     * @param  anInvocation When the analysis finds a method call, it calls this method
     *         to let the caller decide whether the called method is an (indirect) way
     *         of always throwing an exception.
     *         If `true` is returned the analysis terminates and returns `true`; otherwise
     *         the analysis continues.
     *
     * @param  aThrow If all (non-exception) paths will always end in one specific
     *         `ATHROW` instruction then this function is called (callback) to let the
     *         caller decide if the "expected" exception is thrown. This analysis will
     *         return with the result of this call.
     *
     * @return `true` if the bytecode sequence starting with the instruction with the
     *         given `pc` always ends with an [[org.opalj.br.instructions.ATHROW]] instruction.
     *         `false` in all other cases (i.e., the sequence does not end with an `athrow`
     *         instruction or the control flow is more complex.)
     */
    @inline def alwaysResultsInException(
        pc:           PC,
        cfJoins:      BitSet,
        anInvocation: (PC) ⇒ Boolean,
        aThrow:       (PC) ⇒ Boolean
    ): Boolean = {

        var currentPC = pc
        while (!cfJoins.contains(currentPC)) {
            val instruction = instructions(currentPC)

            (instruction.opcode: @scala.annotation.switch) match {
                case ATHROW.opcode ⇒
                    val result = aThrow(currentPC)
                    return result;

                case RET.opcode | JSR.opcode | JSR_W.opcode ⇒
                    return false;

                case GOTO.opcode | GOTO_W.opcode ⇒
                    currentPC += instruction.asInstanceOf[GotoInstruction].branchoffset

                case /*IFs:*/ 165 | 166 | 198 | 199 |
                    159 | 160 | 161 | 162 | 163 | 164 |
                    153 | 154 | 155 | 156 | 157 | 158 ⇒
                    return false;

                case TABLESWITCH.opcode | LOOKUPSWITCH.opcode ⇒
                    return false;

                case /*xReturn:*/ 176 | 175 | 174 | 172 | 173 | 177 ⇒
                    return false;

                case INVOKEINTERFACE.opcode
                    | INVOKESPECIAL.opcode
                    | INVOKESTATIC.opcode
                    | INVOKEVIRTUAL.opcode ⇒
                    if (anInvocation(currentPC))
                        return true;

                    currentPC = pcOfNextInstruction(currentPC)

                case _ ⇒
                    currentPC = pcOfNextInstruction(currentPC)
            }
        }

        false
    }

    /**
     * This attribute's kind id.
     */
    override def kindId: Int = Code.KindId

    /**
     * A complete representation of this code attribute (including instructions,
     * attributes, etc.).
     */
    override def toString = {
        s"Code_attribute(maxStack=$maxStack, maxLocals=$maxLocals, "+
            (instructions.zipWithIndex.filter(_._1 ne null).map(_.swap).deep.toString) +
            (exceptionHandlers.toString)+","+
            (attributes.toString)+
            ")"
    }

}

/**
 * Defines constants useful when analyzing a method's code.
 *
 * @author Michael Eichberg
 */
object Code {

    def apply(
        maxStack:          Int,
        maxLocals:         Int,
        instructions:      Array[Instruction],
        exceptionHandlers: ExceptionHandlers  = IndexedSeq.empty,
        attributes:        Attributes         = IndexedSeq.empty
    ): Code = {

        var localVariableTablesCount = 0
        var lineNumberTablesCount = 0
        attributes foreach { a ⇒
            if (a.isInstanceOf[LocalVariableTable]) {
                localVariableTablesCount += 1
            } else if (a.isInstanceOf[UnpackedLineNumberTable]) {
                lineNumberTablesCount += 1
            }
        }

        if (localVariableTablesCount <= 1 && lineNumberTablesCount <= 1) {
            new Code(maxStack, maxLocals, instructions, exceptionHandlers, attributes)
        } else {
            val (localVariableTables, otherAttributes1) =
                attributes partition { _.isInstanceOf[LocalVariableTable] }
            val newAttributes1 =
                if (localVariableTables.nonEmpty && localVariableTables.tail.nonEmpty) {
                    val allLVs =
                        localVariableTables.
                            map(_.asInstanceOf[LocalVariableTable].localVariables).toIndexedSeq
                    val theLVT = allLVs.flatten
                    new LocalVariableTable(theLVT) +: otherAttributes1
                } else {
                    attributes
                }

            val (lineNumberTables, otherAttributes2) =
                newAttributes1 partition { _.isInstanceOf[UnpackedLineNumberTable] }
            val newAttributes2 =
                if (lineNumberTables.nonEmpty && lineNumberTables.tail.nonEmpty) {
                    val mergedTables =
                        lineNumberTables.flatMap(_.asInstanceOf[UnpackedLineNumberTable].lineNumbers)
                    val sortedTable =
                        mergedTables.sortWith((ltA, ltB) ⇒ ltA.startPC < ltB.startPC)
                    new UnpackedLineNumberTable(sortedTable) +: otherAttributes2
                } else {
                    newAttributes1
                }

            new Code(maxStack, maxLocals, instructions, exceptionHandlers, newAttributes2)
        }
    }

    def unapply(
        code: Code
    ): Option[(Int, Int, Array[Instruction], ExceptionHandlers, Attributes)] = {
        import code._
        Some((maxStack, maxLocals, instructions, exceptionHandlers, attributes))
    }

    /**
     * The unique id associated with attributes of kind: [[Code]].
     *
     * `KindId`s can be used for efficient branching on attributes.
     */
    final val KindId = 6

    /**
     * Used to determine the potential handlers in case that an exception is
     * thrown by an instruction.
     */
    val BasicClassHierarchy = ClassHierarchy.preInitializedClassHierarchy

    /**
     * The maximum number of registers required to execute the code - independent
     * of the number of parameters.
     *
     * @note    The method's descriptor may actually require
     */
    def computeMaxLocalsRequiredByCode(instructions: Array[Instruction]): Int = {
        val instructionsLength = instructions.length
        var pc = 0
        var maxRegisters = 0
        var modifiedByWide = false
        do {
            val i: Instruction = instructions(pc)
            if (i == WIDE) {
                modifiedByWide = true
                pc += 1
            } else {
                if (i.writesLocal && i.indexOfWrittenLocal > maxRegisters) {
                    maxRegisters = i.indexOfWrittenLocal
                }
                pc = i.indexOfNextInstruction(pc, modifiedByWide)
                modifiedByWide = false
            }
        } while (pc < instructionsLength)
        maxRegisters
    }

    def computeMaxLocals(
        isInstanceMethod: Boolean,
        descriptor:       MethodDescriptor,
        instructions:     Array[Instruction]
    ): Int = {
        Math.max(
            computeMaxLocalsRequiredByCode(instructions),
            descriptor.parameterTypes.foldLeft(if (isInstanceMethod) 1 else 0) { (c, n) ⇒
                c + n.computationalType.operandSize
            }
        )
    }

    /**
     * Computes the maximum stack size required during execution of this code block.
     *
     * @throws java.lang.ClassFormatError If the stack size differs between execution paths.
     */
    @throws[ClassFormatError]("if it is impossible to compute the maximum height of the stack")
    def computeMaxStack(
        instructions:      Array[Instruction],
        classHierarchy:    ClassHierarchy     = ClassHierarchy.preInitializedClassHierarchy,
        exceptionHandlers: ExceptionHandlers  = IndexedSeq.empty
    ): Int = {
        val tempCode = Code(Int.MaxValue, Int.MaxValue, instructions, exceptionHandlers)
        val cfg = CFGFactory(tempCode, classHierarchy)

        // Basic idea: follow all paths
        var maxStackDepth: Int = 0;

        var paths: Chain[(PC, Int /*stackdepth before executing the instruction with pc*/ )] = Naught
        val visitedPCs = new mutable.BitSet(instructions.length)

        // We start with the first instruction and an empty stack.
        paths :&:= ((0, 0))
        visitedPCs += 0

        // We have to make sure, that all exception handlers are evaluated for
        // max_stack, if an exception is caught, the stack size is always 1 -
        // containing the exception itself.
        for (exceptionHandler ← exceptionHandlers) {
            val handlerPC = exceptionHandler.handlerPC
            if (visitedPCs.add(handlerPC)) paths :&:= ((handlerPC, 1))
        }

        while (paths.nonEmpty) {
            val (pc, initialStackDepth) = paths.head
            paths = paths.tail
            val stackDepth = initialStackDepth + instructions(pc).stackSlotsChange
            maxStackDepth = Math.max(maxStackDepth, stackDepth)
            cfg.foreachSuccessor(pc) { succPC ⇒
                if (visitedPCs.add(succPC)) { paths :&:= ((succPC, stackDepth)) }
            }
        }

        maxStackDepth
    }

}<|MERGE_RESOLUTION|>--- conflicted
+++ resolved
@@ -84,11 +84,7 @@
     def codeSize: Int = instructions.length
 
     /**
-<<<<<<< HEAD
-     * Represents some filtered code. Primarily implicitly used when a for-comprehension
-=======
      * Represents some filtered code. Primarily, implicitly used when a for-comprehension
->>>>>>> 4be71981
      * is used to process the code.
      */
     class FilteredCode( final val p: ((PC, Instruction)) ⇒ Boolean)
