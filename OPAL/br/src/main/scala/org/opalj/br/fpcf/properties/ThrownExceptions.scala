/* BSD 2-Clause License - see OPAL/LICENSE for details. */
package org.opalj
package br
package fpcf
package properties

import org.opalj.br.collection.{TypesSet => BRTypesSet}
import org.opalj.fpcf.Property
import org.opalj.fpcf.PropertyKey
import org.opalj.fpcf.PropertyMetaInformation

sealed trait ThrownExceptionsPropertyMetaInformation extends PropertyMetaInformation {

    final type Self = ThrownExceptions

}

/**
 * The set of exceptions that are potentially thrown by a specific method.
 * This includes the set of exceptions thrown by (transitively) called methods (if any).
 * The property '''does not take the exceptions of methods which override the respective
 * method into account'''.
 * Nevertheless, in case of a method call all potential receiver methods are
 * taken into consideration.
 *
 * Note that it may be possible to compute some meaningful upper type bound for the set of
 * thrown exceptions even if methods are called for which the set of thrown exceptions is unknown.
 * This is generally the case if those calls are all done in a try block but the catch/finally
 * blocks only calls known methods - if any.
 * An example is shown next and even if we assume that we don't know
 * the exceptions potentially thrown by `Class.forName`, we could still determine that this method
 * will never throw an exception.
 * {{{
 * object Validator {
 *      def isAvailable(s : String) : Boolean = {
 *          try { Class.forName(s); true} finally {return false;}
 *      }
 * }
 * }}}
 *
 * Information about `ThrownExceptions` is generally associated with `DeclaredMethods`. I.e.,
 * the information is not attached to `Method` objects!
 *
 * Note that the top-value of the lattice is the empty set and the bottom value is the set
 * of all exceptions.
 *
 * @author Michael Eichberg
 */
case class ThrownExceptions(
<<<<<<< HEAD
        types: BRTypesSet)
    extends Property
        with ThrownExceptionsPropertyMetaInformation {
=======
        types: BRTypesSet
) extends Property
    with ThrownExceptionsPropertyMetaInformation {
>>>>>>> 7aefd626

    final def key = ThrownExceptions.key

    /**
     * Returns `true` if and only if the method does not '''yet''' throw exceptions. I.e., if
     * this property is still refinable then this property may still change. Otherwise,
     * the analysis was able to determine that no exceptions are thrown.
     */
    def throwsNoExceptions: Boolean = types.isEmpty

    override def toString: String =
        if (this == ThrownExceptions.MethodIsNative) """ThrownExceptionsAreUnknown(reason="method is native")"""
        else if (this == ThrownExceptions.UnknownExceptionIsThrown)
            """ThrownExceptionsAreUnknown(reason="the exception type is unknown")"""
        else if (this == ThrownExceptions.MethodBodyIsNotAvailable)
            """ThrownExceptionsAreUnknown(reason="method body is not available")"""
        else if (this == ThrownExceptions.AnalysisLimitation)
            """ThrownExceptionsAreUnknown(reason="analysis limitation")"""
        else if (this == ThrownExceptions.MethodCalledThrowsUnknownExceptions)
            """ThrownExceptionsAreUnknown(reason="Method called throws unknown exception")"""
        else if (this == ThrownExceptions.SomeException) """ThrownExceptionsAreUnknown(reason="<unspecified>")"""
        else s"ThrownExceptions(${types.toString})"
}

object ThrownExceptions extends ThrownExceptionsPropertyMetaInformation {

    def apply(types: BRTypesSet): ThrownExceptions = new ThrownExceptions(types)

    final val key: PropertyKey[ThrownExceptions] = PropertyKey.create[br.DeclaredMethod, ThrownExceptions](
        "ThrownExceptions",
        ThrownExceptionsFallback
    )

    final val NoExceptions: ThrownExceptions = new ThrownExceptions(BRTypesSet.empty)

    //
    // In the following we use specific instances to identify specific reasons...
    //

    final def SomeException = new ThrownExceptions(BRTypesSet.SomeException)

    final val MethodIsNative = new ThrownExceptions(BRTypesSet.SomeException)

    final val UnknownExceptionIsThrown = new ThrownExceptions(BRTypesSet.SomeException)

    final val MethodBodyIsNotAvailable = new ThrownExceptions(BRTypesSet.SomeException)

    final val AnalysisLimitation = new ThrownExceptions(BRTypesSet.SomeException)

    final val MethodIsAbstract = new ThrownExceptions(BRTypesSet.SomeException)

    final val MethodCalledThrowsUnknownExceptions = new ThrownExceptions(BRTypesSet.SomeException)

    final val UnresolvedInvokeDynamicInstruction = new ThrownExceptions(BRTypesSet.SomeException)

}<|MERGE_RESOLUTION|>--- conflicted
+++ resolved
@@ -47,15 +47,8 @@
  * @author Michael Eichberg
  */
 case class ThrownExceptions(
-<<<<<<< HEAD
-        types: BRTypesSet)
-    extends Property
+        types: BRTypesSet) extends Property
         with ThrownExceptionsPropertyMetaInformation {
-=======
-        types: BRTypesSet
-) extends Property
-    with ThrownExceptionsPropertyMetaInformation {
->>>>>>> 7aefd626
 
     final def key = ThrownExceptions.key
 
