--- conflicted
+++ resolved
@@ -4,13 +4,9 @@
 package analyses
 package cg
 
-<<<<<<< HEAD
-import net.ceedubs.ficus.Ficus.*
-=======
 import org.opalj.util.getObjectReflectively
 
-import net.ceedubs.ficus.Ficus._
->>>>>>> b335f93c
+import net.ceedubs.ficus.Ficus.*
 
 /**
  * The ''key'' object to get a traversable of entry points. Entry points are particularly relevant
@@ -70,23 +66,6 @@
             )
         }
 
-<<<<<<< HEAD
-        val fqn = entryPointFinder.get
-        val epFinder = instantiateEntryPointFinder(fqn)
-        epFinder
-    }
-    /**
-     * Reflectively instantiates a ''ClosedPackagesAnalysis'' for the given project.
-     * The instantiated class has to satisfy the interface and needs to provide a single
-     * constructor parameterized over a Project.
-     */
-    private[this] def instantiateEntryPointFinder(fqn: String): EntryPointFinder = {
-        import scala.reflect.runtime.universe.*
-        val mirror = runtimeMirror(this.getClass.getClassLoader)
-        val module = mirror.staticModule(fqn)
-        mirror.reflectModule(module).instance.asInstanceOf[EntryPointFinder]
-=======
         getObjectReflectively(entryPointFinder.get, this, "analysis configuration").get
->>>>>>> b335f93c
     }
 }