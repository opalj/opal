/* BSD 2-Clause License - see OPAL/LICENSE for details. */
package org.opalj
package br

import scala.annotation.tailrec

import scala.collection.immutable.ArraySeq

import org.opalj.bi.ACC_ABSTRACT
import org.opalj.bi.ACC_ANNOTATION
import org.opalj.bi.ACC_ENUM
import org.opalj.bi.ACC_FINAL
import org.opalj.bi.ACC_INTERFACE
import org.opalj.bi.ACC_MODULE
import org.opalj.bi.ACC_PRIVATE
import org.opalj.bi.ACC_PUBLIC
import org.opalj.bi.ACC_SUPER
import org.opalj.bi.AccessFlags
import org.opalj.bi.AccessFlagsContexts
import org.opalj.bi.AccessFlagsMatcher
import org.opalj.bi.VisibilityModifier
import org.opalj.collection.binarySearch
import org.opalj.collection.immutable.UShortPair
import org.opalj.collection.insertedAt
import org.opalj.log.OPALLogger

/**
 * Represents a single class file which either defines a class type or an interface type.
 * (`Annotation` types are also interface types and `Enum`s are class types.)
 *
 * @param   version A pair of unsigned short values identifying the class file version number.
 *          `UShortPair(minorVersion, majorVersion)`.
 * @param   accessFlags The access flags of this class. To further analyze the access flags
 *          either use the corresponding convenience methods (e.g., isEnumDeclaration())
 *          or the class [[org.opalj.bi.AccessFlagsIterator]] or the classes which
 *          inherit from [[org.opalj.bi.AccessFlag]].
 * @param   thisType The type implemented by this class file.
 * @param   superclassType The class type from which this class inherits. `None` if this
 *          class file defines `java.lang.Object` or a module.
 * @param   interfaceTypes The set of implemented interfaces. May be empty.
 * @param   fields The declared fields. May be empty. The list is sorted by name.
 * @param   methods The declared methods. May be empty. The list is first sorted by name,
 *          and then by method descriptor.
 * @param   attributes This class file's reified attributes. Which attributes
 *          are reified depends on the configuration of the class file reader; e.g.,
 *          [[org.opalj.br.reader.Java8Framework]].
 *          The JVM specification defines the following attributes:
 *           - ''InnerClasses''
 *           - ''EnclosingMethod''
 *           - ''Synthetic''
 *           - ''Signature''
 *           - ''SourceFile''
 *           - ''SourceDebugExtension''
 *           - ''Deprecated''
 *           - ''RuntimeVisibleAnnotations''
 *           - ''RuntimeInvisibleAnnotations''
 *          In case of Java 9 ([[org.opalj.br.reader.Java9Framework]]) the following
 *          attributes are added:
 *           - ''Module''
 *           - ''ModuleMainClass''
 *           - ''ModulePackages''
 *
 *          The ''BootstrapMethods'' attribute, which is also defined by the JVM specification,
 *          may, however, be resolved and is then no longer part of the attributes table of
 *          the class file.
 *          The ''BootstrapMethods'' attribute is basically the container for the bootstrap
 *          methods referred to by the [[org.opalj.br.instructions.INVOKEDYNAMIC]]
 *          instructions.
 *
 * @note    Equality of `ClassFile` objects is reference based and a class file's hash code
 *          is the same as the underlying [[ClassType]]'s hash code; i.e., ' `thisType`'s hash code.
 *
 * @author  Michael Eichberg
 */
final class ClassFile private (
    val version:        UShortPair,
    val accessFlags:    Int,
    val thisType:       ClassType,
    val superclassType: Option[ClassType],
    val interfaceTypes: ClassTypes,
    val fields:         Fields,
    val methods:        Methods,
    val attributes:     Attributes
) extends ConcreteSourceElement {

    methods.foreach { m => assert(m.declaringClassFile == null); m.declaringClassFile = this }
    fields.foreach { f => assert(f.declaringClassFile == null); f.declaringClassFile = this }

    /**
     * Compares this class file with the given one; returns (the first) differences if any. The
     * comparison tries to be stable in the presence of difference that are not runtime relevant.
     * For example, the precise structure of the constant pool is completely irrelevant.
     * Additionally, some variance in the bytecode (e.g., `bipush(2)` vs `iconst_2`) is generally
     * irrelevant and also the order in which [[Attribute]]s are found.
     *
     * The degree to which the two class files have to be similar can be configured using
     * a [[SimilarityTestConfiguration]] object. By default, all parts will be compared and have to
     * be equal except of irrelevant differences.
     * The default ([[CompareAllConfiguration]]) compares all parts.
     *
     * @return `None` if this class file and the other are equal - i.e., if both
     *          effectively implement the same class.
     */
    def findDissimilarity(
        other:  ClassFile,
        config: SimilarityTestConfiguration = CompareAllConfiguration
    ): Option[AnyRef] = {

        if (this.version != other.version) {
            return Some(("class file version", this.version, other.version));
        }

        if (this.accessFlags != other.accessFlags) {
            return Some(("class file access flags", this.accessFlags, other.accessFlags));
        }

        if (this.thisType != other.thisType) {
            return Some(("declared type", this.thisType.toJava, other.thisType.toJava));
        }

        if (this.superclassType != other.superclassType) {
            return Some(("declared supertype", this.superclassType, other.superclassType));
        }

        if (this.interfaceTypes != other.interfaceTypes) {
            return Some(("inherited interface types", this.interfaceTypes, other.interfaceTypes));
        }

        val (thisFields, otherFields) = config.compareFields(this, this.fields, other.fields)
        if (thisFields.size != otherFields.size) {
            val message = "number of (filtered) fields differ"
            return Some((message, thisFields.size, otherFields.size));
        }
        // RECALL The fields are always strictly ordered in the same way!
        val thisFieldIt = thisFields.iterator
        val otherFieldIt = otherFields.iterator
        while (thisFieldIt.hasNext) {
            val thisField = thisFieldIt.next()
            val otherField = otherFieldIt.next()
            if (!thisField.similar(otherField, config)) {
                return Some(("the fields are different", thisField, otherField));
            }
        }

        val (thisMethods, otherMethods) = config.compareMethods(this, this.methods, other.methods)
        if (thisMethods.size != otherMethods.size) {
            val message = "number of (filtered) methods differ"
            return Some((message, thisMethods.size, otherMethods.size));
        }
        // RECALL The methods are always strictly ordered in the same way!
        val thisMethodIt = thisMethods.iterator
        val otherMethodIt = otherMethods.iterator
        while (thisMethodIt.hasNext) {
            val thisMethod = thisMethodIt.next()
            val otherMethod = otherMethodIt.next()
            if (!thisMethod.similar(otherMethod, config)) {
                return Some(("the methods are different", thisMethod, otherMethod));
            }
        }

        compareAttributes(other.attributes, config)
    }

    /**
     * Compares this class file with the given one to check if both define the same class modulo
     * those parts which are not considered relevant.
     *
     * @see [[findDissimilarity]] for further information.
     *
     * @param config Configures which parts of the class files should be compared.
     */
    def similar(
        other:  ClassFile,
        config: SimilarityTestConfiguration = CompareAllConfiguration
    ): Boolean = {
        findDissimilarity(other, config).isEmpty
    }

    /**
     * Creates a deep copy of this class file object which also copies the methods and fields.
     *
     * @note If the requirements of `unsafeReplaceMethod` are met you should use that method!
     */
    def copy(
        version:        UShortPair        = this.version,
        accessFlags:    Int               = this.accessFlags,
        thisType:       ClassType         = this.thisType,
        superclassType: Option[ClassType] = this.superclassType,
        interfaceTypes: ClassTypes        = this.interfaceTypes,
        fields:         FieldTemplates    = this.fields.map[FieldTemplate](f => f.copy()),
        methods:        MethodTemplates   = this.methods.map[MethodTemplate](m => m.copy()),
        attributes:     Attributes        = this.attributes
    ): ClassFile = {
        ClassFile(
            version.minor,
            version.major,
            accessFlags,
            thisType,
            superclassType,
            interfaceTypes,
            fields,
            methods,
            attributes
        )
    }

    /**
     * Creates a new class file object which has the specified attributes.
     *
     * '''The old class file object must not be used after this call; if this cannot be guaranteed
     * `copy` has to be used; otherwise the back-references (field -> class file and method ->
     * class file) are broken!'''
     *
     * @note This method is primarily intended to be used to perform load-time transformations!
     */
    def _UNSAFE_replaceAttributes(newAttributes: Attributes): ClassFile = {
        val newMethods = this.methods
        newMethods.foreach(m => m.detach())

        val newFields = this.fields
        newFields.foreach(f => f.detach())

        new ClassFile(
            this.version,
            this.accessFlags,
            this.thisType,
            this.superclassType,
            this.interfaceTypes,
            newFields,
            newMethods,
            newAttributes
        )
    }

    /**
     * Creates a new class file object where the method `oldMethod` is replaced by the `newMethod`.
     * Hence, the old method must be defined by this class file!
     *
     * '''Both methods have to have the same name and descriptor!'''
     *
     * '''The old class file object must not be used after this call; if this cannot be guaranteed
     * `copy` has to be used; otherwise the back-references (field -> class file and method ->
     * class file) are broken!'''
     *
     * @note This method is primarily intended to be used to perform load-time transformations!
     */
    def _UNSAFE_replaceMethod(oldMethod: Method, newMethod: MethodTemplate): this.type = {
        assert(oldMethod.name == newMethod.name)
        assert(oldMethod.descriptor == newMethod.descriptor)

        val index = binarySearch[Method, JVMMethod](this.methods, oldMethod)
        val newPreparedMethod: Method = newMethod.prepareClassFileAttachement()
        newPreparedMethod.declaringClassFile = this
        val methods = this.methods.unsafeArray.asInstanceOf[Array[AnyRef]]
        methods(index) = newPreparedMethod

        oldMethod.detach(); // TO BE SURE THAT THE OLD METHOD NO LONGER REFERENCES THIS CLASS FILE

        this
    }

    /**
     * Creates a new class file object with the given method.
     *
     * '''This class file must not contain a method with the same name and descriptor!'''
     *
     * '''The old class file object must not be used after this call; if this cannot be guaranteed
     * `copy` has to be used; otherwise the back-references (field -> class file and method ->
     * class file) are broken!'''
     *
     * @note This method is primarily intended to be used to perform load-time transformations!
     */
    def _UNSAFE_addMethod(methodTemplate: MethodTemplate): ClassFile = {
        val newMethod = methodTemplate.prepareClassFileAttachement()

        assert(this.findMethod(newMethod.name, newMethod.descriptor).isEmpty)

        val index = binarySearch[Method, JVMMethod](this.methods, newMethod)
        if (index >= 0)
            throw new IllegalArgumentException(
                s"$this: a method with the given name and descriptor already exists: $newMethod"
            )
        val insertionPoint = -index - 1
        var newMethods = this.methods
        newMethods.foreach(m => m.detach())
        newMethods = insertedAt(newMethods, insertionPoint, newMethod)

        val newFields = this.fields
        newFields.foreach(f => f.detach())

        new ClassFile(
            this.version,
            this.accessFlags,
            this.thisType,
            this.superclassType,
            this.interfaceTypes,
            newFields,
            newMethods,
            this.attributes
        )
    }

    def methodsWithBody: Iterator[Method] = methods.iterator.filter(_.body.isDefined)

    def methodBodies: Iterator[Code] = methods.iterator.flatMap(_.body)

    import ClassFile.*

    def minorVersion: UShort = version.minor

    def majorVersion: UShort = version.major

    def jdkVersion: String = org.opalj.bi.jdkVersion(majorVersion)

    override def isClass: Boolean = true

    override def asClassFile: this.type = this

    def asVirtualClass: VirtualClass = VirtualClass(thisType)

    /**
     * The unique id associated with the type defined by this class file.
     */
    def id = thisType.id

    /**
     * The fully qualified name of the type defined by this class file.
     */
    def fqn: String = thisType.fqn

    def isAbstract: Boolean = (ACC_ABSTRACT.mask & accessFlags) != 0

    def isFinal: Boolean = (ACC_FINAL.mask & accessFlags) != 0

    /**
     * Returns `true` if the class is final or if it only defines private constructors and it
     * is therefore not possible to inherit from this class.
     *
     * An abstract type (abstract classes and interfaces) is never effectively final.
     */
    def isEffectivelyFinal: Boolean = {
        isFinal || (
            !isAbstract && (constructors forall { _.isPrivate })
        )
    }

    /**
     * `true` if the class file has public visibility. If `false` the method `isPackageVisible`
     * will return `true`.
     *
     * @note There is no private or protected visibility.
     */
    def isPublic: Boolean = (ACC_PUBLIC.mask & accessFlags) != 0

    /**
     * `true` if the class file has package visibility. If `false` the method `isPublic`
     * will return `true`.
     *
     * @note    A class file cannot have private or protected visibility.
     */
    def isPackageVisible: Boolean = !isPublic

    def isClassDeclaration: Boolean = (accessFlags & classCategoryMask) == 0

    def isEnumDeclaration: Boolean = (accessFlags & ACC_ENUM.mask) == ACC_ENUM.mask

    // JVM 9 Specification:
    // If ACC_MODULE is set in ClassFile.access_flags, then no other flag in
    // ClassFile.access_flags may be set.
    def isModuleDeclaration: Boolean = accessFlags == ACC_MODULE.mask

    /**
     * Returns true if this class file represents an interface.
     *
     * @note From the JVM point-of-view annotations are also interfaces!
     *
     * @see [[org.opalj.br.analyses.Project]] to determine if this interface declaration is a
     *      functional interface.
     */
    def isInterfaceDeclaration: Boolean = (accessFlags & ACC_INTERFACE.mask) == ACC_INTERFACE.mask

    def isAnnotationDeclaration: Boolean = (accessFlags & classCategoryMask) == annotationMask

    def isInnerClass: Boolean = innerClasses.exists(_.exists(_.innerClassType == thisType))

    /**
     * Returns `true` if this class file has no direct representation in the source code.
     *
     * @see [[VirtualTypeFlag]] for further information.
     */
    def isVirtualType: Boolean = attributes.contains(VirtualTypeFlag)

    /**
     * Returns Java 9's module attribute if defined.
     */
    def module: Option[Module] = { attributes collectFirst { case m: Module => m } }

    def enclosingMethod: Option[EnclosingMethod] = {
        attributes collectFirst { case em: EnclosingMethod => em }
    }

    /**
     * Returns this class file's bootstrap method table.
     *
     * @note    A class file's bootstrap method table may be removed at load time if
     *          the corresponding [[org.opalj.br.instructions.INVOKEDYNAMIC]] instructions
     *          are rewritten.
     */
    def bootstrapMethodTable: Option[BootstrapMethodTable] = {
        attributes collectFirst { case bmt: BootstrapMethodTable => bmt }
    }

    /**
     * Returns OPAL's [[SynthesizedClassFiles]] attribute if it is defined.
     */
    def synthesizedClassFiles: Option[SynthesizedClassFiles] = {
        attributes collectFirst { case scf: SynthesizedClassFiles => scf }
    }

    /**
     * Returns the `inner classes attribute`, if defined.
     *
     * @note The inner classes attribute contains (for inner classes) also a reference
     *      to its outer class. Furthermore, it contains references to other inner
     *      classes that are not an inner class of this class.
     *      If you are just interested in the inner classes
     *      of this class, use the method nested classes.
     * @see [[nestedClasses]]
     */
    def innerClasses: Option[InnerClasses] = {
        attributes collectFirst { case InnerClassTable(ice) => ice }
    }

    /**
     * Returns `true` if this class file defines an anonymous inner class.
     *
     * This method relies on the inner classes attribute to identify anonymous inner
     * classes.
     */
    def isAnonymousInnerClass: Boolean = {
        /*
        isClassDeclaration && innerClasses.isDefined &&  innerClasses.get.exists { i =>
                    i.innerClassType == thisType && {
                        if (i.innerName.isEmpty) true else return false;
                    }
            }
         */
        isClassDeclaration && innerClasses.isDefined && !innerClasses.get.forall { i =>
            i.innerClassType != thisType || i.innerName.nonEmpty
        }
    }

    /**
     * Returns the set of all immediate nested classes of this class. I.e., returns those
     * nested classes that are not defined in the scope of a nested class of this
     * class.
     */
    def nestedClasses(implicit classFileRepository: ClassFileRepository): Seq[ClassType] = {

        import classFileRepository.logContext

        // From the Java __8__ specification:
        // - every inner class must have an inner class attribute (at least for itself)
        // - every class that has inner classes must have an innerclasses attribute
        //   and the inner classes array must contain an entry
        // - the InnerClasses attribute only encodes information about its immediate
        //   inner classes
        var outerClassType: Option[ClassType] = enclosingMethod.map(_.clazz)
        var isInnerType = false

        def isThisType(innerClass: InnerClass): Boolean = {
            if (innerClass.innerClassType eq thisType) {
                if (innerClass.outerClassType.isDefined)
                    outerClassType = innerClass.outerClassType
                isInnerType = true
                true
            } else
                false
        }

        val nestedClassesCandidates =
            innerClasses.map { innerClasses =>
                innerClasses
                    .filter(innerClass =>
                        // it does not describe this class:
                        (!isThisType(innerClass)) &&
                            // it does not give information about an outer class:
                            (!this.fqn.startsWith(innerClass.innerClassType.fqn)) &&
                            // it does not give information about some other inner class of this type:
                            (
                                innerClass.outerClassType.isEmpty ||
                                (innerClass.outerClassType.get eq thisType)
                            )
                    )
                    .map[ClassType](_.innerClassType)
            }.getOrElse {
                ArraySeq.empty
            }

        // THE FOLLOWING CODE IS NECESSARY TO COPE WITH BYTECODE GENERATED
        // BY OLD JAVA COMPILERS (IN PARTICULAR JAVA 1.1);
        // IT BASICALLY TRIES TO RECREATE THE INNER-OUTERCLASSES STRUCTURE
        if (isInnerType && outerClassType.isEmpty) {
            // let's try to find the outer class that refers to this class
            val thisFQN = thisType.fqn
            val innerTypeNameStartIndex = thisFQN.indexOf('$')
            if (innerTypeNameStartIndex == -1) {
                OPALLogger.warn(
                    "processing bytecode",
                    "the inner class " + thisType.toJava +
                        " does not use the standard naming schema" +
                        "; the inner classes information may be incomplete"
                )

                return nestedClassesCandidates.filter(_.fqn.startsWith(this.fqn));
            }
            val outerFQN = thisFQN.substring(0, innerTypeNameStartIndex)
            classFileRepository.classFile(ClassType(outerFQN)) match {
                case Some(outerClass) =>
                    def directNestedClasses(classTypes: Iterable[ClassType]): Set[ClassType] = {
                        var nestedTypes: Set[ClassType] = Set.empty
                        classTypes.foreach { classType =>
                            classFileRepository.classFile(classType) match {
                                case Some(classFile) =>
                                    nestedTypes ++= classFile.nestedClasses(classFileRepository)
                                case None =>
                                    OPALLogger.warn(
                                        "class file reader",
                                        "cannot get informaton about " + classType.toJava +
                                            "; the inner classes information may be incomplete"
                                    )
                            }
                        }
                        nestedTypes
                    }

                    // let's filter those classes that are known innerclasses of this type's
                    // (indirect) outertype (they cannot be innerclasses of this class..)
                    var nestedClassesOfOuterClass = outerClass.nestedClasses(classFileRepository)
                    while (nestedClassesOfOuterClass.nonEmpty &&
                           !nestedClassesOfOuterClass.contains(thisType) &&
                           !nestedClassesOfOuterClass.exists(nestedClassesCandidates.contains)
                    ) {
                        // We are still lacking sufficient information to make a decision
                        // which class is a nested class of which other class
                        // e.g., we might have the following situation:
                        // class X {
                        //  class Y {                                // X$Y
                        //      void m(){
                        //          new Listener(){                  // X$Listener$1
                        //              void event(){
                        //                  new Listener(){...}}}}}} // X$Listener$2
                        nestedClassesOfOuterClass =
                            directNestedClasses(nestedClassesOfOuterClass).toSeq
                    }
                    val filteredNestedClasses =
                        nestedClassesCandidates.filterNot(nestedClassesOfOuterClass.contains)
                    return filteredNestedClasses;
                case None =>
                    val disclaimer = "; the inner classes information may be incomplete"
                    OPALLogger.warn(
                        "project configuration",
                        s"cannot identify the outer type of ${thisType.toJava}$disclaimer"
                    )

                    return nestedClassesCandidates.filter(_.fqn.startsWith(this.fqn));
            }
        }

        nestedClassesCandidates
    }

    /**
     * Iterates over '''all ''direct'' and ''indirect'' nested classes''' of this class file.
     *
     * @example To collect all nested types:
     * {{{
     *   var allNestedTypes: Set[ClassType] = Set.empty
     *   foreachNestedClasses(innerclassesProject, { nc => allNestedTypes += nc.thisType })
     * }}}
     */
    def foreachNestedClass(
        f: (ClassFile) => Unit
    )(
        implicit classFileRepository: ClassFileRepository
    ): Unit = {
        nestedClasses(classFileRepository) foreach { nestedType =>
            classFileRepository.classFile(nestedType) foreach { nestedClassFile =>
                f(nestedClassFile)
                nestedClassFile.foreachNestedClass(f)
            }
        }
    }

    /**
     * Each class has at most one explicit, direct outer type. Note that a local
     * class (a class defined in the scope of a method) or an anonymous class
     * do not specify an outer type.
     *
     * @return The class type of the outer type as well as the access flags of this
     *      inner class.
     */
    def outerType: Option[(ClassType, Int)] = {
        innerClasses flatMap { innerClasses =>
            innerClasses collectFirst {
                case InnerClass(`thisType`, Some(outerType), _, accessFlags) =>
                    (outerType, accessFlags)
            }
        }
    }

    /**
     * Each class file optionally defines a class signature.
     */
    def classSignature: Option[ClassSignature] = {
        attributes collectFirst { case s: ClassSignature => s }
    }

    /**
     * The SourceFile attribute is an optional attribute [...]. There can be
     * at most one `SourceFile` attribute.
     */
    def sourceFile: Option[String] = attributes collectFirst { case SourceFile(s) => s }

    /**
     * The SourceDebugExtension attribute is an optional attribute [...]. There can be
     * at most one `SourceDebugExtension` attribute. The data (which is modified UTF8
     * String may, however, not be representable using a String object (see the
     * spec. for further details.)
     *
     * The returned Array must not be mutated.
     */
    def sourceDebugExtension: Option[Array[Byte]] = {
        attributes collectFirst { case SourceDebugExtension(s) => s }
    }

    /**
     * All constructors/instance initialization methods (`<init>`) defined by this class.
     *
     * (This does not include the static initializer.)
     */
    def constructors: Iterator[Method] = new Iterator[Method] {
        private[this] var i = -1

        private[this] def gotoNextConstructor(): Unit = {
            i += 1
            if (i >= methods.size) {
                i = -1
            } else {
                val methodName = methods(i).name
                val r = methodName.compareTo("<init>")
                if (r < 0 /*methodName < "<init>"*/ )
                    gotoNextConstructor()
                else if (r > 0 /*methodName > "<init>"*/ )
                    i = -1;
            }
        }
        gotoNextConstructor()

        def hasNext: Boolean = i >= 0
        def next(): Method = { val m = methods(i); gotoNextConstructor(); m }
    }

    /**
     * Returns `true` if this class defines a so-called default constructor. A
     * default constructor needs to be present, e.g., when the class is serializable.
     *
     * The default constructor is the constructor that takes no parameters.
     *
     * @note The result is recomputed.
     */
    def hasDefaultConstructor: Boolean = constructors exists { _.descriptor.parametersCount == 0 }

    /**
     * All defined instance methods. I.e., all methods that are not static,
     * constructors, or static initializers.
     */
    def instanceMethods: Iterator[Method] = {
        methods.iterator.filterNot { m => m.isStatic || m.isConstructor || m.isStaticInitializer }
    }

    /**
     * The static initializer of this class.
     *
     * @note The way how the static initializer is identified has changed
     *       with Java 7. In a class file whose version number is 51.0 or above, the
     *       method must have its ACC_STATIC flag set. Other methods named &lt;clinit&gt;
     *       in a class file are of no consequence.
     */
    def staticInitializer: Option[Method] = {
        // The set of methods is sorted - hence, the static initializer should
        // be (among) the first method(s).
        val methodsCount = methods.size
        val noArgsAndReturnVoidDescriptor = MethodDescriptor.NoArgsAndReturnVoid
        var i = 0
        while (i < methodsCount) {
            val method = methods(i)
            val methodNameComparison = method.name.compareTo("<clinit>")

            if (methodNameComparison == 0 &&
                method.descriptor == noArgsAndReturnVoidDescriptor &&
                (majorVersion < 51 || method.isStatic)
            )
                return Some(method);
            else if (methodNameComparison > 0)
                return None;

            i += 1
        }
        None
    }

    /**
     * Returns the field with the given name, if any.
     *
     * @note The complexity is O(log2 n); this algorithm uses binary search.
     */
    def findField(name: String): List[Field] = {
        @tailrec @inline def findField(low: Int, high: Int): List[Field] = {
            if (high < low)
                return List.empty;

            val mid = (low + high) / 2 // <= will never overflow...(there are at most 65535 fields)
            val field = fields(mid)
            val fieldNameComparison = field.name.compareTo(name)
            if (fieldNameComparison == 0) {
                var theFields = List(field)
                var d = mid - 1
                while (low <= d && fields(d).name.equals(name)) {
                    theFields ::= fields(d)
                    d -= 1
                }
                var u = mid + 1
                while (u <= high && fields(u).name.equals(name)) {
                    theFields ::= fields(u)
                    u += 1
                }
                theFields
            } else if (fieldNameComparison < 0) {
                findField(mid + 1, high)
            } else {
                findField(low, mid - 1)
            }
        }

        findField(0, fields.size - 1)
    }

    /**
     * Returns the field with the given name and type.
     */
    def findField(name: String, fieldType: FieldType): Option[Field] = {
        findField(name).find(f => f.fieldType eq fieldType)
    }

    /**
     * Returns the methods (including constructors and static initializers) with the given name,
     * if any.
     *
     * @note The complexity is O(log2 n); this algorithm uses binary search.
     */
    def findMethod(name: String): List[Method] = {
        @tailrec @inline def findMethod(low: Int, high: Int): List[Method] = {
            if (high < low)
                return List.empty;

            val mid = (low + high) / 2 // <= will never overflow...(there are at most 65535 methods)
            val method = methods(mid)
            val methodName = method.name
            val methodNameComparison = methodName.compareTo(name)
            if (methodNameComparison == 0) {
                var theMethods = List(method)
                var d = mid - 1
                while (low <= d && methods(d).name.equals(name)) {
                    theMethods ::= methods(d)
                    d -= 1
                }
                var u = mid + 1
                while (u <= high && methods(u).name.equals(name)) {
                    theMethods ::= methods(u)
                    u += 1
                }
                theMethods
            } else if (methodNameComparison < 0) {
                findMethod(mid + 1, high)
            } else {
                findMethod(low, mid - 1)
            }
        }

        findMethod(0, methods.size - 1)
    }

    /**
     * Returns the method with the given name and descriptor that is declared by
     * this class file.
     *
     * @note The complexity is O(log2 n); this algorithm uses a binary search algorithm.
     */
    def findMethod(name: String, descriptor: MethodDescriptor): Option[Method] = {
        @tailrec @inline def findMethod(low: Int, high: Int): Option[Method] = {
            if (high < low)
                return None;

            val mid = (low + high) / 2 // <= will never overflow...(there are at most 65535 methods)
            val method = methods(mid)
            val nameComparison = method.name.compareTo(name)
            if (nameComparison == 0) {
                val methodDescriptorComparison = method.descriptor.compare(descriptor)
                if (methodDescriptorComparison < 0)
                    findMethod(mid + 1, high)
                else if (methodDescriptorComparison == 0)
                    Some(method)
                else
                    findMethod(low, mid - 1)
            } else if (nameComparison < 0) {
                findMethod(mid + 1, high)
            } else {
                findMethod(low, mid - 1)
            }
        }

        findMethod(0, methods.size - 1)
    }

    /**
     * Returns the method which directly overrides a method with the given properties. The result
     * is `Success(<Method>)`` if we can find a method; `Empty` if no method can be found and
     * `Failure` if a method is found which supposedly overrides the specified method,
     * but which is less visible.
     *
     * @note    This method is only defined for proper virtual methods. I.e., asking for
     *          overridings of a private methods is not supported.
     */
    def findDirectlyOverridingMethod(
        packageName: String,
        visibility:  Option[VisibilityModifier],
        name:        String,
        descriptor:  MethodDescriptor
    ): Result[Method] = {
        assert(visibility.isEmpty || visibility.get != ACC_PRIVATE)

        findMethod(name, descriptor).filter(m => !m.isStatic) match {

            case Some(candidateMethod) =>
                import VisibilityModifier.isAtLeastAsVisibleAs
                if (Method.canDirectlyOverride(thisType.packageName, visibility, packageName) &&
                    isAtLeastAsVisibleAs(candidateMethod.visibilityModifier, visibility)
                )
                    Success(candidateMethod)
                else
                    Failure

            case None =>
                Empty
        }

    }

    final def findDirectlyOverridingMethod(
        packageName: String,
        method:      Method
    ): Result[Method] = {
        findDirectlyOverridingMethod(
            packageName,
            method.visibilityModifier,
            method.name,
            method.descriptor
        )
    }

    def findMethod(
        name:       String,
        descriptor: MethodDescriptor,
        matcher:    AccessFlagsMatcher
    ): Option[Method] = {
        findMethod(name, descriptor) filter { m => matcher.unapply(m.accessFlags) }
    }

    /**
     * This class file's `hasCode`. The `hashCode` is (by purpose) identical to
     * the id of the `ClassType` it implements.
     */
    override def hashCode: Int = thisType.id

    override def equals(other: Any): Boolean = {
        other match {
            case that: ClassFile => that eq this
            case _               => false
        }
    }

    override def toString: String = {
        val superIntefaces =
            if (interfaceTypes.nonEmpty)
                interfaceTypes.iterator.map[String](_.toJava).mkString("\t\twith ", " with ", "\n")
            else
                ""

        "ClassFile(\n\t" +
            AccessFlags.toStrings(accessFlags, AccessFlagsContexts.CLASS).mkString("", " ", " ") +
            thisType.toJava + "\n" +
            superclassType.map("\textends " + _.toJava + "\n").getOrElse("") +
            superIntefaces +
            annotationsToJava(runtimeVisibleAnnotations, "\t@{ ", " }\n") +
            annotationsToJava(runtimeInvisibleAnnotations, "\t@{ ", " }\n") +
            "\t[version=" + majorVersion + "." + minorVersion + "]\n)"

    }

}

/**
 * Defines factory and extractor methods for `ClassFile` objects as well as related
 * constants.
 *
 * @author Michael Eichberg
 */
object ClassFile {

    val classCategoryMask: Int = {
        ACC_INTERFACE.mask | ACC_ANNOTATION.mask | ACC_ENUM.mask | ACC_MODULE.mask
    }

    val annotationMask: Int = ACC_INTERFACE.mask | ACC_ANNOTATION.mask

    /**
     * @note   The default version is equivalent to Java 5, i.e.,
     *         no StackMapTable attribute is required.
     * @param  accessFlags This class' access flags, by default: PUBLIC and SUPER
     *         (always need to be set)
     * @param  superclassType The class from which this class/interface inherits from. By default
     *         `java.lang.Object`.
     */
    def apply(
        minorVersion:   Int               = 0,
        majorVersion:   Int               = 50,
        accessFlags:    Int               = { ACC_PUBLIC.mask | ACC_SUPER.mask },
        thisType:       ClassType,
        superclassType: Option[ClassType] = Some(ClassType.Object),
        interfaceTypes: Interfaces        = NoInterfaces,
        fields:         FieldTemplates    = NoFieldTemplates,
        methods:        MethodTemplates   = NoMethodTemplates,
        attributes:     Attributes        = NoAttributes
    ): ClassFile = {
        new ClassFile(
            UShortPair(minorVersion, majorVersion),
            accessFlags,
            thisType,
            superclassType,
            interfaceTypes,
            fields.sorted[JVMField].map[Field](f => f.prepareClassFileAttachement()),
            methods.sorted[JVMMethod].map[Method](f => f.prepareClassFileAttachement()),
            attributes
        )
    }

    // This method is only intended to be called by the ClassFileReader/ClassFileBinding!
    protected[br] def reify(
        minorVersion:   Int               = 0,
        majorVersion:   Int               = 50,
        accessFlags:    Int               = { ACC_PUBLIC.mask | ACC_SUPER.mask },
        thisType:       ClassType,
        superclassType: Option[ClassType] = Some(ClassType.Object),
        interfaceTypes: Interfaces        = NoInterfaces,
        fields:         Fields            = NoFields,
        methods:        Methods           = NoMethods,
        attributes:     Attributes        = NoAttributes
    ): ClassFile = {
        new ClassFile(
            UShortPair(minorVersion, majorVersion),
            accessFlags,
            thisType,
            superclassType,
            interfaceTypes,
            fields.sorted[JVMField],
            methods.sorted[JVMMethod],
            attributes
        )
    }

    def unapply(
        classFile: ClassFile
<<<<<<< HEAD
    ): Option[(Int, ObjectType, Option[ObjectType], Seq[ObjectType])] = {
        import classFile.*
=======
    ): Option[(Int, ClassType, Option[ClassType], Seq[ClassType])] = {
        import classFile._
>>>>>>> b335f93c
        Some((accessFlags, thisType, superclassType, interfaceTypes))
    }
}<|MERGE_RESOLUTION|>--- conflicted
+++ resolved
@@ -981,13 +981,8 @@
 
     def unapply(
         classFile: ClassFile
-<<<<<<< HEAD
-    ): Option[(Int, ObjectType, Option[ObjectType], Seq[ObjectType])] = {
+    ): Option[(Int, ClassType, Option[ClassType], Seq[ClassType])] = {
         import classFile.*
-=======
-    ): Option[(Int, ClassType, Option[ClassType], Seq[ClassType])] = {
-        import classFile._
->>>>>>> b335f93c
         Some((accessFlags, thisType, superclassType, interfaceTypes))
     }
 }