--- conflicted
+++ resolved
@@ -30,15 +30,11 @@
 package fpcf
 
 import net.ceedubs.ficus.Ficus._
-import org.opalj.br.analyses.{ProjectInformationKey, SomeProject}
 import org.opalj.concurrent.NumberOfThreadsForCPUBoundTasks
-<<<<<<< HEAD
-import org.opalj.log.{LogContext, OPALLogger}
-=======
+import org.opalj.log.LogContext
+import org.opalj.log.OPALLogger
 import org.opalj.br.analyses.SomeProject
 import org.opalj.br.analyses.ProjectInformationKey
-import org.opalj.fpcf.seq.PKESequentialPropertyStore
->>>>>>> bab557cd
 
 /**
  * The ''key'' object to get the project's [[org.opalj.fpcf.PropertyStore]].
@@ -76,7 +72,6 @@
         val context: List[PropertyStoreContext[AnyRef]] = List(
             PropertyStoreContext[org.opalj.br.analyses.SomeProject](project)
         )
-<<<<<<< HEAD
 
         val key = ConfigKeyPrefix+"PropertyStoreImplementation"
         val configuredPropertyStore = project.config.as[Option[String]](key)
@@ -97,8 +92,5 @@
             context,
             project.logContext
         ).asInstanceOf[PropertyStore]
-=======
-        PKESequentialPropertyStore(context: _*)
->>>>>>> bab557cd
     }
 }