--- conflicted
+++ resolved
@@ -78,30 +78,11 @@
             return Result(m, MethodIsOverridable);
         }
 
-<<<<<<< HEAD
-        var exceptions = new BRMutableTypesSet(ps.context[SomeProject].classHierarchy)
-=======
         val initialExceptions = new BRMutableTypesSet(ps.context[SomeProject].classHierarchy)
->>>>>>> 0bdc4f28
 
         var dependees = Set.empty[EOptionP[Entity, Property]]
 
         // Get all subtypes, inclusive the current method as well
-<<<<<<< HEAD
-        project.classHierarchy.allSubtypes(m.classFile.thisType, reflexive = true) foreach { subType ⇒
-            project.classFile(subType).foreach(_.findMethod(m.name, m.descriptor) match {
-                case Some(subtypeMethod) ⇒
-                    ps(subtypeMethod, ThrownExceptions.Key) match {
-                        case EPS(_, _, ThrownExceptions.MethodIsAbstract) |
-                            EPS(_, _, ThrownExceptions.MethodBodyIsNotAvailable) |
-                            EPS(_, _, ThrownExceptions.MethodIsNative) |
-                            EPS(_, _, ThrownExceptions.UnknownExceptionIsThrown) |
-                            EPS(_, _, ThrownExceptions.AnalysisLimitation) |
-                            EPS(_, _, ThrownExceptions.UnresolvedInvokeDynamicInstruction) ⇒
-                            return Result(m, ThrownExceptionsByOverridingMethods.SomeException)
-                        case eps: EPS[Entity, Property] ⇒
-                            exceptions = eps.ub.types.concreteTypes ++: exceptions
-=======
         val allSubtypes = project.classHierarchy.allSubtypes(m.classFile.thisType, reflexive = true)
         allSubtypes foreach { subType ⇒
             project.classFile(subType).foreach(_.findMethod(m.name, m.descriptor) match {
@@ -116,7 +97,6 @@
                             return Result(m, SomeException)
                         case eps: EPS[Entity, Property] ⇒
                             initialExceptions ++= eps.ub.types.concreteTypes
->>>>>>> 0bdc4f28
                             if (eps.isRefinable) {
                                 dependees += eps
                             }
@@ -142,17 +122,6 @@
 
                 // Check if we got some unknown exceptions. We can terminate the analysis if
                 // that's the case as we cannot compute a more precise result.
-<<<<<<< HEAD
-                case ThrownExceptions.MethodIsAbstract |
-                    ThrownExceptions.MethodBodyIsNotAvailable |
-                    ThrownExceptions.MethodIsNative |
-                    ThrownExceptions.UnknownExceptionIsThrown |
-                    ThrownExceptions.AnalysisLimitation |
-                    ThrownExceptions.UnresolvedInvokeDynamicInstruction ⇒
-                    return Result(m, ThrownExceptionsByOverridingMethods.SomeException)
-                case te: ThrownExceptions ⇒
-                    exceptions = te.types.concreteTypes ++: exceptions
-=======
                 case MethodIsAbstract |
                     MethodBodyIsNotAvailable |
                     MethodIsNative |
@@ -162,7 +131,6 @@
                     return Result(m, SomeException)
                 case te: ThrownExceptions ⇒
                     exceptions = exceptions ++ te.types.concreteTypes
->>>>>>> 0bdc4f28
             }
             if (dependees.isEmpty) {
                 Result(m, new ThrownExceptionsByOverridingMethods(exceptions))
