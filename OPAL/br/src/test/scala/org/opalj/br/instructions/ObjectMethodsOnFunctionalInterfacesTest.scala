--- conflicted
+++ resolved
@@ -79,15 +79,9 @@
         val candidates: ArraySeq[Option[Method]] = for {
             invokedMethod <- annotations.filter(_.annotationType == InvokedMethod)
             pairs = invokedMethod.elementValuePairs
-<<<<<<< HEAD
             case ElementValuePair("receiverType", StringValue(receiverType)) <- pairs
             case ElementValuePair("name", StringValue(methodName)) <- pairs
-            classFile <- project.classFile(ObjectType(receiverType))
-=======
-            ElementValuePair("receiverType", StringValue(receiverType)) <- pairs
-            ElementValuePair("name", StringValue(methodName)) <- pairs
             classFile <- project.classFile(ClassType(receiverType))
->>>>>>> b335f93c
         } yield {
             val parameterTypes = getParameterTypes(pairs)
             val returnType = getReturnType(pairs)
