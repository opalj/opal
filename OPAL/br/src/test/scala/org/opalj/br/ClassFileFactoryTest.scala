--- conflicted
+++ resolved
@@ -116,13 +116,9 @@
             cf.methods.map((theClass, _))
         }.getOrElse(Iterable.empty)
 
-<<<<<<< HEAD
-    private def checkAndReturnMethod(classFile: ClassFile)(filter: Method ⇒ Boolean): Method = {
-=======
     private def checkAndReturnMethod(
         classFile: ClassFile)(
             filter: Method ⇒ Boolean): Method = {
->>>>>>> c3c95c0a
         val methods = classFile.methods.filter(filter)
         methods should have size (1)
         val method = methods.head
@@ -135,24 +131,16 @@
 
     private def checkAndReturnFactoryMethod(classFile: ClassFile): Method =
         checkAndReturnMethod(classFile)(m ⇒
-<<<<<<< HEAD
-            m.isStatic && m.isPublic && (m.name == "$newInstance" || m.name == "$createInstance"))
-=======
             m.isStatic && m.isPublic &&
                 (m.name == "$newInstance" || m.name == "$createInstance"))
->>>>>>> c3c95c0a
 
     private def checkAndReturnForwardingMethod(classFile: ClassFile): Method =
         checkAndReturnMethod(classFile)(m ⇒
             !(m.isConstructor || m.name == "$newInstance" || m.name == "$createInstance"))
 
     describe("ClassFileFactory") {
-<<<<<<< HEAD
-        describe("should proxify all kinds of methods") {
-=======
 
         describe("should be able to proxify methods") {
->>>>>>> c3c95c0a
             val instanceMethods = getMethods(InstanceMethods, testProject)
             instanceMethods should not be ('empty)
             val constructors = getMethods(Constructors, testProject)
@@ -168,44 +156,26 @@
                 staticMethods
 
             it("with one instance field for instance methods, none for static") {
-<<<<<<< HEAD
-                testMethods(methods, testProject) { (classFile, tuple) ⇒
-                    if (tuple._2.isStatic) {
-=======
                 testMethods(methods, testProject) { (classFile, calleeTypeAndMethod) ⇒
                     if (calleeTypeAndMethod._2.isStatic) {
->>>>>>> c3c95c0a
                         classFile.fields should have size (0)
                     } else {
                         classFile.fields should have size (1)
                         val field = classFile.fields(0)
                         bi.ACC_FINAL.isSet(field.accessFlags) should be(true)
                         bi.ACC_FINAL.isSet(field.accessFlags) should be(true)
-<<<<<<< HEAD
-                        field.fieldType should be(tuple._1)
-=======
                         field.fieldType should be(calleeTypeAndMethod._1)
->>>>>>> c3c95c0a
                     }
                 }
             }
 
             it("and a constructor that sets that instance field (if present)") {
-<<<<<<< HEAD
-                testMethods(methods, testProject) { (classFile, tuple) ⇒
-                    if (!tuple._2.isStatic) {
-                        val constructor = checkAndReturnConstructor(classFile)
-                        bi.ACC_PUBLIC.isSet(constructor.accessFlags) should be(true)
-                        constructor.parameterTypes should have size (1)
-                        constructor.parameterTypes(0) should be(tuple._1)
-=======
                 testMethods(methods, testProject) { (classFile, calleeTypeAndMethod) ⇒
                     if (!calleeTypeAndMethod._2.isStatic) {
                         val constructor = checkAndReturnConstructor(classFile)
                         bi.ACC_PUBLIC.isSet(constructor.accessFlags) should be(true)
                         constructor.parameterTypes should have size (1)
                         constructor.parameterTypes(0) should be(calleeTypeAndMethod._1)
->>>>>>> c3c95c0a
 
                         constructor.body should be('defined)
                         val body = constructor.body.get
@@ -241,20 +211,12 @@
                     val maxLocals = factoryMethod.parameterTypes.map(_.computationalType.operandSize).sum
                     val maxStack = maxLocals + 2 // new + dup makes two extra on the stack
                     var currentVariableIndex = 0
-<<<<<<< HEAD
-                    val loadParametersInstructions: Array[Instruction] = factoryMethod.parameterTypes.flatMap { t ⇒
-                        val instruction = LoadLocalVariableInstruction(t, currentVariableIndex)
-                        currentVariableIndex += t.computationalType.operandSize
-                        if (currentVariableIndex > 3) Array(instruction, null) else Array(instruction)
-                    }.toArray
-=======
                     val loadParametersInstructions: Array[Instruction] =
                         factoryMethod.parameterTypes.flatMap { t ⇒
                             val instruction = LoadLocalVariableInstruction(t, currentVariableIndex)
                             currentVariableIndex += t.computationalType.operandSize
                             if (currentVariableIndex > 3) Array(instruction, null) else Array(instruction)
                         }.toArray
->>>>>>> c3c95c0a
                     val body = factoryMethod.body.get
                     body.maxStack should be(maxStack)
                     body.maxLocals should be(maxLocals)
@@ -282,15 +244,9 @@
             }
 
             it("that calls the callee method with the appropriate invokeX instruction") {
-<<<<<<< HEAD
-                testMethods(methods, testProject) { (classFile, tuple) ⇒
-                    val method = checkAndReturnForwardingMethod(classFile)
-                    val (calleeType, calleeMethod) = tuple
-=======
                 testMethods(methods, testProject) { (classFile, calleeTypeAndMethod) ⇒
                     val method = checkAndReturnForwardingMethod(classFile)
                     val (calleeType, calleeMethod) = calleeTypeAndMethod
->>>>>>> c3c95c0a
                     val body = method.body.get
                     if (calleeMethod.isStatic) {
                         body.instructions should contain(INVOKESTATIC(
@@ -321,11 +277,7 @@
             }
 
             it("and passes all parameters correctly [barring reference type check]") {
-<<<<<<< HEAD
-                testMethods(methods, testProject) { (classFile, tuple) ⇒
-=======
                 testMethods(methods, testProject) { (classFile, calleeTypeAndMethod) ⇒
->>>>>>> c3c95c0a
                     val method = checkAndReturnForwardingMethod(classFile)
                     var currentInstruction = 0
                     val body = method.body.get
@@ -334,17 +286,10 @@
                     val indexOfInvoke = instructions.indexOf(invoke)
                     val instructionsPrecedingInvoke = instructions.slice(0, indexOfInvoke)
                     val parameters =
-<<<<<<< HEAD
-                        if (tuple._2.isStatic) {
-                            method.parameterTypes
-                        } else {
-                            tuple._1 +: method.parameterTypes
-=======
                         if (calleeTypeAndMethod._2.isStatic) {
                             method.parameterTypes
                         } else {
                             calleeTypeAndMethod._1 +: method.parameterTypes
->>>>>>> c3c95c0a
                         }
                     parameters.foreach { requiredParameter ⇒
                         val remainingInstructions = instructions.slice(currentInstruction, instructions.size)
@@ -365,19 +310,11 @@
             }
 
             it("and computes correct maxLocals/maxStack values") {
-<<<<<<< HEAD
-                testMethods(methods, testProject) { (classFile, tuple) ⇒
-                    val method = checkAndReturnForwardingMethod(classFile)
-                    val body = method.body.get
-                    val operandsSize: Int =
-                        (if (tuple._2.isStatic) 0 else 1 /* for `this`*/ ) +
-=======
                 testMethods(methods, testProject) { (classFile, calleeTypeAndMethod) ⇒
                     val method = checkAndReturnForwardingMethod(classFile)
                     val body = method.body.get
                     val operandsSize: Int =
                         (if (calleeTypeAndMethod._2.isStatic) 0 else 1 /* for `this`*/ ) +
->>>>>>> c3c95c0a
                             method.parameterTypes.map(_.computationalType.operandSize).sum
 
                     val returnSize: Int =
@@ -406,11 +343,7 @@
                     testProject) { (classFile, calleeTypeAndMethod) ⇒
                         val calleeField = classFile.fields.head
                         val method = checkAndReturnForwardingMethod(classFile)
-<<<<<<< HEAD
-                        val (calleeType, calleeMethod) = tuple
-=======
                         val (calleeType, calleeMethod) = calleeTypeAndMethod
->>>>>>> c3c95c0a
                         val body = method.body.get
                         val instructions = body.instructions
                         body.maxStack should be(13)
@@ -450,15 +383,9 @@
                     }
                 testMethod(StaticMethods,
                     staticMethodWithManyParametersAndNoReturnValue,
-<<<<<<< HEAD
-                    testProject) { (classFile, tuple) ⇒
-                        val method = checkAndReturnForwardingMethod(classFile)
-                        val (calleeType, calleeMethod) = tuple
-=======
                     testProject) { (classFile, calleeTypeAndMethod) ⇒
                         val method = checkAndReturnForwardingMethod(classFile)
                         val (calleeType, calleeMethod) = calleeTypeAndMethod
->>>>>>> c3c95c0a
                         val body = method.body.get
                         val instructions = body.instructions
                         body.maxLocals should be(13)
@@ -496,21 +423,6 @@
                 val methodWithFiveDoubleParameters = testProject.
                     classFile(StaticMethods).get.findMethod(
                         "doubleDoubleDoubleDoubleDoubleAndNoReturnValue").get
-<<<<<<< HEAD
-                val proxy = ClassFileFactory.Proxy(
-                    TypeDeclaration(
-                        ObjectType("StaticMethods$ProxyWithFiveArguments"),
-                        false,
-                        Some(ObjectType.Object),
-                        Set.empty
-                    ),
-                    methodWithFiveDoubleParameters.name,
-                    methodWithFiveDoubleParameters.descriptor,
-                    StaticMethods,
-                    methodWithFiveDoubleParameters.name,
-                    methodWithFiveDoubleParameters.descriptor,
-                    INVOKESTATIC.opcode)
-=======
                 val proxy =
                     ClassFileFactory.Proxy(
                         TypeDeclaration(
@@ -525,7 +437,6 @@
                         methodWithFiveDoubleParameters.name,
                         methodWithFiveDoubleParameters.descriptor,
                         INVOKESTATIC.opcode)
->>>>>>> c3c95c0a
 
                 val method = checkAndReturnForwardingMethod(proxy)
                 val body = method.body.get
@@ -565,23 +476,6 @@
                         } else {
                             INVOKEVIRTUAL.opcode
                         }
-<<<<<<< HEAD
-                    val proxy = ClassFileFactory.Proxy(
-                        TypeDeclaration(
-                            ObjectType(s"TestProxy$$${theType}$$${method.name}"),
-                            false,
-                            Some(ObjectType.Object),
-                            Set.empty
-                        ),
-                        "theProxy",
-                        method.descriptor,
-                        theType,
-                        method.name,
-                        MethodDescriptor(
-                            IntegerType +: method.parameterTypes,
-                            method.returnType),
-                        invocationInstruction)
-=======
                     val proxy =
                         ClassFileFactory.Proxy(
                             TypeDeclaration(
@@ -598,7 +492,6 @@
                                 IntegerType +: method.parameterTypes,
                                 method.returnType),
                             invocationInstruction)
->>>>>>> c3c95c0a
 
                     val constructor = checkAndReturnConstructor(proxy)
                     if (method.isStatic) {
@@ -633,50 +526,6 @@
                         } else {
                             INVOKEVIRTUAL.opcode
                         }
-<<<<<<< HEAD
-                    val proxy = ClassFileFactory.Proxy(
-                        TypeDeclaration(
-                            ObjectType(s"TestProxy$$${theType}$$${method.name}"),
-                            false,
-                            Some(ObjectType.Object),
-                            Set.empty
-                        ),
-                        "theProxy",
-                        method.descriptor,
-                        theType,
-                        method.name,
-                        MethodDescriptor(
-                            IntegerType +: method.parameterTypes,
-                            method.returnType),
-                        invocationInstruction)
-                    val forwarderMethod = checkAndReturnForwardingMethod(proxy)
-                    val instructions = forwarderMethod.body.get.instructions
-
-                    var currentIndex = 0
-                    if (!method.isStatic) {
-                        // check that the receiver is loaded while advancing the index correctly
-                        if (method.isConstructor) {
-                            instructions(currentIndex) should be(NEW(theType))
-                            currentIndex = instructions(currentIndex).indexOfNextInstruction(currentIndex, false)
-                            instructions(currentIndex) should be(DUP)
-                            currentIndex = DUP.indexOfNextInstruction(currentIndex, false)
-                        } else {
-                            instructions(currentIndex) should be(ALOAD_0)
-                            currentIndex = ALOAD_0.indexOfNextInstruction(currentIndex, false)
-                            instructions(currentIndex) should be(
-                                GETFIELD(proxy.thisType, ClassFileFactory.ReceiverFieldName, theType)
-                            )
-                            currentIndex = instructions(currentIndex).indexOfNextInstruction(currentIndex, false)
-                        }
-                    }
-                    instructions(currentIndex) should be(ALOAD_0)
-                    currentIndex = ALOAD_0.indexOfNextInstruction(currentIndex, false)
-                    instructions(currentIndex) should be(
-                        GETFIELD(proxy.thisType, "staticParameter0", IntegerType)
-                    )
-                    currentIndex = instructions(currentIndex).indexOfNextInstruction(currentIndex, false)
-                    instructions(currentIndex) should not be (null)
-=======
                     val proxy =
                         ClassFileFactory.Proxy(
                             TypeDeclaration(
@@ -720,16 +569,11 @@
                     )
                     currentPC = instructions(currentPC).indexOfNextInstruction(currentPC, false)
                     instructions(currentPC) should not be (null)
->>>>>>> c3c95c0a
                 }
             }
 
             it("and returns correctly") {
-<<<<<<< HEAD
-                testMethods(methods, testProject) { (classFile, triple) ⇒
-=======
                 testMethods(methods, testProject) { (classFile, calleeTypeAndMethod) ⇒
->>>>>>> c3c95c0a
                     val method = checkAndReturnForwardingMethod(classFile)
                     val body = method.body.get
                     val instructions = body.instructions
@@ -759,29 +603,6 @@
                         } else {
                             INVOKEVIRTUAL.opcode
                         }
-<<<<<<< HEAD
-                    val proxy = ClassFileFactory.Proxy(
-                        TypeDeclaration(
-                            ObjectType(s"TestProxy$$${theType}$$${method.name}"),
-                            false,
-                            Some(ObjectType.Object),
-                            Set.empty
-                        ),
-                        "theProxy",
-                        method.descriptor,
-                        theType,
-                        method.name,
-                        MethodDescriptor(
-                            method.parameterTypes,
-                            ObjectType.Object
-                        ),
-                        invocationInstruction)
-                    val forwarderMethod = checkAndReturnForwardingMethod(proxy)
-                    val instructions = forwarderMethod.body.get.instructions
-
-                    val indexOfInvocation = instructions.indexWhere(_.isInstanceOf[InvocationInstruction])
-                    var currentIndex = instructions(indexOfInvocation).indexOfNextInstruction(indexOfInvocation, false)
-=======
                     val proxy =
                         ClassFileFactory.Proxy(
                             TypeDeclaration(
@@ -806,7 +627,6 @@
                         instructions.indexWhere(_.isInstanceOf[InvocationInstruction])
                     var currentPC =
                         instructions(indexOfInvocation).indexOfNextInstruction(indexOfInvocation, false)
->>>>>>> c3c95c0a
 
                     val returnType = method.returnType
 
@@ -815,15 +635,9 @@
                         val baseType = returnType.asBaseType
                         val wrapper = baseType.WrapperType
                         val cast = CHECKCAST(wrapper)
-<<<<<<< HEAD
-                        instructions(currentIndex) should be(cast)
-                        currentIndex = cast.indexOfNextInstruction(currentIndex, false)
-                        instructions(currentIndex) should be(
-=======
                         instructions(currentPC) should be(cast)
                         currentPC = cast.indexOfNextInstruction(currentPC, false)
                         instructions(currentPC) should be(
->>>>>>> c3c95c0a
                             INVOKEVIRTUAL(
                                 wrapper,
                                 s"${baseType.toJava}Value",
@@ -832,17 +646,10 @@
                     } else if (returnType.isReferenceType) {
                         // just cast
                         val cast = CHECKCAST(returnType.asReferenceType)
-<<<<<<< HEAD
-                        instructions(currentIndex) should be(cast)
-                    }
-                    currentIndex = instructions(currentIndex).indexOfNextInstruction(currentIndex, false)
-                    instructions(currentIndex) should be(ReturnInstruction(returnType))
-=======
                         instructions(currentPC) should be(cast)
                     }
                     currentPC = instructions(currentPC).indexOfNextInstruction(currentPC, false)
                     instructions(currentPC) should be(ReturnInstruction(returnType))
->>>>>>> c3c95c0a
                 }
             }
         }
@@ -850,21 +657,6 @@
         describe("should be able to profixy $newInstance methods") {
             it("by picking an alternate name for the factory method") {
                 val theType = ObjectType("ClassFileFactoryTest$newInstanceName")
-<<<<<<< HEAD
-                val proxy = ClassFileFactory.Proxy(
-                    TypeDeclaration(
-                        ObjectType(theType.toJava+"$Proxy"),
-                        false,
-                        Some(ObjectType.Object),
-                        Set.empty
-                    ),
-                    "$newInstance",
-                    new NoArgumentMethodDescriptor(theType),
-                    theType,
-                    "newInstance",
-                    new NoArgumentMethodDescriptor(theType),
-                    INVOKESTATIC.opcode)
-=======
                 val proxy =
                     ClassFileFactory.Proxy(
                         TypeDeclaration(
@@ -879,7 +671,6 @@
                         "newInstance",
                         new NoArgumentMethodDescriptor(theType),
                         INVOKESTATIC.opcode)
->>>>>>> c3c95c0a
                 val factoryMethod = checkAndReturnFactoryMethod(proxy)
                 factoryMethod.name should be(ClassFileFactory.AlternativeFactoryMethodName)
             }
@@ -889,19 +680,6 @@
             it("the bridge method should stack & cast parameters and call the forwarding method") {
                 val receiverType = ObjectType("ClassFileFactoryTest$BridgeCast")
                 val proxyType = ObjectType(receiverType.simpleName+"$Proxy")
-<<<<<<< HEAD
-                val methodDescriptor = MethodDescriptor(IndexedSeq(ObjectType.String, DoubleType), IntegerType)
-                val proxy = ClassFileFactory.Proxy(
-                    TypeDeclaration(proxyType, false, Some(ObjectType.Object), Set.empty),
-                    "method",
-                    methodDescriptor,
-                    receiverType,
-                    "method",
-                    methodDescriptor,
-                    INVOKESTATIC.opcode,
-                    Some(MethodDescriptor(IndexedSeq(ObjectType.Object, DoubleType), IntegerType))
-                )
-=======
                 val methodDescriptor =
                     MethodDescriptor(IndexedSeq(ObjectType.String, DoubleType), IntegerType)
                 val proxy =
@@ -915,7 +693,6 @@
                         INVOKESTATIC.opcode,
                         Some(MethodDescriptor(IndexedSeq(ObjectType.Object, DoubleType), IntegerType))
                     )
->>>>>>> c3c95c0a
                 val bridge = proxy.methods.find(m ⇒ ACC_BRIDGE.isSet(m.accessFlags))
                 bridge should be('defined)
                 bridge.get.body should be('defined)
@@ -989,101 +766,6 @@
                 testConstructor(IndexedSeq(ObjectType.Object, LongType, IntegerType), 5, 3)
             }
         }
-<<<<<<< HEAD
-        describe("should create correct instructions for stacking parameters for the forwarding call") {
-            it("should produce no instructions for empty descriptors") {
-                val instructions = ClassFileFactory.parameterForwardingInstructions(
-                    NoArgumentAndNoReturnValueMethodDescriptor,
-                    NoArgumentAndNoReturnValueMethodDescriptor,
-                    0,
-                    Seq.empty,
-                    ObjectType.Object)
-                instructions should have size (0)
-            }
-            it("should forward all parameters for identical, non-empty descriptors") {
-                var d = MethodDescriptor(IndexedSeq(IntegerType, ObjectType.String), VoidType)
-                ClassFileFactory.parameterForwardingInstructions(
-                    d, d, 0, Seq.empty, ObjectType.Object) should be(
-                        Array(
-                            ILOAD_0,
-                            ALOAD_1
-                        ))
-                d = MethodDescriptor(ArrayType.ArrayOfObjects, ObjectType.Object)
-                ClassFileFactory.parameterForwardingInstructions(
-                    d, d, 0, Seq.empty, ObjectType.Object) should be(
-                        Array(
-                            ALOAD_0
-                        ))
-                d = MethodDescriptor((1 to 10).map(_ ⇒ ByteType).toIndexedSeq, VoidType)
-                ClassFileFactory.parameterForwardingInstructions(
-                    d, d, 0, Seq.empty, ObjectType.Object) should be(
-                        Array(
-                            ILOAD_0,
-                            ILOAD_1,
-                            ILOAD_2,
-                            ILOAD_3,
-                            ILOAD(4),
-                            null,
-                            ILOAD(5),
-                            null,
-                            ILOAD(6),
-                            null,
-                            ILOAD(7),
-                            null,
-                            ILOAD(8),
-                            null,
-                            ILOAD(9),
-                            null
-                        ))
-                d = MethodDescriptor(IndexedSeq(DoubleType, ObjectType.String, ByteType,
-                    LongType, DoubleType, FloatType), VoidType)
-                ClassFileFactory.parameterForwardingInstructions(
-                    d, d, 0, Seq.empty, ObjectType.Object) should be(
-                        Array(
-                            DLOAD_0,
-                            ALOAD_2,
-                            ILOAD_3,
-                            LLOAD(4),
-                            null,
-                            DLOAD(6),
-                            null,
-                            FLOAD(8),
-                            null
-                        ))
-            }
-            it("should safely convert primitive values") {
-                val d1 = MethodDescriptor(IndexedSeq(ByteType, CharType, ShortType,
-                    IntegerType, FloatType, LongType), VoidType)
-                val d2 = MethodDescriptor(IndexedSeq(ShortType, ShortType, IntegerType,
-                    LongType, DoubleType, DoubleType), VoidType)
-                ClassFileFactory.parameterForwardingInstructions(
-                    d1, d2, 0, Seq.empty, ObjectType.Object) should be(
-                        Array(
-                            ILOAD_0,
-                            ILOAD_1,
-                            I2S,
-                            ILOAD_2,
-                            ILOAD_3,
-                            I2L,
-                            FLOAD(4),
-                            null,
-                            F2D,
-                            LLOAD(5),
-                            null,
-                            L2D
-                        ))
-            }
-
-            def valueOfDescriptor(baseType: BaseType): MethodDescriptor =
-                MethodDescriptor(baseType, baseType.WrapperType)
-
-            it("should create boxing instructions for primitive types") {
-                val d1 = MethodDescriptor(IndexedSeq(ByteType, CharType, ShortType,
-                    IntegerType, FloatType, LongType), VoidType)
-                val d2 = MethodDescriptor(IndexedSeq(ObjectType.Byte, ObjectType.Character,
-                    ObjectType.Short, ObjectType.Integer, ObjectType.Float,
-                    ObjectType.Long), VoidType)
-=======
 
         describe("should create correct instructions for stacking parameters for the forwarding call") {
 
@@ -1195,7 +877,6 @@
                             ObjectType.Short, ObjectType.Integer, ObjectType.Float,
                             ObjectType.Long),
                         VoidType)
->>>>>>> c3c95c0a
                 ClassFileFactory.parameterForwardingInstructions(
                     d1, d2, 0, Seq.empty, ObjectType.Object) should be(
                         Array(
@@ -1241,10 +922,6 @@
                     )
             }
             it("should cast arbitrary reference types") {
-<<<<<<< HEAD
-                val d1 = MethodDescriptor(IndexedSeq(ObjectType.Object, ObjectType.Object), VoidType)
-                val d2 = MethodDescriptor(IndexedSeq(ObjectType.String, ArrayType.ArrayOfObjects), VoidType)
-=======
                 val d1 =
                     MethodDescriptor(
                         IndexedSeq(ObjectType.Object, ObjectType.Object),
@@ -1253,7 +930,6 @@
                     MethodDescriptor(
                         IndexedSeq(ObjectType.String, ArrayType.ArrayOfObjects),
                         VoidType)
->>>>>>> c3c95c0a
                 ClassFileFactory.parameterForwardingInstructions(
                     d1, d2, 0, Seq.empty, ObjectType.Object) should be(Array(
                         ALOAD_0,
@@ -1266,11 +942,6 @@
                         null
                     ))
             }
-<<<<<<< HEAD
-            it("should pack everything into an Object[] if necessary") {
-                val d1 = MethodDescriptor(IndexedSeq(IntegerType, ObjectType.String,
-                    ByteType, BooleanType, ObjectType.Integer, LongType, ShortType), VoidType)
-=======
 
             it("should pack everything into an Object[] if necessary") {
                 val d1 =
@@ -1283,7 +954,6 @@
                             ObjectType.Integer,
                             LongType,
                             ShortType), VoidType)
->>>>>>> c3c95c0a
                 val d2 = MethodDescriptor(ArrayType.ArrayOfObjects, ObjectType.Object)
                 ClassFileFactory.parameterForwardingInstructions(
                     d1, d2, 0, Seq.empty, ObjectType.Object) should be(
@@ -1343,13 +1013,9 @@
                         ))
             }
         }
-<<<<<<< HEAD
+
         describe("should create correct return/conversion instructions") {
-=======
-
-        describe("should create correct return/conversion instructions") {
-
->>>>>>> c3c95c0a
+
             it("should convert Object to base types by casting and unboxing") {
                 BaseType.baseTypes foreach { t ⇒
                     val name = s"${t.toJava}Value"
@@ -1361,20 +1027,14 @@
                     conv(6) should be(ReturnInstruction(t))
                 }
             }
-<<<<<<< HEAD
-=======
-
->>>>>>> c3c95c0a
+
             it("should convert Object to any reference type by casting") {
                 Seq(ObjectType.String, ArrayType(LongType), ObjectType.Integer).foreach(
                     t ⇒ ClassFileFactory.returnAndConvertInstructions(t, ObjectType.Object) should be(
                         Array(CHECKCAST(t.asReferenceType), null, null, ARETURN))
                 )
             }
-<<<<<<< HEAD
-=======
-
->>>>>>> c3c95c0a
+
             it("should convert other types if possible, e.g. base types to wrappers") {
                 ClassFileFactory.returnAndConvertInstructions(ObjectType.Byte, ByteType) should be(
                     Array(
@@ -1511,17 +1171,6 @@
             } else {
                 INVOKEVIRTUAL.opcode
             }
-<<<<<<< HEAD
-        val classFile = ClassFileFactory.Proxy(
-            definingType,
-            methodName,
-            methodDescriptor,
-            calleeType,
-            calleeMethodName,
-            calleeMethodDescriptor,
-            invocationInstruction
-        )
-=======
         val classFile =
             ClassFileFactory.Proxy(
                 definingType,
@@ -1532,7 +1181,6 @@
                 calleeMethodDescriptor,
                 invocationInstruction
             )
->>>>>>> c3c95c0a
 
         test(classFile, (calleeType, calleeMethod))
     }
