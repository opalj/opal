/* BSD 2-Clause License - see OPAL/LICENSE for details. */
package org.opalj
package br
package reader

import java.io.File
import scala.collection.immutable.ArraySeq

import org.scalatest.funspec.AnyFunSpec
import org.scalatest.matchers.should.Matchers

import com.typesafe.config.Config
import com.typesafe.config.ConfigFactory
import com.typesafe.config.ConfigValueFactory

import org.opalj.bi.TestResources.locateTestResources as locate
import org.opalj.br.analyses.Project
import org.opalj.br.analyses.SomeProject
import org.opalj.br.instructions.INVOKESTATIC
import org.opalj.br.instructions.MethodInvocationInstruction
import org.opalj.log.ConsoleOPALLogger
import org.opalj.log.LogContext
import org.opalj.log.OPALLogger
import org.opalj.log.StandardLogContext

import org.scalactic.Equality

/**
 * Tests the rewriting of lambda expressions/method references using Java 8's infrastructure. I.e.,
 * tests rewriting of [[org.opalj.br.instructions.INVOKEDYNAMIC]] instruction using
 * `LambdaMetafactory`s.
 *
 * @author Arne Lottmann
 * @author Michael Eichberg
 * @author Andreas Muttscheller
 */
@org.junit.runner.RunWith(classOf[org.scalatestplus.junit.JUnitRunner])
class BasicLambdaExpressionsRewritingTest extends AnyFunSpec with Matchers {

    val InvokedMethod = ClassType("annotations/target/InvokedMethod")

    val InvokedMethods = ClassType("annotations/target/InvokedMethods")

    val lambda18TestResources: File = locate("lambdas-1.8-g-parameters-genericsignature.jar", "bi")

    private def testMethod(project: SomeProject, classFile: ClassFile, name: String): Unit = {
        info(s"Testing $name")
        var successFull = false
        for {
            method <- classFile.findMethod(name)
            body <- method.body
            factoryCall <- body.instructionIterator.collect { case i: INVOKESTATIC => i }
            if factoryCall.declaringClass.fqn.matches(InvokedynamicRewriting.LambdaNameRegEx)
        } {
            val annotations = method.runtimeVisibleAnnotations
            successFull = true
            implicit val MethodDeclarationEquality: Equality[Method] =
                (a: Method, b: Any) =>
                    b match {
                        case m: Method =>
                            a.compare(m) == 0 /* <=> same name and descriptor */ &&
                                a.visibilityModifier == m.visibilityModifier &&
                                a.isStatic == m.isStatic
                        case _ => false
                    }

            if (annotations.exists(_.annotationType == InvokedMethods)) {
                val invokedTarget = for {
                    a <- annotations.iterator
                    if a.annotationType == InvokedMethods
                    evp <- a.elementValuePairs
                    ArrayValue(values) = evp.value
                    ev @ AnnotationValue(annotation) <- values
                    innerAnnotation = ArraySeq(annotation)
                    expectedTarget = getInvokedMethod(project, classFile, innerAnnotation)
                    actualTarget = getCallTarget(project, factoryCall, expectedTarget.get.name)
                    if MethodDeclarationEquality.areEqual(expectedTarget.get, actualTarget.get)
                } yield {
                    ev
                }
                /*
                val invokedTarget =
                    annotations.iterator
                        .filter(_.annotationType == InvokedMethods)
                        .flatMap[ElementValuePair](_.elementValuePairs)
                        .flatMap[ElementValue](_.value.asInstanceOf[ArrayValue].values)
                        .filter { invokeMethod =>
                            val innerAnnotation = ArraySeq(invokeMethod.asInstanceOf[AnnotationValue].annotation)
                            val expectedTarget = getInvokedMethod(project, classFile, innerAnnotation)
                            val actualTarget = getCallTarget(project, factoryCall, expectedTarget.get.name)
                            MethodDeclarationEquality.areEqual(expectedTarget.get, actualTarget.get)
                        }*/

                assert(
                    invokedTarget.nonEmpty,
                    s"failed to resolve $factoryCall in ${method.toJava}"
                )

            } else {
                val expectedTarget = getInvokedMethod(project, classFile, annotations)
                val actualTarget = getCallTarget(project, factoryCall, expectedTarget.get.name)

                withClue { s"failed to resolve ${method.toJava(factoryCall.toString)}" }(
                    actualTarget.get should ===(expectedTarget.get)
                )
            }

        }
        assert(successFull, s"couldn't find factory method call in $name")
    }

    private def getCallTarget(
        project:            SomeProject,
        factoryCall:        INVOKESTATIC,
        expectedTargetName: String
    ): Option[Method] = {
        val proxy = project.classFile(factoryCall.declaringClass).get
        val forwardingMethod = proxy.methods.find { m =>
            !m.isConstructor && m.name != factoryCall.name && !m.isBridge && !m.isSynthetic
        }.get
        val invocationInstructions = forwardingMethod.body.get.instructions.collect {
            case i: MethodInvocationInstruction => i
        }

        // Make sure to get the correct instruction, Integer::compareUnsigned has 3
        // MethodInvokations in the proxy class, 2x intValue for getting the value of the int and
        // compareUnsigned for the actual comparison. This method must return the last one, which
        // is compareUnsigned
        val invocationInstruction = invocationInstructions
            .find(_.name == expectedTargetName)
            .orElse(Some(invocationInstructions.head)).get

        // declaringClass must be a ClassType, since lambdas cannot be created on
        // array types, nor do arrays have methods that could be referenced
        val declaringType = invocationInstruction.declaringClass.asClassType
        val targetMethodName = invocationInstruction.name
        val targetMethodDescriptor: MethodDescriptor =
            if (targetMethodName == "<init>") {
                MethodDescriptor(invocationInstruction.methodDescriptor.parameterTypes, VoidType)
            } else {
                invocationInstruction.methodDescriptor
            }

        if (project.classHierarchy.isInterface(declaringType.asClassType).isYes)
            project.resolveInterfaceMethodReference(
                declaringType.asClassType,
                targetMethodName,
                targetMethodDescriptor
            )
        else
            project.resolveMethodReference(
                declaringType.asClassType,
                targetMethodName,
                targetMethodDescriptor
            )
    }

    /**
     * This method retrieves '''the first''' "invoked method" that is specified by an
     * [[InvokedMethod]] annotation present in the given annotations.
     *
     * This assumes that in the test cases, there is never more than one [[InvokedMethod]]
     * annotation on a single test method.
     *
     * The `InvokedMethod` annotation might have to be revised for use with Java 8 lambdas,
     * or used multiple times (the first time referring to the actual generated
     * invokedynamic instruction, while all other times would refer to invocations of the
     * generated object's single method).
     */
    private def getInvokedMethod(
        project:     SomeProject,
        classFile:   ClassFile,
        annotations: Annotations
    ): Option[Method] = {
        val method = for {
            invokedMethod <- annotations.filter(_.annotationType == InvokedMethod)
            pairs = invokedMethod.elementValuePairs
<<<<<<< HEAD
            case ElementValuePair("receiverType", StringValue(receiverType)) <- pairs
            case ElementValuePair("name", StringValue(methodName)) <- pairs
            classFileOpt = project.classFile(ObjectType(receiverType))
=======
            ElementValuePair("receiverType", StringValue(receiverType)) <- pairs
            ElementValuePair("name", StringValue(methodName)) <- pairs
            classFileOpt = project.classFile(ClassType(receiverType))
>>>>>>> b335f93c
        } yield {
            if (classFileOpt.isEmpty) {
                throw new IllegalStateException(s"the class file $receiverType cannot be found")
            }
            val parameterTypes = getParameterTypes(pairs)
            findMethodRecursive(project, classFileOpt.get, methodName, receiverType, parameterTypes)
        }

        if (method.isEmpty) {
            val message =
                annotations.filter(_.annotationType == InvokedMethod).mkString("\n\t", "\n\t", "\n")
            fail(
                s"the specified invoked method $message is not defined " +
                    classFile.methods.map(_.name).mkString("; defined methods = {", ",", "}")
            )
        }

        Some(method.head)
    }

    /**
     * Get the method definition recursively -> if the method isn't implemented in `classFile`, check if
     * the super class has an implementation.
     *
     * @param project The project where to look for the classfile
     * @param classFile The classfile to check the method
     * @param methodName The name of the method to find
     * @param receiverType The type of the receiver, which was defined in the fixture annotation
     * @return The `Method` with the name `methodName`
     */
    def findMethodRecursive(
        project:        SomeProject,
        classFile:      ClassFile,
        methodName:     String,
        receiverType:   String,
        parameterTypes: Option[FieldTypes]
    ): Method = {
        /**
         * Get the method definition recursively -> if the method isn't implemented in `classFile`, check if
         * the super class has an implementation.
         *
         * @param classFile The classfile to check the method
         * @return An Option of the `Method`
         */
        def findMethodRecursiveInner(classFile: ClassFile): Method = {
            var methodOpt = classFile.findMethod(methodName)
            if (parameterTypes.isDefined) {
                methodOpt = methodOpt.filter(_.parameterTypes == parameterTypes.get)
            }
            if (methodOpt.isEmpty) {
                classFile.superclassType match {
                    case Some(superType) => findMethodRecursiveInner(project.classFile(superType).get)
                    case None            => throw new IllegalStateException(
                            s"$receiverType does not define $methodName"
                        )
                }
            } else {
                methodOpt.head
            }
        }
        findMethodRecursiveInner(classFile)
    }

    private def getParameterTypes(pairs: ElementValuePairs): Option[ArraySeq[FieldType]] = {
        pairs.find(_.name == "parameterTypes").map { p =>
            p.value.asInstanceOf[ArrayValue].values.map[FieldType] {
                case ClassValue(x: ArrayType) => x
                case ClassValue(x: ClassType) => x
                case ClassValue(x: BaseType)  => x
                case x: ElementValue          => x.valueType
            }
        }
    }

    def testProject(project: SomeProject): Unit = {
        def testAllMethodsWithInvokedMethodAnnotation(ct: String): Unit = {
            val classFile = project.classFile(ClassType(ct)).get
            classFile
                .methods
                .filter(_.runtimeVisibleAnnotations.exists { a =>
                    a.annotationType == InvokedMethod || a.annotationType == InvokedMethods
                })
                .foreach(m => testMethod(project, classFile, m.name))
        }

        it("should resolve all references in Lambdas") {
            testAllMethodsWithInvokedMethodAnnotation("lambdas/Lambdas")
        }

        // --- Method References ---

        it("should resolve all references in DefaultMethod") {
            testAllMethodsWithInvokedMethodAnnotation("lambdas/methodreferences/DefaultMethod")
        }

        it("should resolve all references in InvokeSpecial") {
            testAllMethodsWithInvokedMethodAnnotation("lambdas/methodreferences/InvokeSpecial")
            testAllMethodsWithInvokedMethodAnnotation("lambdas/methodreferences/InvokeSpecial$Superclass")
            testAllMethodsWithInvokedMethodAnnotation("lambdas/methodreferences/InvokeSpecial$Subclass")
        }

        it("should resolve all references in MethodReferencePrimitives") {
            testAllMethodsWithInvokedMethodAnnotation(
                "lambdas/methodreferences/MethodReferencePrimitives"
            )
        }

        it("should resolve all references in MethodReferences") {
            testAllMethodsWithInvokedMethodAnnotation("lambdas/methodreferences/MethodReferences")
            testAllMethodsWithInvokedMethodAnnotation("lambdas/methodreferences/MethodReferences$Child")
            testAllMethodsWithInvokedMethodAnnotation("lambdas/methodreferences/MethodReferences$SomeInterface")
        }

        it("should resolve all references in ReceiverInheritance") {
            testAllMethodsWithInvokedMethodAnnotation(
                "lambdas/methodreferences/ReceiverInheritance"
            )
        }

        it("should resolve all references in SinkTest") {
            testAllMethodsWithInvokedMethodAnnotation("lambdas/methodreferences/SinkTest")
        }

        it("should resolve all references in StaticInheritance") {
            testAllMethodsWithInvokedMethodAnnotation("lambdas/methodreferences/StaticInheritance")
        }
    }

    describe("rewriting of lambda expressions") {
        implicit val logContext: LogContext = new StandardLogContext()
        OPALLogger.register(logContext, new ConsoleOPALLogger(ansiColored = true))

        val baseConfig: Config = ConfigFactory.load()
        val rewritingConfigKey = InvokedynamicRewriting.InvokedynamicRewritingConfigKey
        val logLambdaConfigKey = InvokedynamicRewriting.LambdaExpressionsLogRewritingsConfigKey
        val logConcatConfigKey = InvokedynamicRewriting.StringConcatLogRewritingsConfigKey
        val testConfig = baseConfig
            .withValue(rewritingConfigKey, ConfigValueFactory.fromAnyRef(java.lang.Boolean.TRUE))
            .withValue(
                logLambdaConfigKey,
                ConfigValueFactory.fromAnyRef(java.lang.Boolean.FALSE)
            )
            .withValue(logConcatConfigKey, ConfigValueFactory.fromAnyRef(java.lang.Boolean.FALSE))
        object Framework extends Java8FrameworkWithInvokedynamicSupportAndCaching(
                new BytecodeInstructionsCache
            ) {
            override def defaultConfig = testConfig
        }

        val project = Project(
            Framework.ClassFiles(lambda18TestResources),
            Java8LibraryFramework.ClassFiles(org.opalj.bytecode.JRELibraryFolder),
            libraryClassFilesAreInterfacesOnly = true,
            Iterable.empty,
            Project.defaultHandlerForInconsistentProjects,
            testConfig,
            logContext
        )
        testProject(project)

        OPALLogger.unregister(logContext)
    }
}<|MERGE_RESOLUTION|>--- conflicted
+++ resolved
@@ -175,15 +175,9 @@
         val method = for {
             invokedMethod <- annotations.filter(_.annotationType == InvokedMethod)
             pairs = invokedMethod.elementValuePairs
-<<<<<<< HEAD
             case ElementValuePair("receiverType", StringValue(receiverType)) <- pairs
             case ElementValuePair("name", StringValue(methodName)) <- pairs
-            classFileOpt = project.classFile(ObjectType(receiverType))
-=======
-            ElementValuePair("receiverType", StringValue(receiverType)) <- pairs
-            ElementValuePair("name", StringValue(methodName)) <- pairs
             classFileOpt = project.classFile(ClassType(receiverType))
->>>>>>> b335f93c
         } yield {
             if (classFileOpt.isEmpty) {
                 throw new IllegalStateException(s"the class file $receiverType cannot be found")
