--- conflicted
+++ resolved
@@ -36,11 +36,7 @@
  *
  * @author Marc Clement
  */
-<<<<<<< HEAD
-class IFDSFact[Fact <: AbstractIFDSFact, S <: Statement[?, ?]](
-=======
 class IFDSFact[Fact <: AbstractIFDSFact, C <: AnyRef, S](
->>>>>>> b335f93c
     val fact:               Fact,
     val isUnbalancedReturn: Boolean,
     val callStmt:           Option[S],
@@ -116,11 +112,7 @@
  * that is the fact reaches the statement as an input.
  * Source fact is the fact within the analysis entity.
  */
-<<<<<<< HEAD
-case class PathEdges[Fact <: AbstractIFDSFact, S <: Statement[? <: C, ?], C <: AnyRef](
-=======
 case class PathEdges[Fact <: AbstractIFDSFact, S, C <: AnyRef](
->>>>>>> b335f93c
     subsumes: (Set[Fact], Fact) => Boolean
 ) {
     /**
@@ -202,13 +194,8 @@
  * @param source The callable and input fact for which the callable is analyzed.
  * @param subsumes The subsuming function, return whether a new fact is subsume by the existing ones
  */
-<<<<<<< HEAD
-protected class IFDSState[Fact <: AbstractIFDSFact, C <: AnyRef, S <: Statement[? <: C, ?], WorklistItem](
-    val source: (C, IFDSFact[Fact, S]),
-=======
 protected class IFDSState[Fact <: AbstractIFDSFact, C <: AnyRef, S, WorklistItem](
     val source: (C, IFDSFact[Fact, C, S]),
->>>>>>> b335f93c
     subsumes:   (Set[Fact], Fact) => Boolean
 ) {
     val dependees: Dependees[WorklistItem] = Dependees()
@@ -243,11 +230,7 @@
  *
  * @author Marc Clement
  */
-<<<<<<< HEAD
-class IFDSAnalysis[Fact <: AbstractIFDSFact, C <: AnyRef, S <: Statement[? <: C, ?]](
-=======
 class IFDSAnalysis[Fact <: AbstractIFDSFact, C <: AnyRef, S, ICFG <: ide.solver.ICFG[S, C]](
->>>>>>> b335f93c
     val project:     SomeProject,
     val ifdsProblem: IFDSProblem[Fact, C, S, ICFG],
     val propertyKey: IFDSPropertyMetaInformation[S, Fact]
@@ -647,11 +630,7 @@
     }
 }
 
-<<<<<<< HEAD
-abstract class IFDSAnalysisScheduler[Fact <: AbstractIFDSFact, C <: AnyRef, S <: Statement[? <: C, ?]]
-=======
 abstract class IFDSAnalysisScheduler[Fact <: AbstractIFDSFact, C <: AnyRef, S, ICFG <: ide.solver.ICFG[S, C]]
->>>>>>> b335f93c
     extends FPCFLazyAnalysisScheduler {
 
     override final type InitializationData = IFDSAnalysis[Fact, C, S, ICFG]
