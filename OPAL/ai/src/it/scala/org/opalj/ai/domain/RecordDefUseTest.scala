--- conflicted
+++ resolved
@@ -213,36 +213,6 @@
 
         val identicalOrigins = new AtomicLong(0)
         val failures = new ConcurrentLinkedQueue[(String, Throwable)]
-<<<<<<< HEAD
-        var concurrentExceptions: Array[Throwable] = null
-        try {
-            project.parForeachMethodWithBody() { methodInfo ⇒
-                val m = methodInfo.method
-                try {
-                    time {
-                        analyzeDefUse(
-                            m, BaseAI(m, new RefinedDefUseDomain(m, project)),
-                            identicalOrigins, refinedDefUseInformation = true
-                        )
-                    } { t ⇒
-                        val secs = t.toSeconds
-                        if (secs.timeSpan > 1d) {
-                            info(m.toJava("evaluation using RefinedDefUseDomain took: "+secs))
-                        }
-                    }
-
-                    time {
-                        analyzeDefUse(
-                            m, BaseAI(m, new DefUseDomain(m, project)),
-                            identicalOrigins, refinedDefUseInformation = false
-                        )
-                    } { t ⇒
-                        val secs = t.toSeconds
-                        if (secs.timeSpan > 1d) {
-                            info(m.toJava("evaluation using DefUseDomain took: "+secs))
-                        }
-                    }
-=======
 
         time {
             project.parForeachMethodWithBody() { methodInfo ⇒
@@ -260,18 +230,11 @@
                 val m = methodInfo.method
                 try {
                     analyzeDefUse(m, BaseAI(m, new RefinedDefUseDomain(m, project)), identicalOrigins)
->>>>>>> 55c816fd
                 } catch {
                     case t: Throwable ⇒ failures.add((m.toJava, t.fillInStackTrace))
                 }
             }
-<<<<<<< HEAD
-        } catch {
-            case cex: ConcurrentExceptions ⇒ concurrentExceptions = cex.getSuppressed
-        }
-=======
         } { t ⇒ info(s"using the reference domain's origin information took ${t.toSeconds}") }
->>>>>>> 55c816fd
 
         val baseMessage = s"origin information of ${identicalOrigins.get} values is identical"
         if (failures.size > 0) {
