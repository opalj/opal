--- conflicted
+++ resolved
@@ -1,4 +1,3 @@
-<<<<<<< HEAD
 /* BSD 2-Clause License - see OPAL/LICENSE for details. */
 package callgraph.opal.algorithms;
 
@@ -88,96 +87,4 @@
     private Superclass getInstance() {
         return top;
     }
-}
-=======
-/* BSD 2-Clause License - see OPAL/LICENSE for details. */
-package callgraph.opal.algorithms;
-
-import org.opalj.ai.test.invokedynamic.annotations.CallGraphAlgorithm;
-import org.opalj.ai.test.invokedynamic.annotations.InvokedMethod;
-import org.opalj.ai.test.invokedynamic.annotations.InvokedMethods;
-
-/**
- * This class was used to create a class file with some well defined properties. The
- * created class is subsequently used by several tests.
- * 
- * NOTE<br />
- * This class is not meant to be (automatically) recompiled; it just serves documentation
- * purposes.
- * 
- * <!-- INTENTIONALLY LEFT EMPTY (THIS AREA CAN BE EXTENDED/REDUCED TO MAKE SURE THAT THE
- * SPECIFIED LINE NUMBERS ARE STABLE).
- * 
- * 
- * 
- * 
- * 
- * 
- * 
- * 
- * 
- * 
- * -->
- * 
- * @author Michael Reif
- */
-
-public class Superclass {
-
-    private SubclassLevel1 someSubtype;
-    private Superclass top;
-
-    public Superclass() {
-        someSubtype = new SubclassLevel2();
-        top = new SubclassLevel2();
-    }
-
-    public void implementedInEachSubclass() {
-        this.toString();
-    }
-
-    @InvokedMethods({
-            @InvokedMethod(receiverType = "callgraph/opal/algorithms/Superclass", name = "implementedInEachSubclass", line = 92, isContainedIn = {
-                    CallGraphAlgorithm.CHA, CallGraphAlgorithm.BasicVTA }),
-            @InvokedMethod(receiverType = "callgraph/opal/algorithms/SubclassLevel1", name = "implementedInEachSubclass", line = 92, isContainedIn = {
-                    CallGraphAlgorithm.CHA, CallGraphAlgorithm.BasicVTA }),
-            @InvokedMethod(receiverType = "callgraph/opal/algorithms/SubclassLevel2", name = "implementedInEachSubclass", line = 92),
-
-            @InvokedMethod(receiverType = "callgraph/opal/algorithms/Superclass", name = "implementedInEachSubclass", line = 93, isContainedIn = {}),
-            @InvokedMethod(receiverType = "callgraph/opal/algorithms/SubclassLevel1", name = "implementedInEachSubclass", line = 93, isContainedIn = {
-                    CallGraphAlgorithm.CHA, CallGraphAlgorithm.BasicVTA }),
-            @InvokedMethod(receiverType = "callgraph/opal/algorithms/SubclassLevel2", name = "implementedInEachSubclass", line = 93),
-
-            @InvokedMethod(receiverType = "callgraph/opal/algorithms/Superclass", name = "implementedInEachSubclass", line = 94, isContainedIn = {
-                    CallGraphAlgorithm.CHA, CallGraphAlgorithm.BasicVTA }),
-            @InvokedMethod(receiverType = "callgraph/opal/algorithms/SubclassLevel1", name = "implementedInEachSubclass", line = 94, isContainedIn = {
-                    CallGraphAlgorithm.CHA, CallGraphAlgorithm.BasicVTA }),
-            @InvokedMethod(receiverType = "callgraph/opal/algorithms/SubclassLevel2", name = "implementedInEachSubclass", line = 94), })
-    public void callMethods() {
-        getInstance().implementedInEachSubclass();
-        someSubtype.implementedInEachSubclass();
-        top.implementedInEachSubclass();
-    }
-
-    @InvokedMethods({
-            @InvokedMethod(receiverType = "callgraph/opal/algorithms/Superclass", name = "implementedInEachSubclass", line = 111, isContainedIn = { CallGraphAlgorithm.CHA }),
-            @InvokedMethod(receiverType = "callgraph/opal/algorithms/SubclassLevel1", name = "implementedInEachSubclass", line = 111, isContainedIn = {
-                    CallGraphAlgorithm.CHA, CallGraphAlgorithm.BasicVTA }),
-            @InvokedMethod(receiverType = "callgraph/opal/algorithms/AltSubclassLevel2", name = "implementedInEachSubclass", line = 111, isContainedIn = {
-                    CallGraphAlgorithm.CHA, CallGraphAlgorithm.BasicVTA,
-                    CallGraphAlgorithm.DefaultVTA }),
-            @InvokedMethod(receiverType = "callgraph/opal/algorithms/SubclassLevel2", name = "implementedInEachSubclass", line = 111) })
-    public void testInstanceOfExtVTABranchElimination() {
-        Superclass field = null;
-        if (getInstance() instanceof AltSubclassLevel2)
-            field = new AltSubclassLevel2();
-        else
-            field = this.someSubtype;
-        field.implementedInEachSubclass();
-    }
-
-    private Superclass getInstance() {
-        return top;
-    }
-}
->>>>>>> 7aefd626
+}