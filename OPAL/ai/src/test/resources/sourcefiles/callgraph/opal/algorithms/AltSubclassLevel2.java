--- conflicted
+++ resolved
@@ -1,4 +1,3 @@
-<<<<<<< HEAD
 /* BSD 2-Clause License - see OPAL/LICENSE for details. */
 package callgraph.opal.algorithms;
 
@@ -28,36 +27,4 @@
     public void implementedInEachSubclass() {
         this.toString();
     }
-}
-=======
-/* BSD 2-Clause License - see OPAL/LICENSE for details. */
-package callgraph.opal.algorithms;
-
-/**
- * This class was used to create a class file with some well defined attributes. The
- * created class is subsequently used by several tests.
- * 
- * NOTE<br />
- * This class is not meant to be (automatically) recompiled; it just serves documentation
- * purposes.
- * 
- * <!--
- * 
- * 
- * INTENTIONALLY LEFT EMPTY (THIS AREA CAN BE EXTENDED/REDUCED TO MAKE SURE THAT THE
- * SPECIFIED LINE NUMBERS ARE STABLE).
- * 
- * 
- * -->
- * 
- * @author Michael Reif
- */
-
-public class AltSubclassLevel2 extends SubclassLevel1 {
-
-    @Override
-    public void implementedInEachSubclass() {
-        this.toString();
-    }
-}
->>>>>>> 7aefd626
+}