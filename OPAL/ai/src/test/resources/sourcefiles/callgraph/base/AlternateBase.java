<<<<<<< HEAD
/* BSD 2-Clause License - see OPAL/LICENSE for details. */
package callgraph.base;

import org.opalj.ai.test.invokedynamic.annotations.InvokedMethod;

/**
 * This class was used to create a class file with some well defined attributes. The
 * created class is subsequently used by several tests.
 * 
 * NOTE<br />
 * This class is not meant to be (automatically) recompiled; it just serves documentation
 * purposes.
 * 
 * <!--
 * 
 * 
 * 
 * 
 * INTENTIONALLY LEFT EMPTY (THIS AREA CAN BE EXTENDED/REDUCED TO MAKE SURE THAT THE
 * SPECIFIED LINE NUMBERS ARE STABLE).
 * 
 * 
 * 
 * 
 * -->
 * 
 * @author Marco Jacobasch
 */
public class AlternateBase extends AbstractBase {

    @SuppressWarnings("hiding")
    public String string;
    public double number;

    public AlternateBase() {
        this("alternate");
    }

    public AlternateBase(String s) {
        this(s, 0);
    }

    public AlternateBase(String s, double d) {
        this.string = s;
        this.number = d;
    }

    @Override
    @InvokedMethod(receiverType = "callgraph/base/AbstractBase", name = "abstractImplementedMethod", line = 78)
    public void abstractMethod() {
        super.abstractImplementedMethod();
    }

    @Override
    @InvokedMethod(receiverType = "callgraph/base/AbstractBase", name = "implementedMethod", line = 84)
    public void implementedMethod() {
        super.implementedMethod();
    }

}
=======
/* BSD 2-Clause License - see OPAL/LICENSE for details. */
package callgraph.base;

import org.opalj.ai.test.invokedynamic.annotations.InvokedMethod;

/**
 * This class was used to create a class file with some well defined attributes. The
 * created class is subsequently used by several tests.
 * 
 * NOTE<br />
 * This class is not meant to be (automatically) recompiled; it just serves documentation
 * purposes.
 * 
 * <!--
 * 
 * 
 * 
 * 
 * INTENTIONALLY LEFT EMPTY (THIS AREA CAN BE EXTENDED/REDUCED TO MAKE SURE THAT THE
 * SPECIFIED LINE NUMBERS ARE STABLE).
 * 
 * 
 * 
 * 
 * -->
 * 
 * @author Marco Jacobasch
 */
public class AlternateBase extends AbstractBase {

    @SuppressWarnings("hiding")
    public String string;
    public double number;

    public AlternateBase() {
        this("alternate");
    }

    public AlternateBase(String s) {
        this(s, 0);
    }

    public AlternateBase(String s, double d) {
        this.string = s;
        this.number = d;
    }

    @Override
    @InvokedMethod(receiverType = "callgraph/base/AbstractBase", name = "abstractImplementedMethod", line = 78)
    public void abstractMethod() {
        super.abstractImplementedMethod();
    }

    @Override
    @InvokedMethod(receiverType = "callgraph/base/AbstractBase", name = "implementedMethod", line = 84)
    public void implementedMethod() {
        super.implementedMethod();
    }

}
>>>>>>> 7aefd626
<|MERGE_RESOLUTION|>--- conflicted
+++ resolved
@@ -1,4 +1,3 @@
-<<<<<<< HEAD
 /* BSD 2-Clause License - see OPAL/LICENSE for details. */
 package callgraph.base;
 
@@ -58,66 +57,4 @@
         super.implementedMethod();
     }
 
-}
-=======
-/* BSD 2-Clause License - see OPAL/LICENSE for details. */
-package callgraph.base;
-
-import org.opalj.ai.test.invokedynamic.annotations.InvokedMethod;
-
-/**
- * This class was used to create a class file with some well defined attributes. The
- * created class is subsequently used by several tests.
- * 
- * NOTE<br />
- * This class is not meant to be (automatically) recompiled; it just serves documentation
- * purposes.
- * 
- * <!--
- * 
- * 
- * 
- * 
- * INTENTIONALLY LEFT EMPTY (THIS AREA CAN BE EXTENDED/REDUCED TO MAKE SURE THAT THE
- * SPECIFIED LINE NUMBERS ARE STABLE).
- * 
- * 
- * 
- * 
- * -->
- * 
- * @author Marco Jacobasch
- */
-public class AlternateBase extends AbstractBase {
-
-    @SuppressWarnings("hiding")
-    public String string;
-    public double number;
-
-    public AlternateBase() {
-        this("alternate");
-    }
-
-    public AlternateBase(String s) {
-        this(s, 0);
-    }
-
-    public AlternateBase(String s, double d) {
-        this.string = s;
-        this.number = d;
-    }
-
-    @Override
-    @InvokedMethod(receiverType = "callgraph/base/AbstractBase", name = "abstractImplementedMethod", line = 78)
-    public void abstractMethod() {
-        super.abstractImplementedMethod();
-    }
-
-    @Override
-    @InvokedMethod(receiverType = "callgraph/base/AbstractBase", name = "implementedMethod", line = 84)
-    public void implementedMethod() {
-        super.implementedMethod();
-    }
-
-}
->>>>>>> 7aefd626
+}