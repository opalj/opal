<<<<<<< HEAD
/* BSD 2-Clause License - see OPAL/LICENSE for details. */
package callgraph.base;

/**
 * This class was used to create a class file with some well defined attributes. The
 * created class is subsequently used by several tests.
 * 
 * NOTE<br />
 * This class is not meant to be (automatically) recompiled; it just serves documentation
 * purposes.
 * 
 * <!--
 * 
 * 
 * INTENTIONALLY LEFT EMPTY (THIS AREA CAN BE EXTENDED/REDUCED TO MAKE SURE THAT THE
 * SPECIFIED LINE NUMBERS ARE STABLE).
 * 
 * 
 * -->
 * 
 * @author Marco Jacobasch
 */
public class SimpleBase implements Base {

    @Override
    public void interfaceMethod() {
        // empty
    }

    @Override
    public void abstractMethod() {
        // empty
    }

    @Override
    public void abstractImplementedMethod() {
        // empty
    }

    @Override
    public void implementedMethod() {
        // empty
    }

    public static void staticMethod() {
        // empty
    }

    @Override
    public String toString() {
        return "SimpleBase";
    }

    @Override
    public int hashCode() {
        return 0;
    }

}
=======
/* BSD 2-Clause License - see OPAL/LICENSE for details. */
package callgraph.base;

/**
 * This class was used to create a class file with some well defined attributes. The
 * created class is subsequently used by several tests.
 * 
 * NOTE<br />
 * This class is not meant to be (automatically) recompiled; it just serves documentation
 * purposes.
 * 
 * <!--
 * 
 * 
 * INTENTIONALLY LEFT EMPTY (THIS AREA CAN BE EXTENDED/REDUCED TO MAKE SURE THAT THE
 * SPECIFIED LINE NUMBERS ARE STABLE).
 * 
 * 
 * -->
 * 
 * @author Marco Jacobasch
 */
public class SimpleBase implements Base {

    @Override
    public void interfaceMethod() {
        // empty
    }

    @Override
    public void abstractMethod() {
        // empty
    }

    @Override
    public void abstractImplementedMethod() {
        // empty
    }

    @Override
    public void implementedMethod() {
        // empty
    }

    public static void staticMethod() {
        // empty
    }

    @Override
    public String toString() {
        return "SimpleBase";
    }

    @Override
    public int hashCode() {
        return 0;
    }

}
>>>>>>> 7aefd626
<|MERGE_RESOLUTION|>--- conflicted
+++ resolved
@@ -1,4 +1,3 @@
-<<<<<<< HEAD
 /* BSD 2-Clause License - see OPAL/LICENSE for details. */
 package callgraph.base;
 
@@ -57,65 +56,4 @@
         return 0;
     }
 
-}
-=======
-/* BSD 2-Clause License - see OPAL/LICENSE for details. */
-package callgraph.base;
-
-/**
- * This class was used to create a class file with some well defined attributes. The
- * created class is subsequently used by several tests.
- * 
- * NOTE<br />
- * This class is not meant to be (automatically) recompiled; it just serves documentation
- * purposes.
- * 
- * <!--
- * 
- * 
- * INTENTIONALLY LEFT EMPTY (THIS AREA CAN BE EXTENDED/REDUCED TO MAKE SURE THAT THE
- * SPECIFIED LINE NUMBERS ARE STABLE).
- * 
- * 
- * -->
- * 
- * @author Marco Jacobasch
- */
-public class SimpleBase implements Base {
-
-    @Override
-    public void interfaceMethod() {
-        // empty
-    }
-
-    @Override
-    public void abstractMethod() {
-        // empty
-    }
-
-    @Override
-    public void abstractImplementedMethod() {
-        // empty
-    }
-
-    @Override
-    public void implementedMethod() {
-        // empty
-    }
-
-    public static void staticMethod() {
-        // empty
-    }
-
-    @Override
-    public String toString() {
-        return "SimpleBase";
-    }
-
-    @Override
-    public int hashCode() {
-        return 0;
-    }
-
-}
->>>>>>> 7aefd626
+}