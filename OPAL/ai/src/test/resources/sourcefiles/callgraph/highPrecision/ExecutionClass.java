--- conflicted
+++ resolved
@@ -1,4 +1,3 @@
-<<<<<<< HEAD
 /* BSD 2-Clause License - see OPAL/LICENSE for details. */
 package callgraph.highPrecision;
 
@@ -65,73 +64,4 @@
         };
         anon.interfaceMethod();
     }
-}
-=======
-/* BSD 2-Clause License - see OPAL/LICENSE for details. */
-package callgraph.highPrecision;
-
-import org.opalj.ai.test.invokedynamic.annotations.InvokedMethod;
-import org.opalj.ai.test.invokedynamic.annotations.InvokedMethods;
-import static org.opalj.ai.test.invokedynamic.annotations.CallGraphAlgorithm.CHA;
-import static org.opalj.ai.test.invokedynamic.annotations.CallGraphAlgorithm.BasicVTA;
-
-;
-
-/**
- * This class was used to create a class file with some well defined attributes. The
- * created class is subsequently used by several tests.
- * 
- * NOTE<br />
- * This class is not meant to be (automatically) recompiled; it just serves documentation
- * purposes.
- * 
- * <!--
- * 
- * 
- * 
- * 
- * 
- * INTENTIONALLY LEFT EMPTY (THIS AREA CAN BE EXTENDED/REDUCED TO MAKE SURE THAT THE
- * SPECIFIED LINE NUMBERS ARE STABLE).
- * 
- * 
- * -->
- * 
- * @author Michael Reif
- */
-public class ExecutionClass {
-
-    private IBase innerClass = new InnerClass();
-
-    class InnerClass implements IBase {
-
-        public IBase interfaceMethod() {
-            return this;
-        }
-    }
-
-    @InvokedMethods({
-            @InvokedMethod(receiverType = "callgraph/highPrecision/ExecutionClass$InnerClass", name = "interfaceMethod", line = 76),
-            @InvokedMethod(receiverType = "callgraph/highPrecision/ConcreteClass", name = "interfaceMethod", line = 76, isContainedIn = {
-                    CHA, BasicVTA }) })
-    public void testInnerClass() {
-        innerClass.interfaceMethod();
-    }
-
-    @InvokedMethods({
-            @InvokedMethod(receiverType = "callgraph/highPrecision/ExecutionClass$1", name = "interfaceMethod", line = 92),
-            @InvokedMethod(receiverType = "callgraph/highPrecision/ConcreteClass", name = "interfaceMethod", line = 92, isContainedIn = { CHA }),
-            @InvokedMethod(receiverType = "callgraph/highPrecision/ExecutionClass$InnerClass", name = "interfaceMethod", line = 92, isContainedIn = { CHA }) })
-    public void testAnonClass() {
-        IBase anon = new IBase() {
-
-            @Override
-            public IBase interfaceMethod() {
-                return this;
-            }
-
-        };
-        anon.interfaceMethod();
-    }
-}
->>>>>>> 7aefd626
+}