--- conflicted
+++ resolved
@@ -1,4 +1,3 @@
-<<<<<<< HEAD
 /* BSD 2-Clause License - see OPAL/LICENSE for details. */
 package recursions;
 
@@ -35,43 +34,4 @@
             return;
         boundedRecursiveCall(i);
     }
-}
-=======
-/* BSD 2-Clause License - see OPAL/LICENSE for details. */
-package recursions;
-
-/**
- * Class used as fixture for analyses/tests that identify (endless) recursive
- * calls related to long values.
- * 
- * @author Marco Jacobasch
- */
-public class Longs {
-
-    public void nonRecursiveCall(long i) {
-        return;
-    }
-
-    public void recursiveCallFixedNumber(long i) {
-        recursiveCallFixedNumber(5);
-    }
-
-    public void recursiveCall(long i) {
-        recursiveCall(i);
-    }
-
-    public void recursiveCallDecrease(long i) {
-        recursiveCallDecrease(i - 1);
-    }
-
-    public void recursiveCallIncrease(long i) {
-        recursiveCallIncrease(i + 1);
-    }
-
-    public void boundedRecursiveCall(long i) {
-        if (i < 0 || i > 10)
-            return;
-        boundedRecursiveCall(i);
-    }
-}
->>>>>>> 7aefd626
+}