--- conflicted
+++ resolved
@@ -1,4 +1,3 @@
-<<<<<<< HEAD
 /* BSD 2-Clause License - see OPAL/LICENSE for details. */
 package recursions;
 
@@ -35,43 +34,4 @@
             return;
         boundedRecursiveCall(i);
     }
-}
-=======
-/* BSD 2-Clause License - see OPAL/LICENSE for details. */
-package recursions;
-
-/**
- * Class used as fixture for analyses/tests that identify (endless) recursive
- * calls related to double values.
- * 
- * @author Marco Jacobasch
- */
-public class Doubles {
-
-    public void nonRecursiveCall(double i) {
-        return;
-    }
-
-    public void recursiveCallFixedNumber(double i) {
-        recursiveCallFixedNumber(5);
-    }
-
-    public void recursiveCall(double i) {
-        recursiveCall(i);
-    }
-
-    public void recursiveCallDecrease(double i) {
-        recursiveCallDecrease(i - 1);
-    }
-
-    public void recursiveCallIncrease(double i) {
-        recursiveCallIncrease(i + 1);
-    }
-
-    public void boundedRecursiveCall(double i) {
-        if (i < 0 || i > 10)
-            return;
-        boundedRecursiveCall(i);
-    }
-}
->>>>>>> 7aefd626
+}