--- conflicted
+++ resolved
@@ -1,4 +1,3 @@
-<<<<<<< HEAD
 /* BSD 2-Clause License - see OPAL/LICENSE for details. */
 package simpleCallgraph;
 
@@ -66,74 +65,4 @@
         new B().callOnConstructor();
     }
 
-}
-=======
-/* BSD 2-Clause License - see OPAL/LICENSE for details. */
-package simpleCallgraph;
-
-import org.opalj.ai.test.invokedynamic.annotations.CallGraphAlgorithm;
-import org.opalj.ai.test.invokedynamic.annotations.InvokedConstructor;
-import org.opalj.ai.test.invokedynamic.annotations.InvokedMethod;
-import org.opalj.ai.test.invokedynamic.annotations.InvokedMethods;
-
-/**
- * This class was used to create a class file with some well defined properties. The
- * created class is subsequently used by several tests.
- * 
- * NOTE<br />
- * This class is not meant to be (automatically) recompiled; it just serves documentation
- * purposes.
- * 
- * <!--
- * 
- * 
- * 
- * 
- * INTENTIONALLY LEFT EMPTY (THIS AREA CAN BE EXTENDED/REDUCED TO MAKE SURE THAT THE
- * SPECIFIED LINE NUMBERS ARE STABLE).
- * 
- * 
- * -->
- * 
- * @author Marco Jacobasch
- * @author Michael Reif
- */
-public class A implements Base {
-
-    Base b = new B();
-
-    @Override
-    @InvokedMethod(receiverType = "simpleCallgraph/B", name = "callOnInstanceField", line = 65)
-    public String callOnInstanceField() {
-        return b.callOnInstanceField();
-    }
-
-    @Override
-    @InvokedMethod(receiverType = "simpleCallgraph/B", name = "callOnConstructor", line = 72)
-    @InvokedConstructor(receiverType = "simpleCallgraph/B", line = 72)
-    public void callOnConstructor() {
-        new B().callOnConstructor();
-    }
-
-    @Override
-    @InvokedMethods({
-    	@InvokedMethod(receiverType = "simpleCallgraph/A", name = "callOnMethodParameter", line = 82),
-            @InvokedMethod(receiverType = "simpleCallgraph/A", name = "callOnConstructor", line = 83),
-            @InvokedMethod(receiverType = "simpleCallgraph/B", name = "callOnConstructor", line = 83)})
-    public void callOnMethodParameter(Base b) {
-        if (b != null) {
-            this.callOnMethodParameter(null);
-            b.callOnConstructor();
-        }
-    }
-
-    @InvokedMethods({
-            @InvokedMethod(receiverType = "simpleCallgraph/A", name = "callOnConstructor", line = 91),
-            @InvokedMethod(receiverType = "simpleCallgraph/B", name = "callOnConstructor", line = 92)})
-    public void directCallOnConstructor() {
-        new A().callOnConstructor();
-        new B().callOnConstructor();
-    }
-
-}
->>>>>>> 7aefd626
+}