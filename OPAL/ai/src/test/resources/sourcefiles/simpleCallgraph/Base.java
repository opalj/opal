<<<<<<< HEAD
/* BSD 2-Clause License - see OPAL/LICENSE for details. */
package simpleCallgraph;

/**
 * This class was used to create a class file with some well defined properties. The
 * created class is subsequently used by several tests.
 * 
 * NOTE<br />
 * This class is not meant to be (automatically) recompiled; it just serves documentation
 * purposes.
 * 
 * <!--
 * 
 * 
 * INTENTIONALLY LEFT EMPTY (THIS AREA CAN BE EXTENDED/REDUCED TO MAKE SURE THAT THE
 * SPECIFIED LINE NUMBERS ARE STABLE).
 * 
 * 
 * -->
 * 
 * @author Marco Jacobasch
 *
 */
public interface Base {

    public String callOnInstanceField();

    public void callOnConstructor();

    public void callOnMethodParameter(Base b);

}
=======
/* BSD 2-Clause License - see OPAL/LICENSE for details. */
package simpleCallgraph;

/**
 * This class was used to create a class file with some well defined properties. The
 * created class is subsequently used by several tests.
 * 
 * NOTE<br />
 * This class is not meant to be (automatically) recompiled; it just serves documentation
 * purposes.
 * 
 * <!--
 * 
 * 
 * INTENTIONALLY LEFT EMPTY (THIS AREA CAN BE EXTENDED/REDUCED TO MAKE SURE THAT THE
 * SPECIFIED LINE NUMBERS ARE STABLE).
 * 
 * 
 * -->
 * 
 * @author Marco Jacobasch
 *
 */
public interface Base {

    public String callOnInstanceField();

    public void callOnConstructor();

    public void callOnMethodParameter(Base b);

}
>>>>>>> 7aefd626
<|MERGE_RESOLUTION|>--- conflicted
+++ resolved
@@ -1,4 +1,3 @@
-<<<<<<< HEAD
 /* BSD 2-Clause License - see OPAL/LICENSE for details. */
 package simpleCallgraph;
 
@@ -30,38 +29,4 @@
 
     public void callOnMethodParameter(Base b);
 
-}
-=======
-/* BSD 2-Clause License - see OPAL/LICENSE for details. */
-package simpleCallgraph;
-
-/**
- * This class was used to create a class file with some well defined properties. The
- * created class is subsequently used by several tests.
- * 
- * NOTE<br />
- * This class is not meant to be (automatically) recompiled; it just serves documentation
- * purposes.
- * 
- * <!--
- * 
- * 
- * INTENTIONALLY LEFT EMPTY (THIS AREA CAN BE EXTENDED/REDUCED TO MAKE SURE THAT THE
- * SPECIFIED LINE NUMBERS ARE STABLE).
- * 
- * 
- * -->
- * 
- * @author Marco Jacobasch
- *
- */
-public interface Base {
-
-    public String callOnInstanceField();
-
-    public void callOnConstructor();
-
-    public void callOnMethodParameter(Base b);
-
-}
->>>>>>> 7aefd626
+}