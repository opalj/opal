--- conflicted
+++ resolved
@@ -1,5 +1,3 @@
-<<<<<<< HEAD
-/* BSD 2-Clause License - see OPAL/LICENSE for details. */
 package sqltest;
 
 import java.sql.Connection;
@@ -53,60 +51,4 @@
 			}
 		}
 	}
-}
-=======
-package sqltest;
-
-import java.sql.Connection;
-import java.sql.DriverManager;
-import java.sql.ResultSet;
-import java.sql.SQLException;
-import java.sql.Statement;
-
-public class SqlTestStringConstructor {
-	
-	private final static String _driver = "oracle.jdbc.driver.OracleDriver";
-	private final static String _database = "jdbc:oracle:thin:@host:1243:database;shutdown=true";
-	private final static String _user = "admin";
-	private final static String _pwd = "123";
-	
-	private final static String _executeMe = new String("03-CONSTRUCTOR-staticField");
-	
-	public static void main(String[] args) {
-		Connection con = null;
-		
-		try {
-			Class.forName(_driver);
-			
-			con = DriverManager.getConnection( _database, _user, _pwd);
-			Statement stmt = con.createStatement();
-
-			String s1 = new String("01-CONSTRUCTOR-Field");
-			stmt.executeUpdate(s1);
-			
-			ResultSet rs = stmt.executeQuery(new String("02-CONSTRUCTOR-directParam"));
-			
-			stmt.executeQuery(_executeMe);
-			
-			char[] _04 = "04-CONSTRUCTOR-OfCharArray".toCharArray();
-			String s4 = new String(_04);
-			stmt.executeUpdate(s4);
-			
-			rs.close();
-			stmt.close();
-		}catch (ClassNotFoundException c) {
-			System.err.println("Driver not found!");
-		} catch (SQLException e) {
-			e.printStackTrace();
-		} finally {
-			if (con != null) {
-				try {
-					con.close();
-				} catch (SQLException e) {
-					e.printStackTrace();
-				}
-			}
-		}
-	}
-}
->>>>>>> 7aefd626
+}