--- conflicted
+++ resolved
@@ -1,5 +1,3 @@
-<<<<<<< HEAD
-/* BSD 2-Clause License - see OPAL/LICENSE for details. */
 package sqltest;
 
 import java.sql.Connection;
@@ -47,54 +45,4 @@
 			}
 		}
 	}
-}
-=======
-package sqltest;
-
-import java.sql.Connection;
-import java.sql.DriverManager;
-import java.sql.SQLException;
-import java.sql.Statement;
-
-public class SqlTestConcatString {
-	private final static String _driver = "oracle.jdbc.driver.OracleDriver";
-	private final static String _database = "jdbc:oracle:thin:@host:1243:database;shutdown=true";
-	private final static String _user = "admin";
-	private final static String _pwd = "123";
-	
-	public static void main(String[] args) {
-		Connection con = null;
-		
-		try {
-			Class.forName(_driver);
-			
-			con = DriverManager.getConnection( _database, _user, _pwd);
-			Statement stmt = con.createStatement();
-
-			stmt.executeUpdate("01-CONCAT-" + "directInSink");
-			
-			String s2 = "02-CONCAT-" + "inField";
-			stmt.executeUpdate(s2);
-			
-			stmt.executeUpdate("03-CONCAT-" + "directInSink" + "." + ".");
-			stmt.executeUpdate("04-CONCAT-" + "directInSink" + "." + new String("lastIn<init>"));
-			String s3 = new String("05-CONCAT-") + new String("inFieldWithConstructor");
-			stmt.executeUpdate(s3);
-			
-			stmt.close();
-		}catch (ClassNotFoundException c) {
-			System.err.println("Driver not found!");
-		} catch (SQLException e) {
-			e.printStackTrace();
-		} finally {
-			if (con != null) {
-				try {
-					con.close();
-				} catch (SQLException e) {
-					e.printStackTrace();
-				}
-			}
-		}
-	}
-}
->>>>>>> 7aefd626
+}