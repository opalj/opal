--- conflicted
+++ resolved
@@ -1,5 +1,3 @@
-<<<<<<< HEAD
-/* BSD 2-Clause License - see OPAL/LICENSE for details. */
 package sqltest;
 
 import java.sql.Connection;
@@ -52,59 +50,4 @@
 			}
 		}
 	}
-}
-=======
-package sqltest;
-
-import java.sql.Connection;
-import java.sql.DriverManager;
-import java.sql.ResultSet;
-import java.sql.SQLException;
-import java.sql.Statement;
-
-public class SqlTestConstants {
-	
-	private final static String _driver = "oracle.jdbc.driver.OracleDriver";
-	private final static String _database = "jdbc:oracle:thin:@host:1243:database;shutdown=true";
-	private final static String _user = "admin";
-	private final static String _pwd = "123";
-	
-	private final static String _executeMe = "03-CONSTANT-staticField";
-	
-	public static void main(String[] args) {
-		Connection con = null;
-		
-		try {
-			Class.forName(_driver);
-			
-			con = DriverManager.getConnection( _database, _user, _pwd);
-			Statement stmt = con.createStatement();
-
-			String s1 = "01-CONSTANT-Field";
-			stmt.executeUpdate(s1);
-
-			ResultSet rs = stmt.executeQuery("02-CONSTANT-directParam");
-			
-			stmt.executeQuery(_executeMe);
-			
-			char[] _04 = "04-CONSTANT-StringOfCharArray".toCharArray();
-			stmt.executeUpdate(_04.toString());
-			
-			rs.close();
-			stmt.close();
-		}catch (ClassNotFoundException c) {
-			System.err.println("Driver not found!");
-		} catch (SQLException e) {
-			e.printStackTrace();
-		} finally {
-			if (con != null) {
-				try {
-					con.close();
-				} catch (SQLException e) {
-					e.printStackTrace();
-				}
-			}
-		}
-	}
-}
->>>>>>> 7aefd626
+}