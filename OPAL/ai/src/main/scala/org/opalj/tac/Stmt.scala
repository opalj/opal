--- conflicted
+++ resolved
@@ -37,11 +37,7 @@
  * @author Michael Eichberg
  * @author Roberts Kolosovs
  */
-<<<<<<< HEAD
-sealed trait Stmt extends ASTNode {
-=======
-sealed abstract class Stmt {
->>>>>>> 29bc36f5
+sealed abstract class Stmt extends ASTNode {
 
     /**
      * The program counter of the original '''underyling bytecode instruction'''.
@@ -222,14 +218,10 @@
     final val ASTID = 8
 }
 
-<<<<<<< HEAD
-sealed trait SynchronizationStmt extends Stmt {
+sealed abstract class SynchronizationStmt extends Stmt {
     def objRef: Expr
     private[tac] def remapIndexes(pcToIndex: Array[Int]): Unit = objRef.remapIndexes(pcToIndex)
 }
-=======
-sealed abstract class SynchronizationStmt extends SimpleStmt
->>>>>>> 29bc36f5
 
 case class MonitorEnter(pc: PC, objRef: Expr) extends SynchronizationStmt {
     final def astID = MonitorEnter.ASTID
@@ -272,11 +264,7 @@
     final val ASTID = 12
 }
 
-<<<<<<< HEAD
-sealed trait FieldAccessStmt extends Stmt
-=======
-sealed abstract class FieldAccessStmt extends SimpleStmt
->>>>>>> 29bc36f5
+sealed abstract class FieldAccessStmt extends Stmt
 
 case class PutStatic(
         pc:             PC,
@@ -287,7 +275,6 @@
     private[tac] def remapIndexes(pcToIndex: Array[Int]): Unit = {
         value.remapIndexes(pcToIndex)
     }
-
 }
 object PutStatic {
     final val ASTID = 13
@@ -310,11 +297,7 @@
     final val ASTID = 14
 }
 
-<<<<<<< HEAD
-sealed trait MethodCall extends Call with Stmt
-=======
-sealed abstract class MethodCall extends SimpleStmt with Call
->>>>>>> 29bc36f5
+sealed abstract class MethodCall extends Stmt with Call
 
 sealed abstract class InstanceMethodCall extends MethodCall {
     def receiver: Expr
@@ -328,11 +311,7 @@
 
     def unapply(
         call: InstanceMethodCall
-<<<<<<< HEAD
     ): Some[(PC, ReferenceType, String, MethodDescriptor, Expr, Seq[Expr])] = {
-=======
-    ): Some[(PC, ReferenceType, String, MethodDescriptor, Expr, List[Expr])] = {
->>>>>>> 29bc36f5
         import call._
         Some((pc, declaringClass, name, descriptor, receiver, params))
     }
