--- conflicted
+++ resolved
@@ -62,13 +62,6 @@
 }
 
 case class Compare(
-<<<<<<< HEAD
-        pc:        PC,
-        left:      Expr,
-        condition: RelationalOperator,
-        right:     Expr
-) extends Expr {
-=======
     pc:        PC,
     left:      Expr,
     condition: RelationalOperator,
@@ -76,7 +69,6 @@
 )
         extends Expr {
 
->>>>>>> 0138cfe5
     final def cTpe = ComputationalTypeInt
 }
 
