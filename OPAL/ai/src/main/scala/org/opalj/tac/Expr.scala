/* BSD 2-Clause License:
<<<<<<< HEAD
 * Copyright (c) 2009 - 2014
=======
 * Copyright (c) 2009 - 2017
>>>>>>> 29bc36f5
 * Software Technology Group
 * Department of Computer Science
 * Technische Universität Darmstadt
 * All rights reserved.
 *
 * Redistribution and use in source and binary forms, with or without
 * modification, are permitted provided that the following conditions are met:
 *
 *  - Redistributions of source code must retain the above copyright notice,
 *    this list of conditions and the following disclaimer.
 *  - Redistributions in binary form must reproduce the above copyright notice,
 *    this list of conditions and the following disclaimer in the documentation
 *    and/or other materials provided with the distribution.
 *
 * THIS SOFTWARE IS PROVIDED BY THE COPYRIGHT HOLDERS AND CONTRIBUTORS "AS IS"
 * AND ANY EXPRESS OR IMPLIED WARRANTIES, INCLUDING, BUT NOT LIMITED TO, THE
 * IMPLIED WARRANTIES OF MERCHANTABILITY AND FITNESS FOR A PARTICULAR PURPOSE
 * ARE DISCLAIMED. IN NO EVENT SHALL THE COPYRIGHT OWNER OR CONTRIBUTORS BE
 * LIABLE FOR ANY DIRECT, INDIRECT, INCIDENTAL, SPECIAL, EXEMPLARY, OR
 * CONSEQUENTIAL DAMAGES (INCLUDING, BUT NOT LIMITED TO, PROCUREMENT OF
 * SUBSTITUTE GOODS OR SERVICES; LOSS OF USE, DATA, OR PROFITS; OR BUSINESS
 * INTERRUPTION) HOWEVER CAUSED AND ON ANY THEORY OF LIABILITY, WHETHER IN
 * CONTRACT, STRICT LIABILITY, OR TORT (INCLUDING NEGLIGENCE OR OTHERWISE)
 * ARISING IN ANY WAY OUT OF THE USE OF THIS SOFTWARE, EVEN IF ADVISED OF THE
 * POSSIBILITY OF SUCH DAMAGE.
 */
package org.opalj
package tac

import org.opalj.ai.ValueOrigin
import org.opalj.br._
import org.opalj.ai.IsAReferenceValue
import org.opalj.ai.IsPrimitiveValue

trait Expr extends ASTNode {

    /**
     * The computational type of the underlying value.
     * I.e., An approximation of the type of the underlying value. It is the best
     * type information directly available. The precision of the type information
     * depends on the number of pre-/post-processing steps that are done.
     */
    def cTpe: ComputationalType

    private[tac] def remapIndexes(pcToIndex: Array[Int]): Unit = {}
}

trait ValueExpr extends Expr

/**
 * Parameter expressions must occur at the very beginning of the quadruples code
 * and must perform the initial initialization of the register values.
 */
case class Param(cTpe: ComputationalType, name: String) extends ValueExpr {
    final def astID : Int = Param.ASTID
}
object Param { final val ASTID = -1 }

case class InstanceOf(pc: PC, value: Var, cmpTpe: ReferenceType) extends Expr {
    final def astID : Int = InstanceOf.ASTID
    final def cTpe : ComputationalType = ComputationalTypeInt
    private[tac] override def remapIndexes(pcToIndex: Array[Int]): Unit = {
        value.remapIndexes(pcToIndex)
    }
}
object InstanceOf { final val ASTID = -2 }

case class Checkcast(pc: PC, value: Var, cmpTpe: ReferenceType) extends Expr {
    final def astID : Int = Checkcast.ASTID
    final def cTpe : ComputationalType = ComputationalTypeReference
    private[tac] override def remapIndexes(pcToIndex: Array[Int]): Unit = {
        value.remapIndexes(pcToIndex)
    }
}
object Checkcast { final val ASTID = -3 }

case class Compare(
        pc:        PC,
        left:      Expr,
        condition: RelationalOperator,
        right:     Expr
) extends Expr {
    final def astID : Int = Compare.ASTID
    final def cTpe : ComputationalType = ComputationalTypeInt
    private[tac] override def remapIndexes(pcToIndex: Array[Int]): Unit = {
        left.remapIndexes(pcToIndex)
        right.remapIndexes(pcToIndex)
    }
}
object Compare { final val ASTID = -4 }

sealed abstract class Const extends ValueExpr

<<<<<<< HEAD
sealed trait SimpleValueConst extends Const {
    def tpe: Type
}
=======
sealed abstract class SimpleValueConst extends Const
>>>>>>> 29bc36f5

case class IntConst(pc: PC, value: Int) extends SimpleValueConst {
    final def astID : Int = IntConst.ASTID
    final def tpe = IntegerType
    final def cTpe : ComputationalType = ComputationalTypeInt
}
object IntConst { final val ASTID = -5 }

case class LongConst(pc: PC, value: Long) extends SimpleValueConst {
    final def astID : Int = LongConst.ASTID
    final def tpe = LongType
    final def cTpe : ComputationalType = ComputationalTypeLong
}
object LongConst { final val ASTID = -6 }

case class FloatConst(pc: PC, value: Float) extends SimpleValueConst {
    final def astID : Int = FloatConst.ASTID
    final def tpe = FloatType
    final def cTpe : ComputationalType = ComputationalTypeFloat
}
object FloatConst { final val ASTID = -7 }

case class DoubleConst(pc: PC, value: Double) extends SimpleValueConst {
    final def astID : Int = DoubleConst.ASTID
    final def tpe = DoubleType
    final def cTpe : ComputationalType = ComputationalTypeDouble
}
object DoubleConst { final val ASTID = -8 }

case class StringConst(pc: PC, value: String) extends SimpleValueConst {
    final def astID : Int = StringConst.ASTID
    final def tpe = ObjectType.String
    final def cTpe : ComputationalType = ComputationalTypeReference
}
object StringConst { final val ASTID = -9 }

case class MethodTypeConst(pc: PC, value: MethodDescriptor) extends Const {
    final def astID : Int = MethodTypeConst.ASTID
    final def tpe = ObjectType.MethodType
    final def cTpe : ComputationalType = ComputationalTypeReference
}
object MethodTypeConst { final val ASTID = -10 }

case class MethodHandleConst(pc: PC, value: MethodHandle) extends Const {
    final def astID : Int = MethodHandleConst.ASTID
    final def tpe = ObjectType.MethodHandle
    final def cTpe : ComputationalType = ComputationalTypeReference
}
object MethodHandleConst { final val ASTID = -11 }

case class ClassConst(pc: PC, value: ReferenceType) extends SimpleValueConst {
    final def astID : Int = ClassConst.ASTID
    final def tpe = ObjectType.Class
    final def cTpe : ComputationalType = ComputationalTypeReference
}
object ClassConst { final val ASTID = -12 }

case class NullExpr(pc: PC) extends SimpleValueConst {
    final def astID : Int = NullExpr.ASTID
    final def tpe = ObjectType.Object // TODO Should we introduce a fake type such as "java.null"
    final def cTpe : ComputationalType = ComputationalTypeReference
}
object NullExpr { final val ASTID = -13 }

/**
 * @param cTpe The computational type of the result of the binary expression.
 */
case class BinaryExpr(
        pc:   PC,
        cTpe: ComputationalType,
        op:   BinaryArithmeticOperator,
        left: Expr, right: Expr
) extends Expr {
    final def astID : Int = BinaryExpr.ASTID
    private[tac] override def remapIndexes(pcToIndex: Array[Int]): Unit = {
        left.remapIndexes(pcToIndex)
        right.remapIndexes(pcToIndex)
    }
}
object BinaryExpr { final val ASTID = -14 }

/**
 * @param cTpe The computational type of the result of the prefix expression.
 */
case class PrefixExpr(
        pc:      PC,
        cTpe:    ComputationalType,
        op:      UnaryArithmeticOperator,
        operand: Expr
) extends Expr {
    final def astID : Int = PrefixExpr.ASTID
    private[tac] override def remapIndexes(pcToIndex: Array[Int]): Unit = {
        operand.remapIndexes(pcToIndex)
    }
}
object PrefixExpr { final val ASTID = -15 }

case class PrimitiveTypecastExpr(pc: PC, targetTpe: BaseType, operand: Expr) extends Expr {
    final def astID : Int = PrimitiveTypecastExpr.ASTID
    final def cTpe : ComputationalType = targetTpe.computationalType
    private[tac] override def remapIndexes(pcToIndex: Array[Int]): Unit = {
        operand.remapIndexes(pcToIndex)
    }
}
object PrimitiveTypecastExpr { final val ASTID = -16 }

case class New(pc: PC, tpe: ObjectType) extends Expr {
    final def astID : Int = New.ASTID
    final def cTpe : ComputationalType = ComputationalTypeReference
}
object New { final val ASTID = -17 }

case class NewArray(pc: PC, counts: Seq[Expr], tpe: ArrayType) extends Expr {
    final def astID : Int = NewArray.ASTID
    final def cTpe : ComputationalType = ComputationalTypeReference
    private[tac] override def remapIndexes(pcToIndex: Array[Int]): Unit = {
        counts.foreach { c ⇒ c.remapIndexes(pcToIndex) }
    }
}
object NewArray { final val ASTID = -18 }

case class ArrayLoad(pc: PC, index: Var, arrayRef: Var) extends Expr {
    final def astID : Int = ArrayLoad.ASTID
    final def cTpe : ComputationalType = ComputationalTypeReference
    private[tac] override def remapIndexes(pcToIndex: Array[Int]): Unit = {
        index.remapIndexes(pcToIndex)
        arrayRef.remapIndexes(pcToIndex)
    }
}
object ArrayLoad { final val ASTID = -19 }

case class ArrayLength(pc: PC, arrayRef: Var) extends Expr {
    final def astID : Int = ArrayLength.ASTID
    final def cTpe : ComputationalType = ComputationalTypeInt
    private[tac] override def remapIndexes(pcToIndex: Array[Int]): Unit = {
        arrayRef.remapIndexes(pcToIndex)
    }
}
object ArrayLength { final val ASTID = -20 }

case class GetField(pc: PC, declaringClass: ObjectType, name: String, objRef: Expr) extends Expr {
    final def astID : Int = GetField.ASTID
    final def cTpe : ComputationalType = ComputationalTypeInt
    private[tac] override def remapIndexes(pcToIndex: Array[Int]): Unit = {
        objRef.remapIndexes(pcToIndex)
    }
}
object GetField { final val ASTID = -21 }

case class GetStatic(pc: PC, declaringClass: ObjectType, name: String) extends Expr {
    final def astID : Int = GetStatic.ASTID
    final def cTpe : ComputationalType = ComputationalTypeInt
}
object GetStatic { final val ASTID = -22 }

case class Invokedynamic(
        pc:              PC,
        bootstrapMethod: BootstrapMethod,
        name:            String,
        descriptor:      MethodDescriptor,
        params:          Seq[Expr]
) extends Expr {
    final def astID : Int = Invokedynamic.ASTID
    final def cTpe : ComputationalType = descriptor.returnType.computationalType
    private[tac] override def remapIndexes(pcToIndex: Array[Int]): Unit = {
        params.foreach { p ⇒ p.remapIndexes(pcToIndex) }
    }
}
object Invokedynamic { final val ASTID = -23 }

<<<<<<< HEAD
sealed trait FunctionCall extends Call with Expr {
    final def cTpe : ComputationalType = descriptor.returnType.computationalType
=======
sealed abstract class FunctionCall extends Expr with Call {
    final def cTpe: ComputationalType = descriptor.returnType.computationalType
>>>>>>> 29bc36f5
}

sealed abstract class InstanceFunctionCall extends FunctionCall {
    def receiver: Expr
}

case class NonVirtualFunctionCall(
        pc:             PC,
        declaringClass: ReferenceType,
        name:           String,
        descriptor:     MethodDescriptor,
        receiver:       Expr,
        params:         Seq[Expr]
) extends InstanceFunctionCall {
    final def astID : Int = NonVirtualFunctionCall.ASTID
    private[tac] override def remapIndexes(pcToIndex: Array[Int]): Unit = {
        receiver.remapIndexes(pcToIndex)
        params.foreach { p ⇒ p.remapIndexes(pcToIndex) }
    }
}
object NonVirtualFunctionCall { final val ASTID = -24 }

case class VirtualFunctionCall(
        pc:             PC,
        declaringClass: ReferenceType,
        name:           String,
        descriptor:     MethodDescriptor,
        receiver:       Expr,
        params:         Seq[Expr]
) extends InstanceFunctionCall {
    final def astID : Int = VirtualFunctionCall.ASTID
    private[tac] override def remapIndexes(pcToIndex: Array[Int]): Unit = {
        receiver.remapIndexes(pcToIndex)
        params.foreach { p ⇒ p.remapIndexes(pcToIndex) }
    }
}
object VirtualFunctionCall { final val ASTID = -25 }

case class StaticFunctionCall(
        pc:             PC,
        declaringClass: ReferenceType,
        name:           String,
        descriptor:     MethodDescriptor,
        params:         Seq[Expr]
) extends FunctionCall {
    final def astID : Int = StaticFunctionCall.ASTID
    private[tac] override def remapIndexes(pcToIndex: Array[Int]): Unit = {
        params.foreach { p ⇒ p.remapIndexes(pcToIndex) }
    }
}
object StaticFunctionCall { final val ASTID = -26 }

trait Var extends ValueExpr {

    final def astID : Int = Var.ASTID

    /**
     * Calling this method is only supported if the underlying representation is in
     * SSA like form. I.e., each local variable has a single static definition site!
     *
     * @note    Calling this method is generally safe if the quadruples representation was
     *           created using the result of an abstract interpretation.
     */
    def asSSAVar: SSAVar = {
        throw new ClassCastException(this.getClass().getName+" cannot be cast to SSAVar")
    }

    /**
     * A ''human readable'' name of the local variable.
     */
    def name: String

    /**
     * @return `true` if this variable and the given variable use the same location.
     * 			Compared to `equals` this test does not consider the computational type.
     */
    def hasSameLocation(that: Var): Boolean

    /**
     * Creates a new variable that has the same identifier etc. but an updated
     * computational type.
     *
     * This operation is not supported for local variables!
     */
    def updated(cTpe: ComputationalType): Var
}

object Var {
    final val ASTID = -27
    def unapply(variable: Var): Some[String] = Some(variable.name)
}

/**
 * Identifies a variable which has a single static definition/initialization site.
 *
 * @param origin Identifies the single index(pc) of the instruction which initialized
 *          the variable. I.e., per method there must be at most one SSA variable which
 *          has the given origin.
 *          Initially, the pc of the underlying bytecode instruction is used.
 */
abstract class SSAVar(private[tac] var origin: ValueOrigin) extends Var {

    def tpe: Type

    def cTpe: ComputationalType = tpe.computationalType

    private[tac] override def remapIndexes(pcToIndex: Array[Int]): Unit = {
        origin = pcToIndex(origin)
    }

    /**
     * This variable's definition site. Only defined after the transformation is complete!
     */
    final def defSite: ValueOrigin = origin

    final override def asSSAVar: this.type = this

    def name: String = "l"+origin

    def hasSameLocation(other: Var): Boolean = {
        val thisOrigin = this.origin
        other match { case that: SSAVar ⇒ thisOrigin == that.origin; case _ ⇒ false }
    }

    def updated(cTpe: ComputationalType): Var = throw new UnsupportedOperationException()

}
class SSAPrimVar(
    private[tac]origin:  ValueOrigin,
    val tpe:             BaseType,
    val primValue:       Option[IsPrimitiveValue]
) extends SSAVar(origin)
object SSAPrimVar {
    def apply(
        origin:    ValueOrigin,
        tpe:       BaseType,
        primValue: Option[IsPrimitiveValue] = None
    ): SSAPrimVar = {
        new SSAPrimVar(origin, tpe, primValue)
    }
}

class SSARefVar(
    private[tac]origin:  ValueOrigin,
    val tpe:             ReferenceType,
    val refValue:        Option[IsAReferenceValue] = None
) extends SSAVar(origin)
object SSARefVar {
    def apply(
        origin:   ValueOrigin,
        tpe:      ReferenceType,
        refValue: Option[IsAReferenceValue] = None
    ): SSARefVar = {
        new SSARefVar(origin, tpe, refValue)
    }
}

/**
 * Id based variables are named based on the position of the stack/register they were
 * defined.
 */
sealed trait IdBasedVar extends Var {

    def id: Int

    final def hasSameLocation(that: Var): Boolean = {
        that match {
            case that: IdBasedVar ⇒ this.id == that.id
            case _                ⇒ false
        }
    }

    def name =
        if (id == Int.MinValue) "t"
        else if (id >= 0) "op_"+id.toString
        else "r_"+(-(id + 1))

    def updated(cTpe: ComputationalType): SimpleVar = { new SimpleVar(id, cTpe) }
}

/**
 * The id determines the name of the local variable and is equivalent to "the position
 * of the value on the operand stack" or "-1-(the accessed register)".
 * If the id is Int.MinValue then the variable is an intermediate variable that
 * was artificially generated.
 */
case class SimpleVar(id: Int, cTpe: ComputationalType) extends IdBasedVar

object TempVar {

    def apply(cTpe: ComputationalType): SimpleVar = SimpleVar(Int.MinValue, cTpe)

}

object RegisterVar {

    def apply(cTpe: ComputationalType, index: UShort): SimpleVar = SimpleVar(-index - 1, cTpe)

}

object OperandVar {

    /**
     * Creates a new operand variable to store a value of the given type.
     */
    def apply(cTpe: ComputationalType, stack: Stack): SimpleVar = {
        val id = stack.foldLeft(0)((c, n) ⇒ c + n.cTpe.operandSize)
        SimpleVar(id, cTpe)
    }

    /**
     * Returns the operand variable representation used for the bottom value on the stack.
     */
    def bottom(cTpe: ComputationalType): SimpleVar = {
        SimpleVar(0, cTpe)
    }

    final val IntReturnValue = OperandVar.bottom(ComputationalTypeInt)
    final val LongReturnValue = OperandVar.bottom(ComputationalTypeLong)
    final val FloatReturnValue = OperandVar.bottom(ComputationalTypeFloat)
    final val DoubleReturnValue = OperandVar.bottom(ComputationalTypeDouble)
    final val ReferenceReturnValue = OperandVar.bottom(ComputationalTypeReference)

    final val HandledException = OperandVar.bottom(ComputationalTypeReference)
}<|MERGE_RESOLUTION|>--- conflicted
+++ resolved
@@ -1,9 +1,5 @@
 /* BSD 2-Clause License:
-<<<<<<< HEAD
- * Copyright (c) 2009 - 2014
-=======
  * Copyright (c) 2009 - 2017
->>>>>>> 29bc36f5
  * Software Technology Group
  * Department of Computer Science
  * Technische Universität Darmstadt
@@ -33,8 +29,8 @@
 package org.opalj
 package tac
 
+import org.opalj.br._
 import org.opalj.ai.ValueOrigin
-import org.opalj.br._
 import org.opalj.ai.IsAReferenceValue
 import org.opalj.ai.IsPrimitiveValue
 
@@ -58,13 +54,13 @@
  * and must perform the initial initialization of the register values.
  */
 case class Param(cTpe: ComputationalType, name: String) extends ValueExpr {
-    final def astID : Int = Param.ASTID
+    final def astID: Int = Param.ASTID
 }
 object Param { final val ASTID = -1 }
 
 case class InstanceOf(pc: PC, value: Var, cmpTpe: ReferenceType) extends Expr {
-    final def astID : Int = InstanceOf.ASTID
-    final def cTpe : ComputationalType = ComputationalTypeInt
+    final def astID: Int = InstanceOf.ASTID
+    final def cTpe: ComputationalType = ComputationalTypeInt
     private[tac] override def remapIndexes(pcToIndex: Array[Int]): Unit = {
         value.remapIndexes(pcToIndex)
     }
@@ -72,8 +68,8 @@
 object InstanceOf { final val ASTID = -2 }
 
 case class Checkcast(pc: PC, value: Var, cmpTpe: ReferenceType) extends Expr {
-    final def astID : Int = Checkcast.ASTID
-    final def cTpe : ComputationalType = ComputationalTypeReference
+    final def astID: Int = Checkcast.ASTID
+    final def cTpe: ComputationalType = ComputationalTypeReference
     private[tac] override def remapIndexes(pcToIndex: Array[Int]): Unit = {
         value.remapIndexes(pcToIndex)
     }
@@ -86,8 +82,8 @@
         condition: RelationalOperator,
         right:     Expr
 ) extends Expr {
-    final def astID : Int = Compare.ASTID
-    final def cTpe : ComputationalType = ComputationalTypeInt
+    final def astID: Int = Compare.ASTID
+    final def cTpe: ComputationalType = ComputationalTypeInt
     private[tac] override def remapIndexes(pcToIndex: Array[Int]): Unit = {
         left.remapIndexes(pcToIndex)
         right.remapIndexes(pcToIndex)
@@ -97,74 +93,70 @@
 
 sealed abstract class Const extends ValueExpr
 
-<<<<<<< HEAD
-sealed trait SimpleValueConst extends Const {
+sealed abstract class SimpleValueConst extends Const {
     def tpe: Type
 }
-=======
-sealed abstract class SimpleValueConst extends Const
->>>>>>> 29bc36f5
 
 case class IntConst(pc: PC, value: Int) extends SimpleValueConst {
-    final def astID : Int = IntConst.ASTID
+    final def astID: Int = IntConst.ASTID
     final def tpe = IntegerType
-    final def cTpe : ComputationalType = ComputationalTypeInt
+    final def cTpe: ComputationalType = ComputationalTypeInt
 }
 object IntConst { final val ASTID = -5 }
 
 case class LongConst(pc: PC, value: Long) extends SimpleValueConst {
-    final def astID : Int = LongConst.ASTID
+    final def astID: Int = LongConst.ASTID
     final def tpe = LongType
-    final def cTpe : ComputationalType = ComputationalTypeLong
+    final def cTpe: ComputationalType = ComputationalTypeLong
 }
 object LongConst { final val ASTID = -6 }
 
 case class FloatConst(pc: PC, value: Float) extends SimpleValueConst {
-    final def astID : Int = FloatConst.ASTID
+    final def astID: Int = FloatConst.ASTID
     final def tpe = FloatType
-    final def cTpe : ComputationalType = ComputationalTypeFloat
+    final def cTpe: ComputationalType = ComputationalTypeFloat
 }
 object FloatConst { final val ASTID = -7 }
 
 case class DoubleConst(pc: PC, value: Double) extends SimpleValueConst {
-    final def astID : Int = DoubleConst.ASTID
+    final def astID: Int = DoubleConst.ASTID
     final def tpe = DoubleType
-    final def cTpe : ComputationalType = ComputationalTypeDouble
+    final def cTpe: ComputationalType = ComputationalTypeDouble
 }
 object DoubleConst { final val ASTID = -8 }
 
 case class StringConst(pc: PC, value: String) extends SimpleValueConst {
-    final def astID : Int = StringConst.ASTID
+    final def astID: Int = StringConst.ASTID
     final def tpe = ObjectType.String
-    final def cTpe : ComputationalType = ComputationalTypeReference
+    final def cTpe: ComputationalType = ComputationalTypeReference
 }
 object StringConst { final val ASTID = -9 }
 
 case class MethodTypeConst(pc: PC, value: MethodDescriptor) extends Const {
-    final def astID : Int = MethodTypeConst.ASTID
+    final def astID: Int = MethodTypeConst.ASTID
     final def tpe = ObjectType.MethodType
-    final def cTpe : ComputationalType = ComputationalTypeReference
+    final def cTpe: ComputationalType = ComputationalTypeReference
 }
 object MethodTypeConst { final val ASTID = -10 }
 
 case class MethodHandleConst(pc: PC, value: MethodHandle) extends Const {
-    final def astID : Int = MethodHandleConst.ASTID
+    final def astID: Int = MethodHandleConst.ASTID
     final def tpe = ObjectType.MethodHandle
-    final def cTpe : ComputationalType = ComputationalTypeReference
+    final def cTpe: ComputationalType = ComputationalTypeReference
 }
 object MethodHandleConst { final val ASTID = -11 }
 
 case class ClassConst(pc: PC, value: ReferenceType) extends SimpleValueConst {
-    final def astID : Int = ClassConst.ASTID
+    final def astID: Int = ClassConst.ASTID
     final def tpe = ObjectType.Class
-    final def cTpe : ComputationalType = ComputationalTypeReference
+    final def cTpe: ComputationalType = ComputationalTypeReference
 }
 object ClassConst { final val ASTID = -12 }
 
 case class NullExpr(pc: PC) extends SimpleValueConst {
-    final def astID : Int = NullExpr.ASTID
+    final def astID: Int = NullExpr.ASTID
     final def tpe = ObjectType.Object // TODO Should we introduce a fake type such as "java.null"
-    final def cTpe : ComputationalType = ComputationalTypeReference
+    final def cTpe: ComputationalType = ComputationalTypeReference
 }
 object NullExpr { final val ASTID = -13 }
 
@@ -177,7 +169,7 @@
         op:   BinaryArithmeticOperator,
         left: Expr, right: Expr
 ) extends Expr {
-    final def astID : Int = BinaryExpr.ASTID
+    final def astID: Int = BinaryExpr.ASTID
     private[tac] override def remapIndexes(pcToIndex: Array[Int]): Unit = {
         left.remapIndexes(pcToIndex)
         right.remapIndexes(pcToIndex)
@@ -194,7 +186,7 @@
         op:      UnaryArithmeticOperator,
         operand: Expr
 ) extends Expr {
-    final def astID : Int = PrefixExpr.ASTID
+    final def astID: Int = PrefixExpr.ASTID
     private[tac] override def remapIndexes(pcToIndex: Array[Int]): Unit = {
         operand.remapIndexes(pcToIndex)
     }
@@ -202,8 +194,8 @@
 object PrefixExpr { final val ASTID = -15 }
 
 case class PrimitiveTypecastExpr(pc: PC, targetTpe: BaseType, operand: Expr) extends Expr {
-    final def astID : Int = PrimitiveTypecastExpr.ASTID
-    final def cTpe : ComputationalType = targetTpe.computationalType
+    final def astID: Int = PrimitiveTypecastExpr.ASTID
+    final def cTpe: ComputationalType = targetTpe.computationalType
     private[tac] override def remapIndexes(pcToIndex: Array[Int]): Unit = {
         operand.remapIndexes(pcToIndex)
     }
@@ -211,14 +203,14 @@
 object PrimitiveTypecastExpr { final val ASTID = -16 }
 
 case class New(pc: PC, tpe: ObjectType) extends Expr {
-    final def astID : Int = New.ASTID
-    final def cTpe : ComputationalType = ComputationalTypeReference
+    final def astID: Int = New.ASTID
+    final def cTpe: ComputationalType = ComputationalTypeReference
 }
 object New { final val ASTID = -17 }
 
 case class NewArray(pc: PC, counts: Seq[Expr], tpe: ArrayType) extends Expr {
-    final def astID : Int = NewArray.ASTID
-    final def cTpe : ComputationalType = ComputationalTypeReference
+    final def astID: Int = NewArray.ASTID
+    final def cTpe: ComputationalType = ComputationalTypeReference
     private[tac] override def remapIndexes(pcToIndex: Array[Int]): Unit = {
         counts.foreach { c ⇒ c.remapIndexes(pcToIndex) }
     }
@@ -226,8 +218,8 @@
 object NewArray { final val ASTID = -18 }
 
 case class ArrayLoad(pc: PC, index: Var, arrayRef: Var) extends Expr {
-    final def astID : Int = ArrayLoad.ASTID
-    final def cTpe : ComputationalType = ComputationalTypeReference
+    final def astID: Int = ArrayLoad.ASTID
+    final def cTpe: ComputationalType = ComputationalTypeReference
     private[tac] override def remapIndexes(pcToIndex: Array[Int]): Unit = {
         index.remapIndexes(pcToIndex)
         arrayRef.remapIndexes(pcToIndex)
@@ -236,8 +228,8 @@
 object ArrayLoad { final val ASTID = -19 }
 
 case class ArrayLength(pc: PC, arrayRef: Var) extends Expr {
-    final def astID : Int = ArrayLength.ASTID
-    final def cTpe : ComputationalType = ComputationalTypeInt
+    final def astID: Int = ArrayLength.ASTID
+    final def cTpe: ComputationalType = ComputationalTypeInt
     private[tac] override def remapIndexes(pcToIndex: Array[Int]): Unit = {
         arrayRef.remapIndexes(pcToIndex)
     }
@@ -245,8 +237,8 @@
 object ArrayLength { final val ASTID = -20 }
 
 case class GetField(pc: PC, declaringClass: ObjectType, name: String, objRef: Expr) extends Expr {
-    final def astID : Int = GetField.ASTID
-    final def cTpe : ComputationalType = ComputationalTypeInt
+    final def astID: Int = GetField.ASTID
+    final def cTpe: ComputationalType = ComputationalTypeInt
     private[tac] override def remapIndexes(pcToIndex: Array[Int]): Unit = {
         objRef.remapIndexes(pcToIndex)
     }
@@ -254,8 +246,8 @@
 object GetField { final val ASTID = -21 }
 
 case class GetStatic(pc: PC, declaringClass: ObjectType, name: String) extends Expr {
-    final def astID : Int = GetStatic.ASTID
-    final def cTpe : ComputationalType = ComputationalTypeInt
+    final def astID: Int = GetStatic.ASTID
+    final def cTpe: ComputationalType = ComputationalTypeInt
 }
 object GetStatic { final val ASTID = -22 }
 
@@ -266,21 +258,16 @@
         descriptor:      MethodDescriptor,
         params:          Seq[Expr]
 ) extends Expr {
-    final def astID : Int = Invokedynamic.ASTID
-    final def cTpe : ComputationalType = descriptor.returnType.computationalType
+    final def astID: Int = Invokedynamic.ASTID
+    final def cTpe: ComputationalType = descriptor.returnType.computationalType
     private[tac] override def remapIndexes(pcToIndex: Array[Int]): Unit = {
         params.foreach { p ⇒ p.remapIndexes(pcToIndex) }
     }
 }
 object Invokedynamic { final val ASTID = -23 }
 
-<<<<<<< HEAD
-sealed trait FunctionCall extends Call with Expr {
-    final def cTpe : ComputationalType = descriptor.returnType.computationalType
-=======
 sealed abstract class FunctionCall extends Expr with Call {
     final def cTpe: ComputationalType = descriptor.returnType.computationalType
->>>>>>> 29bc36f5
 }
 
 sealed abstract class InstanceFunctionCall extends FunctionCall {
@@ -295,7 +282,7 @@
         receiver:       Expr,
         params:         Seq[Expr]
 ) extends InstanceFunctionCall {
-    final def astID : Int = NonVirtualFunctionCall.ASTID
+    final def astID: Int = NonVirtualFunctionCall.ASTID
     private[tac] override def remapIndexes(pcToIndex: Array[Int]): Unit = {
         receiver.remapIndexes(pcToIndex)
         params.foreach { p ⇒ p.remapIndexes(pcToIndex) }
@@ -311,7 +298,7 @@
         receiver:       Expr,
         params:         Seq[Expr]
 ) extends InstanceFunctionCall {
-    final def astID : Int = VirtualFunctionCall.ASTID
+    final def astID: Int = VirtualFunctionCall.ASTID
     private[tac] override def remapIndexes(pcToIndex: Array[Int]): Unit = {
         receiver.remapIndexes(pcToIndex)
         params.foreach { p ⇒ p.remapIndexes(pcToIndex) }
@@ -326,7 +313,7 @@
         descriptor:     MethodDescriptor,
         params:         Seq[Expr]
 ) extends FunctionCall {
-    final def astID : Int = StaticFunctionCall.ASTID
+    final def astID: Int = StaticFunctionCall.ASTID
     private[tac] override def remapIndexes(pcToIndex: Array[Int]): Unit = {
         params.foreach { p ⇒ p.remapIndexes(pcToIndex) }
     }
@@ -335,7 +322,7 @@
 
 trait Var extends ValueExpr {
 
-    final def astID : Int = Var.ASTID
+    final def astID: Int = Var.ASTID
 
     /**
      * Calling this method is only supported if the underlying representation is in
@@ -355,7 +342,7 @@
 
     /**
      * @return `true` if this variable and the given variable use the same location.
-     * 			Compared to `equals` this test does not consider the computational type.
+     *         Compared to `equals` this test does not consider the computational type.
      */
     def hasSameLocation(that: Var): Boolean
 
