--- conflicted
+++ resolved
@@ -1,5 +1,5 @@
 /* BSD 2-Clause License:
- * Copyright (c) 2009 - 2016
+ * Copyright (c) 2009 - 2014
  * Software Technology Group
  * Department of Computer Science
  * Technische Universität Darmstadt
@@ -54,33 +54,25 @@
  * and must perform the initial initialization of the register values.
  */
 case class Param(cTpe: ComputationalType, name: String) extends ValueExpr {
-    final def astID = Param.ASTID
+    final def astID : Int = Param.ASTID
 }
 object Param { final val ASTID = -1 }
 
 case class InstanceOf(pc: PC, value: Var, cmpTpe: ReferenceType) extends Expr {
-<<<<<<< HEAD
-    final def astID = InstanceOf.ASTID
-    final def cTpe = ComputationalTypeInt
+    final def astID : Int = InstanceOf.ASTID
+    final def cTpe : ComputationalType = ComputationalTypeInt
     private[tac] override def remapIndexes(pcToIndex: Array[Int]): Unit = {
         value.remapIndexes(pcToIndex)
     }
-=======
-    final def cTpe: ComputationalType = ComputationalTypeInt
->>>>>>> 139ba64b
 }
 object InstanceOf { final val ASTID = -2 }
 
 case class Checkcast(pc: PC, value: Var, cmpTpe: ReferenceType) extends Expr {
-<<<<<<< HEAD
-    final def astID = Checkcast.ASTID
-    final def cTpe = ComputationalTypeReference
+    final def astID : Int = Checkcast.ASTID
+    final def cTpe : ComputationalType = ComputationalTypeReference
     private[tac] override def remapIndexes(pcToIndex: Array[Int]): Unit = {
         value.remapIndexes(pcToIndex)
     }
-=======
-    final def cTpe: ComputationalType = ComputationalTypeReference
->>>>>>> 139ba64b
 }
 object Checkcast { final val ASTID = -3 }
 
@@ -90,17 +82,12 @@
         condition: RelationalOperator,
         right:     Expr
 ) extends Expr {
-<<<<<<< HEAD
-    final def astID = Compare.ASTID
-    final def cTpe = ComputationalTypeInt
+    final def astID : Int = Compare.ASTID
+    final def cTpe : ComputationalType = ComputationalTypeInt
     private[tac] override def remapIndexes(pcToIndex: Array[Int]): Unit = {
         left.remapIndexes(pcToIndex)
         right.remapIndexes(pcToIndex)
     }
-=======
-
-    final def cTpe: ComputationalType = ComputationalTypeInt
->>>>>>> 139ba64b
 }
 object Compare { final val ASTID = -4 }
 
@@ -111,109 +98,65 @@
 }
 
 case class IntConst(pc: PC, value: Int) extends SimpleValueConst {
-<<<<<<< HEAD
-    final def astID = IntConst.ASTID
+    final def astID : Int = IntConst.ASTID
     final def tpe = IntegerType
-    final def cTpe = ComputationalTypeInt
-=======
-    final def tpe: Type = IntegerType
-    final def cTpe: ComputationalType = ComputationalTypeInt
->>>>>>> 139ba64b
+    final def cTpe : ComputationalType = ComputationalTypeInt
 }
 object IntConst { final val ASTID = -5 }
 
 case class LongConst(pc: PC, value: Long) extends SimpleValueConst {
-<<<<<<< HEAD
-    final def astID = LongConst.ASTID
+    final def astID : Int = LongConst.ASTID
     final def tpe = LongType
-    final def cTpe = ComputationalTypeLong
-=======
-    final def tpe: Type = LongType
-    final def cTpe: ComputationalType = ComputationalTypeLong
->>>>>>> 139ba64b
+    final def cTpe : ComputationalType = ComputationalTypeLong
 }
 object LongConst { final val ASTID = -6 }
 
 case class FloatConst(pc: PC, value: Float) extends SimpleValueConst {
-<<<<<<< HEAD
-    final def astID = FloatConst.ASTID
+    final def astID : Int = FloatConst.ASTID
     final def tpe = FloatType
-    final def cTpe = ComputationalTypeFloat
-=======
-    final def tpe: Type = FloatType
-    final def cTpe: ComputationalType = ComputationalTypeFloat
->>>>>>> 139ba64b
+    final def cTpe : ComputationalType = ComputationalTypeFloat
 }
 object FloatConst { final val ASTID = -7 }
 
 case class DoubleConst(pc: PC, value: Double) extends SimpleValueConst {
-<<<<<<< HEAD
-    final def astID = DoubleConst.ASTID
+    final def astID : Int = DoubleConst.ASTID
     final def tpe = DoubleType
-    final def cTpe = ComputationalTypeDouble
-=======
-    final def tpe: Type = DoubleType
-    final def cTpe: ComputationalType = ComputationalTypeDouble
->>>>>>> 139ba64b
+    final def cTpe : ComputationalType = ComputationalTypeDouble
 }
 object DoubleConst { final val ASTID = -8 }
 
 case class StringConst(pc: PC, value: String) extends SimpleValueConst {
-<<<<<<< HEAD
-    final def astID = StringConst.ASTID
+    final def astID : Int = StringConst.ASTID
     final def tpe = ObjectType.String
-    final def cTpe = ComputationalTypeReference
-=======
-    final def tpe: Type = ObjectType.String
-    final def cTpe: ComputationalType = ComputationalTypeReference
->>>>>>> 139ba64b
+    final def cTpe : ComputationalType = ComputationalTypeReference
 }
 object StringConst { final val ASTID = -9 }
 
 case class MethodTypeConst(pc: PC, value: MethodDescriptor) extends Const {
-<<<<<<< HEAD
-    final def astID = MethodTypeConst.ASTID
+    final def astID : Int = MethodTypeConst.ASTID
     final def tpe = ObjectType.MethodType
-    final def cTpe = ComputationalTypeReference
-=======
-    final def tpe: Type = ObjectType.MethodType
-    final def cTpe: ComputationalType = ComputationalTypeReference
->>>>>>> 139ba64b
+    final def cTpe : ComputationalType = ComputationalTypeReference
 }
 object MethodTypeConst { final val ASTID = -10 }
 
 case class MethodHandleConst(pc: PC, value: MethodHandle) extends Const {
-<<<<<<< HEAD
-    final def astID = MethodHandleConst.ASTID
+    final def astID : Int = MethodHandleConst.ASTID
     final def tpe = ObjectType.MethodHandle
-    final def cTpe = ComputationalTypeReference
-=======
-    final def tpe: Type = ObjectType.MethodHandle
-    final def cTpe: ComputationalType = ComputationalTypeReference
->>>>>>> 139ba64b
+    final def cTpe : ComputationalType = ComputationalTypeReference
 }
 object MethodHandleConst { final val ASTID = -11 }
 
 case class ClassConst(pc: PC, value: ReferenceType) extends SimpleValueConst {
-<<<<<<< HEAD
-    final def astID = ClassConst.ASTID
+    final def astID : Int = ClassConst.ASTID
     final def tpe = ObjectType.Class
-    final def cTpe = ComputationalTypeReference
-=======
-    final def tpe: Type = ObjectType.Class
-    final def cTpe: ComputationalType = ComputationalTypeReference
->>>>>>> 139ba64b
+    final def cTpe : ComputationalType = ComputationalTypeReference
 }
 object ClassConst { final val ASTID = -12 }
 
 case class NullExpr(pc: PC) extends SimpleValueConst {
-<<<<<<< HEAD
-    final def astID = NullExpr.ASTID
+    final def astID : Int = NullExpr.ASTID
     final def tpe = ObjectType.Object // TODO Should we introduce a fake type such as "java.null"
-    final def cTpe = ComputationalTypeReference
-=======
-    final def cTpe: ComputationalType = ComputationalTypeReference
->>>>>>> 139ba64b
+    final def cTpe : ComputationalType = ComputationalTypeReference
 }
 object NullExpr { final val ASTID = -13 }
 
@@ -226,7 +169,7 @@
         op:   BinaryArithmeticOperator,
         left: Expr, right: Expr
 ) extends Expr {
-    final def astID = BinaryExpr.ASTID
+    final def astID : Int = BinaryExpr.ASTID
     private[tac] override def remapIndexes(pcToIndex: Array[Int]): Unit = {
         left.remapIndexes(pcToIndex)
         right.remapIndexes(pcToIndex)
@@ -243,7 +186,7 @@
         op:      UnaryArithmeticOperator,
         operand: Expr
 ) extends Expr {
-    final def astID = PrefixExpr.ASTID
+    final def astID : Int = PrefixExpr.ASTID
     private[tac] override def remapIndexes(pcToIndex: Array[Int]): Unit = {
         operand.remapIndexes(pcToIndex)
     }
@@ -251,89 +194,60 @@
 object PrefixExpr { final val ASTID = -15 }
 
 case class PrimitiveTypecastExpr(pc: PC, targetTpe: BaseType, operand: Expr) extends Expr {
-<<<<<<< HEAD
-    final def astID = PrimitiveTypecastExpr.ASTID
-    final def cTpe = targetTpe.computationalType
+    final def astID : Int = PrimitiveTypecastExpr.ASTID
+    final def cTpe : ComputationalType = targetTpe.computationalType
     private[tac] override def remapIndexes(pcToIndex: Array[Int]): Unit = {
         operand.remapIndexes(pcToIndex)
     }
-=======
-    final def cTpe: ComputationalType = targetTpe.computationalType
->>>>>>> 139ba64b
 }
 object PrimitiveTypecastExpr { final val ASTID = -16 }
 
 case class New(pc: PC, tpe: ObjectType) extends Expr {
-<<<<<<< HEAD
-    final def astID = New.ASTID
-    final def cTpe = ComputationalTypeReference
-=======
-    final def cTpe: ComputationalType = ComputationalTypeReference
->>>>>>> 139ba64b
+    final def astID : Int = New.ASTID
+    final def cTpe : ComputationalType = ComputationalTypeReference
 }
 object New { final val ASTID = -17 }
 
-<<<<<<< HEAD
 case class NewArray(pc: PC, counts: Seq[Expr], tpe: ArrayType) extends Expr {
-    final def astID = NewArray.ASTID
-    final def cTpe = ComputationalTypeReference
+    final def astID : Int = NewArray.ASTID
+    final def cTpe : ComputationalType = ComputationalTypeReference
     private[tac] override def remapIndexes(pcToIndex: Array[Int]): Unit = {
         counts.foreach { c ⇒ c.remapIndexes(pcToIndex) }
     }
-=======
-case class NewArray(pc: PC, counts: List[Expr], tpe: ArrayType) extends Expr {
-    final def cTpe: ComputationalType = ComputationalTypeReference
->>>>>>> 139ba64b
 }
 object NewArray { final val ASTID = -18 }
 
 case class ArrayLoad(pc: PC, index: Var, arrayRef: Var) extends Expr {
-<<<<<<< HEAD
-    final def astID = ArrayLoad.ASTID
-    final def cTpe = ComputationalTypeReference
+    final def astID : Int = ArrayLoad.ASTID
+    final def cTpe : ComputationalType = ComputationalTypeReference
     private[tac] override def remapIndexes(pcToIndex: Array[Int]): Unit = {
         index.remapIndexes(pcToIndex)
         arrayRef.remapIndexes(pcToIndex)
     }
-=======
-    final def cTpe: ComputationalType = ComputationalTypeReference
->>>>>>> 139ba64b
 }
 object ArrayLoad { final val ASTID = -19 }
 
 case class ArrayLength(pc: PC, arrayRef: Var) extends Expr {
-<<<<<<< HEAD
-    final def astID = ArrayLength.ASTID
-    final def cTpe = ComputationalTypeInt
+    final def astID : Int = ArrayLength.ASTID
+    final def cTpe : ComputationalType = ComputationalTypeInt
     private[tac] override def remapIndexes(pcToIndex: Array[Int]): Unit = {
         arrayRef.remapIndexes(pcToIndex)
     }
-=======
-    final def cTpe: ComputationalType = ComputationalTypeInt
->>>>>>> 139ba64b
 }
 object ArrayLength { final val ASTID = -20 }
 
 case class GetField(pc: PC, declaringClass: ObjectType, name: String, objRef: Expr) extends Expr {
-<<<<<<< HEAD
-    final def astID = GetField.ASTID
-    final def cTpe = ComputationalTypeInt
+    final def astID : Int = GetField.ASTID
+    final def cTpe : ComputationalType = ComputationalTypeInt
     private[tac] override def remapIndexes(pcToIndex: Array[Int]): Unit = {
         objRef.remapIndexes(pcToIndex)
     }
-=======
-    final def cTpe: ComputationalType = ComputationalTypeInt
->>>>>>> 139ba64b
 }
 object GetField { final val ASTID = -21 }
 
 case class GetStatic(pc: PC, declaringClass: ObjectType, name: String) extends Expr {
-<<<<<<< HEAD
-    final def astID = GetStatic.ASTID
-    final def cTpe = ComputationalTypeInt
-=======
-    final def cTpe: ComputationalType = ComputationalTypeInt
->>>>>>> 139ba64b
+    final def astID : Int = GetStatic.ASTID
+    final def cTpe : ComputationalType = ComputationalTypeInt
 }
 object GetStatic { final val ASTID = -22 }
 
@@ -344,20 +258,16 @@
         descriptor:      MethodDescriptor,
         params:          Seq[Expr]
 ) extends Expr {
-<<<<<<< HEAD
-    final def astID = Invokedynamic.ASTID
-    final def cTpe = descriptor.returnType.computationalType
+    final def astID : Int = Invokedynamic.ASTID
+    final def cTpe : ComputationalType = descriptor.returnType.computationalType
     private[tac] override def remapIndexes(pcToIndex: Array[Int]): Unit = {
         params.foreach { p ⇒ p.remapIndexes(pcToIndex) }
     }
-=======
-    final def cTpe: ComputationalType = descriptor.returnType.computationalType
->>>>>>> 139ba64b
 }
 object Invokedynamic { final val ASTID = -23 }
 
 sealed trait FunctionCall extends Call with Expr {
-    final def cTpe: ComputationalType = descriptor.returnType.computationalType
+    final def cTpe : ComputationalType = descriptor.returnType.computationalType
 }
 
 sealed trait InstanceFunctionCall extends FunctionCall {
@@ -372,7 +282,7 @@
         receiver:       Expr,
         params:         Seq[Expr]
 ) extends InstanceFunctionCall {
-    final def astID = NonVirtualFunctionCall.ASTID
+    final def astID : Int = NonVirtualFunctionCall.ASTID
     private[tac] override def remapIndexes(pcToIndex: Array[Int]): Unit = {
         receiver.remapIndexes(pcToIndex)
         params.foreach { p ⇒ p.remapIndexes(pcToIndex) }
@@ -388,7 +298,7 @@
         receiver:       Expr,
         params:         Seq[Expr]
 ) extends InstanceFunctionCall {
-    final def astID = VirtualFunctionCall.ASTID
+    final def astID : Int = VirtualFunctionCall.ASTID
     private[tac] override def remapIndexes(pcToIndex: Array[Int]): Unit = {
         receiver.remapIndexes(pcToIndex)
         params.foreach { p ⇒ p.remapIndexes(pcToIndex) }
@@ -403,7 +313,7 @@
         descriptor:     MethodDescriptor,
         params:         Seq[Expr]
 ) extends FunctionCall {
-    final def astID = StaticFunctionCall.ASTID
+    final def astID : Int = StaticFunctionCall.ASTID
     private[tac] override def remapIndexes(pcToIndex: Array[Int]): Unit = {
         params.foreach { p ⇒ p.remapIndexes(pcToIndex) }
     }
@@ -412,7 +322,7 @@
 
 trait Var extends ValueExpr {
 
-    final def astID = Var.ASTID
+    final def astID : Int = Var.ASTID
 
     /**
      * Calling this method is only supported if the underlying representation is in
@@ -432,7 +342,7 @@
 
     /**
      * @return `true` if this variable and the given variable use the same location.
-     *          Compared to `equals` this test does not consider the computational type.
+     * 			Compared to `equals` this test does not consider the computational type.
      */
     def hasSameLocation(that: Var): Boolean
 
@@ -530,11 +440,10 @@
         }
     }
 
-    def name: String = {
+    def name =
         if (id == Int.MinValue) "t"
         else if (id >= 0) "op_"+id.toString
         else "r_"+(-(id + 1))
-    }
 
     def updated(cTpe: ComputationalType): SimpleVar = { new SimpleVar(id, cTpe) }
 }
@@ -547,15 +456,6 @@
  */
 case class SimpleVar(id: Int, cTpe: ComputationalType) extends IdBasedVar
 
-<<<<<<< HEAD
-=======
-case class DomainValueBasedVar(id: Int, properties: Domain#DomainValue) extends IdBasedVar {
-
-    final override def cTpe: ComputationalType = properties.computationalType
-
-}
-
->>>>>>> 139ba64b
 object TempVar {
 
     def apply(cTpe: ComputationalType): SimpleVar = SimpleVar(Int.MinValue, cTpe)
