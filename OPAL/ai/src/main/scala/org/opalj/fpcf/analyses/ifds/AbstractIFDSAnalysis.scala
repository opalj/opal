/* BSD 2-Clause License - see OPAL/LICENSE for details. */
package org.opalj
package fpcf
package analyses
package ifds

import java.util.concurrent.ConcurrentHashMap

import scala.collection.{Set ⇒ SomeSet}
import org.opalj.br.DeclaredMethod
import org.opalj.br.DefinedMethod
import org.opalj.br.Method
import org.opalj.br.ObjectType
import org.opalj.br.analyses.SomeProject
import org.opalj.br.analyses.DeclaredMethods
import org.opalj.br.analyses.DeclaredMethodsKey
import org.opalj.br.cfg.BasicBlock
import org.opalj.br.cfg.CFG
import org.opalj.br.cfg.CFGNode
import org.opalj.fpcf.analyses.ifds.AbstractIFDSAnalysis.V
import org.opalj.fpcf.properties.IFDSProperty
import org.opalj.fpcf.properties.IFDSPropertyMetaInformation
import org.opalj.tac.DUVar
import org.opalj.tac.Stmt
import org.opalj.tac.VirtualMethodCall
import org.opalj.tac.NonVirtualMethodCall
import org.opalj.tac.StaticMethodCall
import org.opalj.tac.Assignment
import org.opalj.tac.StaticFunctionCall
import org.opalj.tac.NonVirtualFunctionCall
import org.opalj.tac.VirtualFunctionCall
import org.opalj.tac.TACStmts
import org.opalj.tac.Expr
import org.opalj.tac.Call
import org.opalj.tac.ExprStmt
import org.opalj.tac.fpcf.properties.TACAI
import org.opalj.value.KnownTypedValue

import scala.annotation.tailrec
import scala.collection.mutable

/**
 * A framework for IFDS analyses.
 *
 * @tparam DataFlowFact The type of flow facts the concrete analysis wants to track
 *
 * @author Dominik Helm
 */
abstract class AbstractIFDSAnalysis[DataFlowFact] extends FPCFAnalysis {

    /**
     * Provides the concrete property key (that must be unique for every distinct concrete analysis
     * and the lower bound for the IFDSProperty.
     */
    val property: IFDSPropertyMetaInformation[DataFlowFact]

    /** Creates the concrete IFDSProperty. */
    def createProperty(result: Map[Statement, Set[DataFlowFact]]): IFDSProperty[DataFlowFact]

    /**
     * Computes the DataFlowFacts valid after statement `stmt` on the CFG edge to statement `succ`
     * if the DataFlowFacts `in` held before `stmt`.
     */
    def normalFlow(stmt: Statement, succ: Statement, in: Set[DataFlowFact]): Set[DataFlowFact]

    /**
     * Computes the DataFlowFacts valid on entry to method `callee` when it is called from statement
     * `stmt` if the DataFlowFacts `in` held before `stmt`.
     */
    def callFlow(stmt: Statement, callee: DeclaredMethod, in: Set[DataFlowFact]): Set[DataFlowFact]

    /**
     * Computes the DataFlowFacts valid on the CFG edge from statement `stmt` to `succ` if `callee`
     * was invoked by `stmt` and DataFlowFacts `in` held before the final statement `exit` of
     * `callee`.
     */
    def returnFlow(stmt: Statement, callee: DeclaredMethod, exit: Statement, succ: Statement, in: Set[DataFlowFact]): Set[DataFlowFact]

    /**
     * Computes the DataFlowFacts valid on the CFG edge from statement `stmt` to `succ` irrespective
     * of the call in `stmt` if the DataFlowFacts `in` held before `stmt`.
     */
    def callToReturnFlow(stmt: Statement, succ: Statement, in: Set[DataFlowFact]): Set[DataFlowFact]

    protected[this] val declaredMethods: DeclaredMethods = project.get(DeclaredMethodsKey)

    class State(
<<<<<<< HEAD
            val declClass: ObjectType,
            val method:    Method,
            val source:    (DeclaredMethod, DataFlowFact),
            val code:      Array[Stmt[V]],
            val cfg:       CFG[Stmt[V], TACStmts[V]],
            var data:      Map[(DeclaredMethod, DataFlowFact), Set[(BasicBlock, Int)]],
            var dependees: Map[(DeclaredMethod, DataFlowFact), EOptionP[(DeclaredMethod, DataFlowFact), IFDSProperty[DataFlowFact]]] = Map.empty,
=======
            val declClass:     ObjectType,
            val method:        Method,
            val source:        (DeclaredMethod, DataFlowFact),
            val code:          Array[Stmt[V]],
            val cfg:           CFG[Stmt[V], TACStmts[V]],
            var ifdsData:      Map[(DeclaredMethod, DataFlowFact), Set[(BasicBlock, Int)]],
            var ifdsDependees: Map[(DeclaredMethod, DataFlowFact), EOptionP[(DeclaredMethod, DataFlowFact), IFDSProperty[DataFlowFact]]] = Map.empty,
            var tacDependees:  Map[Method, EOptionP[Method, TACAI]]                                                                      = Map.empty,
            var tacData:       Map[Method, Set[(BasicBlock, Int)]]                                                                       = Map.empty,
>>>>>>> e7ee83fc
            // DataFlowFacts known to be valid on entry to a basic block
            var incoming: Map[BasicBlock, Set[DataFlowFact]] = Map.empty,
            // DataFlowFacts known to be valid on exit from a basic block on the cfg edge to a specific successor
            var outgoing: Map[BasicBlock, Map[CFGNode, Set[DataFlowFact]]] = Map.empty
    )

    /**
     * Performs IFDS aAnalysis for one specific entity, i.e. one DeclaredMethod/DataFlowFact pair.
     */
    def performAnalysis(source: (DeclaredMethod, DataFlowFact)): PropertyComputationResult = {
        val (declaredMethod, sourceFact) = source

        // Deal only with single defined methods for now
        if (!declaredMethod.hasSingleDefinedMethod)
            return Result(source, property.noFlowInformation);

        val method = declaredMethod.definedMethod
        val declaringClass: ObjectType = method.classFile.thisType

        // If this is not the method's declaration, but a non-overwritten method in a subtype,
        // don't re-analyze the code
        if (declaringClass ne declaredMethod.declaringClassType)
            return baseMethodResult(declaredMethod.asDefinedMethod, sourceFact);

        val (code, cfg) = propertyStore(method, TACAI.key) match {
            case finalEP: FinalEP[Method, TACAI] ⇒
                val tac = finalEP.ub.tac.get
                (tac.stmts, tac.cfg)
            case _: IntermediateEP[Method, TACAI] ⇒
                throw new UnknownError("Can not handle intermediate TAC")
            case epk ⇒ return IntermediateResult(
                source,
                property.noFlowInformation,
                createProperty(Map.empty),
                Seq(epk),
                _ ⇒ performAnalysis(source),
                DefaultPropertyComputation
            );
        }

        implicit val state: State =
            new State(declaringClass, method, source, code, cfg, Map(source → Set.empty))

        // Start processing at the start of the cfg with the given source fact
        val start = cfg.startBlock
        state.incoming += start → Set(sourceFact)
        process(mutable.Queue((start, Set(sourceFact), None, None, None)))

        createResult()
    }

    /**
     * Processes a queue of BasicBlocks where new DataFlowFacts are available.
     */
    def process(
        initialWorklist: mutable.Queue[(BasicBlock, Set[DataFlowFact], Option[Int], Option[Set[Method]], Option[DataFlowFact])]
    )(implicit state: State): Unit = {
        val worklist = initialWorklist

        while (worklist.nonEmpty) {
            val (bb, in, callIndex, callee, dataFlowFact) = worklist.dequeue()
            val oldOut = state.outgoing.getOrElse(bb, Map.empty)
            val nextOut = analyseBasicBlock(bb, in, callIndex, callee, dataFlowFact)
            val allOut = mergeMaps(oldOut, nextOut)
            state.outgoing = state.outgoing.updated(bb, allOut)

            for (successor ← bb.successors) {
                if (successor.isExitNode) {
                    // Handle self-dependencies: Propagate new information to self calls
                    if ((nextOut.getOrElse(successor, Set.empty) -- oldOut.getOrElse(successor, Set.empty)).nonEmpty)
                        handleCallUpdate(state.source)
                } else {
                    val succ = (if (successor.isBasicBlock) {
                        successor
                    } else { // Skip CatchNodes directly to their handler BasicBlock
                        assert(successor.isCatchNode)
                        assert(successor.successors.size == 1)
                        successor.successors.head
                    }).asBasicBlock

                    val nextIn = nextOut.getOrElse(successor, Set.empty)
                    val oldIn = state.incoming.getOrElse(succ, Set.empty)
                    state.incoming = state.incoming.updated(succ, oldIn ++ nextIn)
                    val newIn = nextIn -- oldIn
                    if (newIn.nonEmpty) {
                        worklist.enqueue((succ, newIn, None, None, None))
                    }
                }
            }
        }
    }

    /**
     * Merges two maps that have sets as values. The resulting map has the keys from both maps with
     * the associated values being the union of the value from both input maps.
     */
    def mergeMaps[S, T](map1: Map[S, Set[T]], map2: Map[S, Set[T]]): Map[S, Set[T]] = {
        var result = map1
        for ((key, values) ← map2) {
            result = result.updated(key, result.getOrElse(key, Set.empty) ++ values)
        }
        result
    }

    /**
     * Gets, for an ExitNode of the CFG, the DataFlowFacts valid on each CFG edge from a
     * statement to that ExitNode.
     */
    def collectResult(node: CFGNode)(implicit state: State): Map[Statement, Set[DataFlowFact]] =
        node.predecessors.collect {
            case bb: BasicBlock if state.outgoing.contains(bb) && state.outgoing(bb).contains(node) ⇒
                val index = bb.endPC
                Statement(
                    state.method,
                    state.code(index),
                    index,
                    state.code,
                    state.cfg
                ) → state.outgoing(bb)(node)
        }.toMap

    /**
     * Creates the analysis result from the current state.
     */
    def createResult()(implicit state: State): PropertyComputationResult = {

        val result = mergeMaps(
            collectResult(state.cfg.normalReturnNode),
            collectResult(state.cfg.abnormalReturnNode)
        )

        val dependees = state.ifdsDependees.values ++ state.tacDependees.values

        if (dependees.isEmpty) {
            Result(
                state.source,
                createProperty(result)
            )
        } else {
            IntermediateResult(
                state.source,
                property.noFlowInformation,
                createProperty(result),
                dependees,
                c,
                DefaultPropertyComputation
            )
        }
    }

    def c(eps: SomeEPS)(implicit state: State): PropertyComputationResult = {

        eps match {
            case EPS(e, _, _: IFDSProperty[DataFlowFact]) ⇒
                state.ifdsDependees -= eps.e.asInstanceOf[(DeclaredMethod, DataFlowFact)]
                if (eps.isRefinable)
<<<<<<< HEAD
                    state.dependees +=
                        eps.e.asInstanceOf[(DeclaredMethod, DataFlowFact)] →
=======
                    state.ifdsDependees +=
                        e.asInstanceOf[(DeclaredMethod, DataFlowFact)] →
>>>>>>> e7ee83fc
                        eps.asInstanceOf[EOptionP[(DeclaredMethod, DataFlowFact), IFDSProperty[DataFlowFact]]]
                handleCallUpdate(e.asInstanceOf[(DeclaredMethod, DataFlowFact)])
            case FinalEP(m: Method, tac: TACAI) ⇒
                handleCallUpdate(m)
                state.tacData -= m
                state.tacDependees -= m
            case IntermediateEP(m, _, _: TACAI) ⇒
                throw new UnknownError("Can not handle intermediate TAC")
        }

        createResult()
    }

    /**
     *  Computes for one BasicBlock `bb` the DataFlowFacts valid on each CFG edge leaving the
     *  BasicBlock if the DataFlowFacts `sources` held on entry to the BasicBlock.
     *  @param callIndex The index of a call where the information for one callee was updated or
     *                   None if analyseBasicBlock was not called as the result of such update.
     *  @param callee The callee that got its information updated or None if analyseBasicBlock
     *                was not called as the result of such update.
     *  @param fact The DataFlowFact that the callee was updated for or None if analyseBasicBlock
     *              was not called as the result of such update.
     */

    def analyseBasicBlock(
        bb:        BasicBlock,
        sources:   Set[DataFlowFact],
        callIndex: Option[Int], //TODO IntOption
        callee:    Option[Set[Method]],
        fact:      Option[DataFlowFact]
    )(
        implicit
        state: State
    ): Map[CFGNode, Set[DataFlowFact]] = {

        var flows: Set[DataFlowFact] = sources

        /**
         * Collects information about the TAC Stmt at `index`: The corresponding Statement object,
         * the Set of relevant callees for that statement (None if the statement has no call) and
         * the fact that was updated for the call if analyseBasicBlock was called because of an
         * update.
         */
        def collectInformation(index: Int): (Statement, Option[SomeSet[Method]], Option[DataFlowFact]) = {
            val stmt = state.code(index)
            val statement = Statement(state.method, stmt, index, state.code, state.cfg)
            val calleesO = if (callIndex.contains(index)) callee else getCallees(stmt)
            val callFact = if (callIndex.contains(index)) fact else None
            (statement, calleesO, callFact)
        }

        // Iterate over all statements but the last one in linear order, only keeping the resulting
        // DataFlowFacts.

        var index = bb.startPC
        val max = bb.endPC
        while (index < max) {
            val (statement, calleesO, callFact) = collectInformation(index)
            flows =
                if (calleesO.isEmpty) {
                    val successor =
                        Statement(state.method, state.code(index + 1), index + 1, state.code, state.cfg)
                    normalFlow(statement, successor, flows)
                } else
                    handleCall(bb, statement, calleesO.get, flows, callFact).values.head
            index += 1
        }

        // Analyse the last statement for each possible successor statement.

        val (statement, calleesO, callFact) = collectInformation(bb.endPC)
        var result =
            if (calleesO.isEmpty) {
                var result: Map[CFGNode, Set[DataFlowFact]] = Map.empty
                for (node ← bb.successors) {
                    result += node → normalFlow(statement, firstStatement(node), flows)
                }
                result
            } else {
                handleCall(bb, statement, calleesO.get, flows, callFact)
            }
        if (sources.contains(null.asInstanceOf[DataFlowFact]))
            result = result.map { result ⇒
                result._1 → (result._2 + null.asInstanceOf[DataFlowFact])
            }
        result
    }

    /** Gets the expression from an assingment/expr statement. */
    def expr(stmt: Stmt[V]): Expr[V] = stmt.astID match {
        case Assignment.ASTID ⇒ stmt.asAssignment.expr
        case ExprStmt.ASTID   ⇒ stmt.asExprStmt.expr
        case _                ⇒ throw new UnknownError("Unexpected statement")
    }

    /**
     * Gets the set of all methods possibly called by `stmt` or None if `stmt` contains no call.
     */
    def getCallees(stmt: Stmt[V])(implicit state: State): Option[SomeSet[Method]] = {
        implicit val project: SomeProject = p
        stmt.astID match {
            case StaticMethodCall.ASTID ⇒
                Some(stmt.asStaticMethodCall.resolveCallTarget.toSet.filter(_.body.isDefined))

            case NonVirtualMethodCall.ASTID ⇒
                Some(stmt.asNonVirtualMethodCall.resolveCallTarget.toSet.filter(_.body.isDefined))

            case VirtualMethodCall.ASTID ⇒
                Some(stmt.asVirtualMethodCall.resolveCallTargets(state.declClass).filter(_.body.isDefined))

            case Assignment.ASTID if expr(stmt).astID == StaticFunctionCall.ASTID ⇒
                Some(stmt.asAssignment.expr.asStaticFunctionCall.resolveCallTarget.toSet.filter(_.body.isDefined))

            case Assignment.ASTID if expr(stmt).astID == NonVirtualFunctionCall.ASTID ⇒
                Some(stmt.asAssignment.expr.asNonVirtualFunctionCall.resolveCallTarget.toSet.filter(_.body.isDefined))

            case Assignment.ASTID if expr(stmt).astID == VirtualFunctionCall.ASTID ⇒
                Some(
                    stmt.asAssignment.expr.asVirtualFunctionCall.resolveCallTargets(state.declClass).filter(_.body.isDefined)
                )

            case ExprStmt.ASTID if expr(stmt).astID == StaticFunctionCall.ASTID ⇒
                Some(stmt.asExprStmt.expr.asStaticFunctionCall.resolveCallTarget.toSet.filter(_.body.isDefined))

            case ExprStmt.ASTID if expr(stmt).astID == NonVirtualFunctionCall.ASTID ⇒
                Some(stmt.asExprStmt.expr.asNonVirtualFunctionCall.resolveCallTarget.toSet.filter(_.body.isDefined))

            case ExprStmt.ASTID if expr(stmt).astID == VirtualFunctionCall.ASTID ⇒
                Some(
                    stmt.asExprStmt.expr.asVirtualFunctionCall.resolveCallTargets(state.declClass).filter(_.body.isDefined)
                )

            case _ ⇒ None
        }
    }

    /**
     * Starts processing all BasicBlocks that have to be reevaluated because a callee they may
     * invoke got its TAC computed.
     */
    def handleCallUpdate(m: Method)(implicit state: State): Unit = {
        val blocks = state.tacData(m)
        val queue: mutable.Queue[(BasicBlock, Set[DataFlowFact], Option[Int], Option[Set[Method]], Option[DataFlowFact])] =
            mutable.Queue.empty
        for ((block, callSite) ← blocks)
            queue.enqueue(
                (
                    block,
                    state.incoming(block),
                    Some(callSite),
                    Some(Set(m)),
                    None
                )
            )
        process(queue)
    }

    /**
     * Starts processing all BasicBlocks that have to be reevaluated because a callee they may
     * invoke got updated.
     */
    def handleCallUpdate(e: (DeclaredMethod, DataFlowFact))(implicit state: State): Unit = {
        val blocks = state.ifdsData(e)
        val queue: mutable.Queue[(BasicBlock, Set[DataFlowFact], Option[Int], Option[Set[Method]], Option[DataFlowFact])] =
            mutable.Queue.empty
        for ((block, callSite) ← blocks)
            queue.enqueue(
                (
                    block,
                    state.incoming(block),
                    Some(callSite),
                    Some(Set(e._1.definedMethod)),
                    Some(e._2)
                )
            )
        process(queue)
    }

    /**
     * Processes a statement with a call.
     * @param callBB The block that contains the statement
     * @param call The statement with the call
     * @param callees The methods possibly invoked by the call.
     * @param in The DataFlowFacts valid before the call statement.
     * @param fact A single DataFlowFact valid before the call statement or None if handleCall is
     *             not invoked because of an update to a callee.
     */
    def handleCall(
<<<<<<< HEAD
        block:   BasicBlock,
=======
        callBB:  BasicBlock,
>>>>>>> e7ee83fc
        call:    Statement,
        callees: SomeSet[Method],
        in:      Set[DataFlowFact],
        fact:    Option[DataFlowFact]
    )(
        implicit
        state: State
    ): Map[CFGNode, Set[DataFlowFact]] = {
        // DataFlowFacts valid on the CFG edge to each successor after the call
        var flows: Map[CFGNode, Set[DataFlowFact]] = Map.empty

        // Handle call-to-return flows (only if this is not an update)
        if (fact.isEmpty)
            for (successor ← callBB.successors) {
                flows += successor → callToReturnFlow(call, firstStatement(successor), in)
            }

        for (calledMethod ← callees) {
            val callee = declaredMethods(calledMethod)

            // Facts valid on entry of the callee (a single one if this is an update)
            val toCall = if (fact.isDefined) fact.toSet else callFlow(call, callee, in)

            // Facts valid on each exit statement of the callee
            var fromCall: Map[Statement, Set[DataFlowFact]] = Map.empty
            for (fact ← toCall) {
                if ((calledMethod eq state.method) && fact == state.source._2) {
                    val newDependee =
                        state.ifdsData.getOrElse(state.source, Set.empty) + ((callBB, call.index))
                    state.ifdsData = state.ifdsData.updated(state.source, newDependee)
                    fromCall = mergeMaps(
                        fromCall,
                        mergeMaps(
                            collectResult(state.cfg.normalReturnNode),
                            collectResult(state.cfg.abnormalReturnNode)
                        )
                    )
                } else {
                    val e = (callee, fact)

                    val callFlows = propertyStore(e, property.key).asInstanceOf[EOptionP[(DeclaredMethod, DataFlowFact), IFDSProperty[DataFlowFact]]]

                    val oldState = state.ifdsDependees.get(e)

                    fromCall = mergeMaps(
                        fromCall,
                        mapDifference( // Only process new facts, that were not known in `oldState`
                            callFlows match {
                                case FinalEP(_, p: IFDSProperty[DataFlowFact]) ⇒
                                    state.ifdsDependees -= e
                                    p.flows
                                case EPS(_, _, ub: IFDSProperty[DataFlowFact]) ⇒
                                    val newDependee =
                                        state.ifdsData.getOrElse(e, Set.empty) + ((callBB, call.index))
                                    state.ifdsData = state.ifdsData.updated(e, newDependee)
                                    state.ifdsDependees += e → callFlows
                                    ub.flows
                                case _ ⇒
                                    val newDependee =
                                        state.ifdsData.getOrElse(e, Set.empty) + ((callBB, call.index))
                                    state.ifdsData = state.ifdsData.updated(e, newDependee)
                                    state.ifdsDependees += e → callFlows
                                    Map.empty
                            },
                            if (oldState.isDefined)
                                oldState.get match {
                                case EPS(_, _, ub) ⇒ ub.flows
                                case _             ⇒ Map.empty
                            }
                            else Map.empty
                        )
                    )
                    if (oldState.isDefined && oldState.get != callFlows) {
                        handleCallUpdate(e)
                    }
                }
            }

            // Map data flow facts valid on each exit statement of the callee back to the caller
            val exits = getExits(calledMethod, callBB, call.index)
            for {
                node ← callBB.successors
                exit ← exits
            } {
                val successor = firstStatement(node)
                val oldFlows = flows.getOrElse(node, Set.empty[DataFlowFact])
                val retFlow = returnFlow(
                    call,
                    callee,
                    exit,
                    successor,
                    fromCall.getOrElse(exit, Set.empty)
                )
                flows += node → (oldFlows ++ retFlow)
            }
        }

        flows
    }

    /**
     * Removes all values that are in the second map from the corresponding keys in the first map.
     */
    def mapDifference[S, T](map1: Map[S, Set[T]], map2: Map[S, Set[T]]): Map[S, Set[T]] = {
        var result = map1
        for ((key, values) ← map2) {
            result = result.updated(key, result(key) -- values)
        }
        result
    }

    /**
     * Gets the Call for a statement that contains a call (MethodCall Stmt or ExprStmt/Assigment
     * with FunctionCall)
     * @param stmt
     * @return
     */
    def asCall(stmt: Stmt[V]): Call[V] = stmt.astID match {
        case Assignment.ASTID ⇒ stmt.asAssignment.expr.asFunctionCall
        case ExprStmt.ASTID   ⇒ stmt.asExprStmt.expr.asFunctionCall
        case _                ⇒ stmt.asMethodCall
    }

    /**
     * Gets the first statement of a BasicBlock or the first statement of the handler BasicBlock of
     * a CatchNode.
     */
    @tailrec
    private def firstStatement(node: CFGNode)(implicit state: State): Statement = {
        if (node.isBasicBlock) {
            val index = node.asBasicBlock.startPC
            Statement(state.method, state.code(index), index, state.code, state.cfg)
        } else if (node.isCatchNode) {
            firstStatement(node.successors.head)
        } else
            null
    }

    /**
     * Memoizes results of getExits.
     */
    val exits: ConcurrentHashMap[Method, Set[Statement]] = new ConcurrentHashMap

    /**
     * Finds all statements that may terminate the given method.
     */
    def getExits(
        method:    Method,
        callBB:    BasicBlock,
        callIndex: Int
    )(implicit state: State): Set[Statement] = {
        val result = exits.get(method)

        if (result == null) {
            val (code, cfg) = propertyStore(method, TACAI.key) match {
                case finalEP: FinalEP[Method, TACAI] ⇒
                    val tac = finalEP.ub.tac.get
                    (tac.stmts, tac.cfg)
                case _: IntermediateEP[Method, TACAI] ⇒
                    throw new UnknownError("Can not handle intermediate TAC")
                case epk ⇒
                    state.tacDependees += method → epk
                    state.tacData += method →
                        (state.tacData.getOrElse(method, Set.empty) + ((callBB, callIndex)))
                    return Set.empty;
            }
            exits.computeIfAbsent(method, _ ⇒ {
                (cfg.abnormalReturnNode.predecessors ++ cfg.normalReturnNode.predecessors).map {
                    block ⇒
                        val endPC = block.asBasicBlock.endPC
                        Statement(method, code(endPC), endPC, code, cfg)
                }
            })
        } else
            result
    }

    /**
     * Retrieves and commits the methods result as calculated for its declaring class type for the
     * current DefinedMethod that represents the non-overwritten method in a subtype.
     */
    def baseMethodResult(dm: DefinedMethod, sourceFact: DataFlowFact): PropertyComputationResult = {
        def c(eps: SomeEOptionP): PropertyComputationResult = eps match {
            case FinalEP(_, p) ⇒ Result(dm, p)
            case ep @ IntermediateEP(_, lb, ub) ⇒
                IntermediateResult(
                    (dm, sourceFact), lb, ub,
                    Seq(ep), c, CheapPropertyComputation
                )
            case epk ⇒
                IntermediateResult(
                    (dm, sourceFact), property.noFlowInformation, createProperty(Map.empty),
                    Seq(epk), c, CheapPropertyComputation
                )
        }
        c(propertyStore((declaredMethods(dm.definedMethod), sourceFact), property.key))
    }
}

/**
 * Provides information about a statement that may be needed by the concrete analysis.
 */
case class Statement(
        method: Method,
        stmt:   Stmt[V],
        index:  Int,
        code:   Array[Stmt[V]],
        cfg:    CFG[Stmt[V], TACStmts[V]]
) {
    override def toString: String = s"${method.toJava}"

    override def hashCode(): Int = {
        method.hashCode() * 31 + index
    }

    override def equals(o: Any): Boolean = {
        o match {
            case s: Statement ⇒ s.index == index && s.method == method
            case _            ⇒ false
        }
    }
}

object AbstractIFDSAnalysis {

    /** The type of the TAC domain. */
    type V = DUVar[KnownTypedValue]
}

sealed trait IFDSAnalysisScheduler[DataFlowFact] extends ComputationSpecification {
    final override type InitializationData = AbstractIFDSAnalysis[DataFlowFact]

    def property: IFDSPropertyMetaInformation[DataFlowFact]
}

abstract class LazyIFDSAnalysis[DataFlowFact] extends IFDSAnalysisScheduler[DataFlowFact]
    with FPCFLazyAnalysisScheduler {

    final override def derives: Set[PropertyKind] = Set(property)

    /**
     * Registers the analysis as a lazy computation, that is, the method
     * will call `ProperytStore.scheduleLazyComputation`.
     */
    final override def startLazily(
        p:        SomeProject,
        ps:       PropertyStore,
        analysis: AbstractIFDSAnalysis[DataFlowFact]
    ): FPCFAnalysis = {
        ps.registerLazyPropertyComputation(
            property.key, analysis.performAnalysis
        )
        analysis
    }

    override def beforeSchedule(p: SomeProject, ps: PropertyStore): Unit = {}

    override def afterPhaseCompletion(p: SomeProject, ps: PropertyStore): Unit = {}
}<|MERGE_RESOLUTION|>--- conflicted
+++ resolved
@@ -85,15 +85,6 @@
     protected[this] val declaredMethods: DeclaredMethods = project.get(DeclaredMethodsKey)
 
     class State(
-<<<<<<< HEAD
-            val declClass: ObjectType,
-            val method:    Method,
-            val source:    (DeclaredMethod, DataFlowFact),
-            val code:      Array[Stmt[V]],
-            val cfg:       CFG[Stmt[V], TACStmts[V]],
-            var data:      Map[(DeclaredMethod, DataFlowFact), Set[(BasicBlock, Int)]],
-            var dependees: Map[(DeclaredMethod, DataFlowFact), EOptionP[(DeclaredMethod, DataFlowFact), IFDSProperty[DataFlowFact]]] = Map.empty,
-=======
             val declClass:     ObjectType,
             val method:        Method,
             val source:        (DeclaredMethod, DataFlowFact),
@@ -103,7 +94,6 @@
             var ifdsDependees: Map[(DeclaredMethod, DataFlowFact), EOptionP[(DeclaredMethod, DataFlowFact), IFDSProperty[DataFlowFact]]] = Map.empty,
             var tacDependees:  Map[Method, EOptionP[Method, TACAI]]                                                                      = Map.empty,
             var tacData:       Map[Method, Set[(BasicBlock, Int)]]                                                                       = Map.empty,
->>>>>>> e7ee83fc
             // DataFlowFacts known to be valid on entry to a basic block
             var incoming: Map[BasicBlock, Set[DataFlowFact]] = Map.empty,
             // DataFlowFacts known to be valid on exit from a basic block on the cfg edge to a specific successor
@@ -260,20 +250,15 @@
             case EPS(e, _, _: IFDSProperty[DataFlowFact]) ⇒
                 state.ifdsDependees -= eps.e.asInstanceOf[(DeclaredMethod, DataFlowFact)]
                 if (eps.isRefinable)
-<<<<<<< HEAD
-                    state.dependees +=
-                        eps.e.asInstanceOf[(DeclaredMethod, DataFlowFact)] →
-=======
                     state.ifdsDependees +=
                         e.asInstanceOf[(DeclaredMethod, DataFlowFact)] →
->>>>>>> e7ee83fc
                         eps.asInstanceOf[EOptionP[(DeclaredMethod, DataFlowFact), IFDSProperty[DataFlowFact]]]
                 handleCallUpdate(e.asInstanceOf[(DeclaredMethod, DataFlowFact)])
-            case FinalEP(m: Method, tac: TACAI) ⇒
+            case FinalEP(m: Method, _: TACAI) ⇒
                 handleCallUpdate(m)
                 state.tacData -= m
                 state.tacDependees -= m
-            case IntermediateEP(m, _, _: TACAI) ⇒
+            case IntermediateEP(_, _, _: TACAI) ⇒
                 throw new UnknownError("Can not handle intermediate TAC")
         }
 
@@ -455,11 +440,7 @@
      *             not invoked because of an update to a callee.
      */
     def handleCall(
-<<<<<<< HEAD
-        block:   BasicBlock,
-=======
         callBB:  BasicBlock,
->>>>>>> e7ee83fc
         call:    Statement,
         callees: SomeSet[Method],
         in:      Set[DataFlowFact],
@@ -574,8 +555,6 @@
     /**
      * Gets the Call for a statement that contains a call (MethodCall Stmt or ExprStmt/Assigment
      * with FunctionCall)
-     * @param stmt
-     * @return
      */
     def asCall(stmt: Stmt[V]): Call[V] = stmt.astID match {
         case Assignment.ASTID ⇒ stmt.asAssignment.expr.asFunctionCall
