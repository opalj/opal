--- conflicted
+++ resolved
@@ -7,22 +7,7 @@
 import scala.annotation.switch
 
 import net.ceedubs.ficus.Ficus._
-<<<<<<< HEAD
-import org.opalj.ai.isImmediateVMException
-import org.opalj.ai.domain.l1.DefaultDomainWithCFGAndDefUse
-import org.opalj.br.ComputationalTypeReference
-import org.opalj.br.DeclaredMethod
-import org.opalj.br.DefinedMethod
-import org.opalj.br.Field
-import org.opalj.br.Method
-import org.opalj.br.ObjectType
-import org.opalj.br.MethodDescriptor
-import org.opalj.br.analyses.SomeProject
-import org.opalj.br.analyses.DeclaredMethodsKey
-import org.opalj.br.cfg.CFG
-=======
-
->>>>>>> 8ecf7396
+
 import org.opalj.collection.immutable.EmptyIntTrieSet
 import org.opalj.collection.immutable.IntTrieSet
 import org.opalj.fpcf.properties.ClassifiedImpure
@@ -58,6 +43,7 @@
 import org.opalj.fpcf.properties.VirtualMethodReturnValueFreshness
 import org.opalj.fpcf.properties.VNoFreshReturnValue
 import org.opalj.fpcf.properties.VPrimitiveReturnValue
+import org.opalj.br.cfg.CFG
 import org.opalj.br.ComputationalTypeReference
 import org.opalj.br.DeclaredMethod
 import org.opalj.br.DefinedMethod
@@ -83,20 +69,10 @@
 import org.opalj.tac.StaticFunctionCall
 import org.opalj.tac.StaticMethodCall
 import org.opalj.tac.Stmt
-<<<<<<< HEAD
-import org.opalj.tac.VirtualFunctionCall
-import org.opalj.tac.StaticMethodCall
-import org.opalj.tac.SelfReferenceParameter
-import org.opalj.tac.UVar
 import org.opalj.tac.TACStmts
-import org.opalj.tac.fpcf.properties.TACAI
-
-import scala.annotation.switch
-=======
-import org.opalj.tac.TACode
 import org.opalj.tac.UVar
 import org.opalj.tac.VirtualFunctionCall
->>>>>>> 8ecf7396
+import org.opalj.tac.fpcf.properties.TACAI
 
 /**
  * An inter-procedural analysis to determine a method's purity.
@@ -924,19 +900,10 @@
             project.instanceMethods(state.declClass).foreach { mdc ⇒
                 if (mdc.name == "fillInStackTrace" &&
                     mdc.method.classFile.thisType != ObjectType.Throwable) {
-<<<<<<< HEAD
-                    val d = new DefaultDomainWithCFGAndDefUse(p, state.method)
-                    val selfReference = UVar(d)(
-                        d.InitializedObjectValue(-1, state.declClass),
-                        SelfReferenceParameter
-                    )
-=======
-                    // val d = new DefaultDomainWithCFGAndDefUse(p, method)
                     val selfReference =
                         // "The value" is actually not used at all - hence, we can use "null"
                         // overhere.
                         UVar(null, SelfReferenceParameter)
->>>>>>> 8ecf7396
                     val impureFillInStackTrace = !checkPurityOfCall(
                         state.declClass,
                         "fillInStackTrace",
