/* BSD 2-Clause License - see OPAL/LICENSE for details. */
package org.opalj
package fpcf
package analyses
package purity

import scala.annotation.switch

import net.ceedubs.ficus.Ficus._
<<<<<<< HEAD
import org.opalj.ai.isImmediateVMException
import org.opalj.ai.domain.l1.DefaultDomainWithCFGAndDefUse
import org.opalj.br.ComputationalTypeReference
import org.opalj.br.DeclaredMethod
import org.opalj.br.DefinedMethod
import org.opalj.br.Field
import org.opalj.br.Method
import org.opalj.br.ObjectType
import org.opalj.br.analyses.SomeProject
import org.opalj.br.analyses.DeclaredMethodsKey
import org.opalj.br.cfg.CFG
import org.opalj.collection.immutable.EmptyIntTrieSet
import org.opalj.collection.immutable.IntTrieSet
import org.opalj.fpcf.cg.properties.Callees
import org.opalj.fpcf.properties.ClassImmutability
=======

import org.opalj.collection.immutable.EmptyIntTrieSet
import org.opalj.collection.immutable.IntTrieSet
>>>>>>> 7de7cc04
import org.opalj.fpcf.properties.ClassifiedImpure
import org.opalj.fpcf.properties.ClassImmutability
import org.opalj.fpcf.properties.CompileTimePure
import org.opalj.fpcf.properties.ContextuallyPure
import org.opalj.fpcf.properties.ExtensibleGetter
import org.opalj.fpcf.properties.ExtensibleLocalField
import org.opalj.fpcf.properties.ExtensibleLocalFieldWithGetter
import org.opalj.fpcf.properties.FieldLocality
import org.opalj.fpcf.properties.FieldMutability
import org.opalj.fpcf.properties.FreshReturnValue
import org.opalj.fpcf.properties.Getter
import org.opalj.fpcf.properties.ImpureByAnalysis
import org.opalj.fpcf.properties.LocalField
import org.opalj.fpcf.properties.LocalFieldWithGetter
import org.opalj.fpcf.properties.NoFreshReturnValue
import org.opalj.fpcf.properties.NoLocalField
import org.opalj.fpcf.properties.PrimitiveReturnValue
import org.opalj.fpcf.properties.Pure
import org.opalj.fpcf.properties.Purity
import org.opalj.fpcf.properties.ReturnValueFreshness
import org.opalj.fpcf.properties.SideEffectFree
import org.opalj.fpcf.properties.StaticDataUsage
import org.opalj.fpcf.properties.TypeImmutability
import org.opalj.fpcf.properties.UsesConstantDataOnly
import org.opalj.fpcf.properties.UsesNoStaticData
import org.opalj.fpcf.properties.UsesVaryingData
import org.opalj.fpcf.properties.VExtensibleGetter
import org.opalj.fpcf.properties.VFreshReturnValue
import org.opalj.fpcf.properties.VGetter
<<<<<<< HEAD
import org.opalj.fpcf.properties.VNoFreshReturnValue
import org.opalj.fpcf.properties.VPrimitiveReturnValue
=======
import org.opalj.fpcf.properties.VirtualMethodPurity
>>>>>>> 7de7cc04
import org.opalj.fpcf.properties.VirtualMethodReturnValueFreshness
import org.opalj.fpcf.properties.VNoFreshReturnValue
import org.opalj.fpcf.properties.VPrimitiveReturnValue
import org.opalj.br.cfg.CFG
import org.opalj.br.ComputationalTypeReference
import org.opalj.br.DeclaredMethod
import org.opalj.br.DefinedMethod
import org.opalj.br.Field
import org.opalj.br.Method
import org.opalj.br.MethodDescriptor
import org.opalj.br.ObjectType
import org.opalj.br.analyses.DeclaredMethodsKey
import org.opalj.br.analyses.SomeProject
import org.opalj.ai.isImmediateVMException
import org.opalj.tac.ArrayStore
import org.opalj.tac.Assignment
import org.opalj.tac.Expr
import org.opalj.tac.GetField
import org.opalj.tac.MonitorEnter
import org.opalj.tac.MonitorExit
import org.opalj.tac.New
import org.opalj.tac.NewArray
import org.opalj.tac.NonVirtualFunctionCall
import org.opalj.tac.OriginOfThis
import org.opalj.tac.PutField
import org.opalj.tac.SelfReferenceParameter
import org.opalj.tac.StaticFunctionCall
<<<<<<< HEAD
import org.opalj.tac.Stmt
import org.opalj.tac.VirtualFunctionCall
import org.opalj.tac.SelfReferenceParameter
import org.opalj.tac.UVar
import org.opalj.tac.TACStmts
import org.opalj.tac.fpcf.properties.TACAI

import scala.annotation.switch
=======
import org.opalj.tac.StaticMethodCall
import org.opalj.tac.Stmt
import org.opalj.tac.TACStmts
import org.opalj.tac.UVar
import org.opalj.tac.VirtualFunctionCall
import org.opalj.tac.fpcf.properties.TACAI
>>>>>>> 7de7cc04

/**
 * An inter-procedural analysis to determine a method's purity.
 *
 * @note This analysis is sound only up to the usual standards, i.e. it does not cope with
 *       VirtualMachineErrors, LinkageErrors and ReflectiveOperationExceptions and may be unsound in
 *       the presence of native code, reflection or `sun.misc.Unsafe`. Calls to native methods are
 *       handled soundly in general as they are considered [[org.opalj.fpcf.properties.ImpureByAnalysis]],
 *       but native methods may break soundness of this analysis by invalidating assumptions such as
 *       which fields are effectively final.
 * @note This analysis is sound even if the three address code hierarchy is not flat, it will
 *       produce better results for a flat hierarchy, though. This is because it will not assess the
 *       types of expressions other than [[org.opalj.tac.Var]]s.
 * @note This analysis derives all purity level. A configurable [[DomainSpecificRater]] is used to
 *       identify calls, expressions and exceptions that are `LBDPure` instead of `LBImpure` or any
 *       `SideEffectFree` purity level. Compared to `L1PurityAnaylsis` it identifies objects/arrays
 *       returned from pure callees that can be considered local. Synchronized methods are treated
 *       as `ExternallyPure`.
 * @author Dominik Helm
 */
class L2PurityAnalysis private[analyses] (val project: SomeProject) extends AbstractPurityAnalysis {

    /**
     * Holds the state of this analysis.
     * @param lbPurity The current minimum purity level for the method
     * @param ubPurity The current maximum purity level for the method that will be assigned by
     *                  checkPurityOfX methods to aggregrate the purity
     * @param method The currently analyzed method
     * @param definedMethod The corresponding DefinedMethod we report results for
     * @param declClass The declaring class of the currently analyzed method
     * @param code The code of the currently analyzed method
     */
    class State(
            val method:        Method,
            val definedMethod: DeclaredMethod,
            val declClass:     ObjectType,
<<<<<<< HEAD
            var pcToIndex:     Array[Int]     = Array.empty,
            var code:          Array[Stmt[V]] = Array.empty,
            var lbPurity:      Purity         = CompileTimePure,
            var ubPurity:      Purity         = CompileTimePure
=======
            var code:          Array[Stmt[V]] = Array.empty
>>>>>>> 7de7cc04
    ) extends AnalysisState {
        var fieldLocalityDependees: Map[Field, (EOptionP[Field, FieldLocality], Set[(Expr[V], Purity)])] = Map.empty

        var fieldMutabilityDependees: Map[Field, (EOptionP[Field, FieldMutability], Set[Option[Expr[V]]])] = Map.empty

        var classImmutabilityDependees: Map[ObjectType, (EOptionP[ObjectType, ClassImmutability], Set[Expr[V]])] = Map.empty
        var typeImmutabilityDependees: Map[ObjectType, (EOptionP[ObjectType, TypeImmutability], Set[Expr[V]])] = Map.empty

        var purityDependees: Map[DeclaredMethod, (EOptionP[DeclaredMethod, Purity], Set[Seq[Expr[V]]])] = Map.empty

        var calleesDependee: Option[EOptionP[DeclaredMethod, Callees]] = None

        var rvfDependees: Map[DeclaredMethod, (EOptionP[DeclaredMethod, ReturnValueFreshness], Set[(Option[Expr[V]], Purity)])] = Map.empty
        var virtualRVFDependees: Map[DeclaredMethod, (EOptionP[DeclaredMethod, VirtualMethodReturnValueFreshness], Set[(Option[Expr[V]], Purity)])] = Map.empty

        var staticDataUsage: Option[EOptionP[DeclaredMethod, StaticDataUsage]] = None

        var tacai: Option[EOptionP[Method, TACAI]] = None

        def dependees: Traversable[EOptionP[Entity, Property]] =
            (fieldLocalityDependees.valuesIterator.map(_._1) ++
                fieldMutabilityDependees.valuesIterator.map(_._1) ++
                classImmutabilityDependees.valuesIterator.map(_._1) ++
                typeImmutabilityDependees.valuesIterator.map(_._1) ++
                purityDependees.valuesIterator.map(_._1) ++
                calleesDependee ++
                rvfDependees.valuesIterator.map(_._1) ++
                virtualRVFDependees.valuesIterator.map(_._1) ++
                staticDataUsage ++
                tacai).toTraversable

        def addFieldLocalityDependee(
            f:    Field,
            eop:  EOptionP[Field, FieldLocality],
            data: (Expr[V], Purity)
        ): Unit = {
            if (fieldLocalityDependees.contains(f)) {
                val (_, oldValues) = fieldLocalityDependees(f)
                fieldLocalityDependees += ((f, (eop, oldValues + data)))
            } else {
                fieldLocalityDependees += ((f, (eop, Set(data))))
            }
        }

        def addFieldMutabilityDependee(
            f:     Field,
            eop:   EOptionP[Field, FieldMutability],
            owner: Option[Expr[V]]
        ): Unit = {
            if (fieldMutabilityDependees.contains(f)) {
                val (_, oldOwners) = fieldMutabilityDependees(f)
                fieldMutabilityDependees += ((f, (eop, oldOwners + owner)))
            } else {
                fieldMutabilityDependees += ((f, (eop, Set(owner))))
            }
        }

        def addClassImmutabilityDependee(
            t:     ObjectType,
            eop:   EOptionP[ObjectType, ClassImmutability],
            value: Expr[V]
        ): Unit = {
            if (classImmutabilityDependees.contains(t)) {
                val (_, oldValues) = classImmutabilityDependees(t)
                classImmutabilityDependees += ((t, (eop, oldValues + value)))
            } else {
                classImmutabilityDependees += ((t, (eop, Set(value))))
            }
        }

        def addTypeImmutabilityDependee(
            t:     ObjectType,
            eop:   EOptionP[ObjectType, TypeImmutability],
            value: Expr[V]
        ): Unit = {
            if (typeImmutabilityDependees.contains(t)) {
                val (_, oldValues) = typeImmutabilityDependees(t)
                typeImmutabilityDependees += ((t, (eop, oldValues + value)))
            } else {
                typeImmutabilityDependees += ((t, (eop, Set(value))))
            }
        }

        def addPurityDependee(
            dm:     DeclaredMethod,
            eop:    EOptionP[DeclaredMethod, Purity],
            params: Seq[Expr[V]]
        ): Unit = {
            if (purityDependees.contains(dm)) {
                val (_, oldParams) = purityDependees(dm)
                purityDependees += ((dm, (eop, oldParams + params)))
            } else {
                purityDependees += ((dm, (eop, Set(params))))
            }
        }

        def updateCalleesDependee(eps: Option[EOptionP[DeclaredMethod, Callees]]): Unit = {
            calleesDependee = eps
        }

        def addRVFDependee(
            dm:   DeclaredMethod,
            eop:  EOptionP[DeclaredMethod, ReturnValueFreshness],
            data: (Option[Expr[V]], Purity)
        ): Unit = {
            if (rvfDependees.contains(dm)) {
                val (_, oldValues) = rvfDependees(dm)
                rvfDependees += ((dm, (eop, oldValues + data)))
            } else {
                rvfDependees += ((dm, (eop, Set(data))))
            }
        }

        def addVirtualRVFDependee(
            dm:   DeclaredMethod,
            eop:  EOptionP[DeclaredMethod, VirtualMethodReturnValueFreshness],
            data: (Option[Expr[V]], Purity)
        ): Unit = {
            if (virtualRVFDependees.contains(dm)) {
                val (_, oldValues) = virtualRVFDependees(dm)
                virtualRVFDependees += ((dm, (eop, oldValues + data)))
            } else {
                virtualRVFDependees += ((dm, (eop, Set(data))))
            }
        }

        def removeFieldLocalityDependee(f: Field): Unit = fieldLocalityDependees -= f
        def removeFieldMutabilityDependee(f: Field): Unit = fieldMutabilityDependees -= f
        def removeClassImmutabilityDependee(t: ObjectType): Unit = classImmutabilityDependees -= t
        def removeTypeImmutabilityDependee(t: ObjectType): Unit = typeImmutabilityDependees -= t
        def removePurityDependee(dm: DeclaredMethod): Unit = purityDependees -= dm
        def removeRVFDependee(dm: DeclaredMethod): Unit = rvfDependees -= dm
        def removeVirtualRVFDependee(dm: DeclaredMethod): Unit = virtualRVFDependees -= dm

        def updateStaticDataUsage(eps: Option[EOptionP[DeclaredMethod, StaticDataUsage]]): Unit = {
            staticDataUsage = eps
        }

        def updateTacai(eps: EOptionP[Method, TACAI]): Unit = {
            if (eps.isFinal) tacai = None
            else tacai = Some(eps)
<<<<<<< HEAD
            if (eps.hasProperty) {
                val tac = eps.ub.tac.get
                pcToIndex = tac.pcToIndex
                code = tac.stmts
            }
=======
            if (eps.hasProperty)
                code = eps.ub.tac.get.stmts
>>>>>>> 7de7cc04
        }
    }

    type StateType = State

    val raterFqn: String = project.config.as[String](
        "org.opalj.fpcf.analyses.L2PurityAnalysis.domainSpecificRater"
    )

    val rater: DomainSpecificRater =
        L2PurityAnalysis.rater.getOrElse(resolveDomainSpecificRater(raterFqn))

    /**
     * Examines whether the given expression denotes an object/array that is local to the current
     * method, i.e. the method has control over the object/array and actions on it might not
     * influence purity.
     *
     * @param otherwise The maxPurity will be reduced to at most this level if the expression is not
     *             local.
     */
    override def isLocal(
        expr:             Expr[V],
        otherwise:        Purity,
        excludedDefSites: IntTrieSet = EmptyIntTrieSet
    )(implicit state: State): Boolean = {
        isLocalInternal(
            expr,
            otherwise,
            _ ⇒ CompileTimePure,
            treatParamsAsFresh = false
        )
    }

    /**
     * Examines whether the given expression denotes an object/array that is local to the current
     * method, i.e. the method has control over the object/array and actions on it might not
     * influence purity.
     *
     * @note Fresh references can be treated as non-escaping as the analysis result will be impure
     *       if anything escapes the method via parameters, static field assignments or calls.
     *
     * @param otherwise The maxPurity will be reduced to at most this level if the expression is not
     *                  local
     * @param onParameter The maxPurity will be reduced to at most this level if the expression can
     *                    be a parameter
     * @param treatParamsAsFresh The value to be returned if the expression can be a parameter
     */
    def isLocalInternal(
        expr:               Expr[V],
        otherwise:          Purity,
        onParameter:        Int ⇒ Purity,
        treatParamsAsFresh: Boolean,
        excludedDefSites:   IntTrieSet   = EmptyIntTrieSet
    )(implicit state: State): Boolean = {
        if (expr eq null) // Expression is unknown due to an indirect call (e.g. reflection)
            return false;

        if (expr.isConst)
            return true;

        if (!expr.isVar) {
            // The expression could refer to further expressions in a non-flat representation.
            // In that case it could be, e.g., a GetStatic. In that case the reference is not
            // locally created and/or initialized. To avoid special handling, we just fallback to
            // false here as the analysis is intended to be used on flat representations anyway.
            atMost(otherwise)
            return false;
        }

        // Primitive values are always local (required for parameters of contextually pure calls)
        if (expr.asVar.value.computationalType ne ComputationalTypeReference)
            return true;

        val defSites = expr.asVar.definedBy -- excludedDefSites
        val isLocal =
            defSites.forall(
                isLocalDefsite(
                    _,
                    otherwise,
                    onParameter,
                    treatParamsAsFresh,
                    defSites,
                    excludedDefSites
                )
            )
        if (!isLocal) atMost(otherwise)
        isLocal
    }

    /**
     * Examines whether the given defsite denotes an object/array that is local to the current
     * method, i.e. the method has control over the object/array and actions on it might not
     * influence purity.
     *
     * @param otherwise The maxPurity will be reduced to at most this level if the defsite is not
     *                  local
     * @param onParameter The maxPurity will be reduced to at most this level if the defsite is a
     *                     parameter
     * @param treatParamsAsFresh The value to be returned if the defsite is a parameter
     */
    def isLocalDefsite(
        defSite:            Int,
        otherwise:          Purity,
        onParameter:        Int ⇒ Purity,
        treatParamsAsFresh: Boolean,
        defSites:           IntTrieSet,
        excludedDefSites:   IntTrieSet
    )(implicit state: State): Boolean = {
        if (isImmediateVMException(defSite))
            return true; // VMLevelValues are freshly created

        if (ai.isMethodExternalExceptionOrigin(defSite))
            return false; // Method external exceptions are not freshly created

        if (defSite == OriginOfThis) {
            if (!state.method.isConstructor) {
                atMost(onParameter(0))
            }
            return treatParamsAsFresh | state.method.isConstructor;
        }

        if (defSite < 0) {
            atMost(onParameter(-defSite - 1))
            return treatParamsAsFresh;
        }

        val stmt = state.code(defSite)
        assert(stmt.astID == Assignment.ASTID, "defSite should be assignment")

        val rhs = stmt.asAssignment.expr
        if (rhs.isConst)
            return true;

        (rhs.astID: @switch) match {
            case New.ASTID | NewArray.ASTID ⇒ true
            case StaticFunctionCall.ASTID ⇒
                val callee = rhs.asStaticFunctionCall.resolveCallTarget(p)
                if (callee.hasValue) {
                    val rvf = propertyStore(declaredMethods(callee.value), ReturnValueFreshness.key)
                    checkLocalityOfReturn(rvf, (None, otherwise))
                    true
                } else false
            case NonVirtualFunctionCall.ASTID ⇒
                val callee = rhs.asNonVirtualFunctionCall.resolveCallTarget(state.declClass)(p)
                if (callee.hasValue) {
                    val rvf = propertyStore(declaredMethods(callee.value), ReturnValueFreshness.key)
                    val receiver = rhs.asNonVirtualFunctionCall.receiver
                    checkLocalityOfReturn(rvf, (Some(receiver), otherwise))
                    true
                } else false
            case VirtualFunctionCall.ASTID ⇒
                val VirtualFunctionCall(_, declClass, interface, name, descr, rcvr, _) = rhs
                onVirtualMethod(declClass, interface, name, rcvr, descr,
                    callee ⇒ if (callee.hasValue) {
                        val dm = declaredMethods(callee.value)
                        val rvf = propertyStore(dm, ReturnValueFreshness.key)
                        checkLocalityOfReturn(rvf, (Some(rcvr), otherwise))
                        true
                    } else false,
                    dm ⇒ {
                        val rvf = propertyStore(dm, VirtualMethodReturnValueFreshness.key)
                        checkLocalityOfReturn(rvf, (Some(rcvr), otherwise))
                        true
                    },
                    () ⇒ false)
            case GetField.ASTID ⇒
                val GetField(_, declClass, name, fieldType, objRef) = rhs
                project.resolveFieldReference(declClass, name, fieldType) match {
                    case Some(field) ⇒
                        val locality = propertyStore(field, FieldLocality.key)
                        checkLocalityOfField(locality, (objRef, otherwise)) &&
                            isLocalInternal(
                                objRef,
                                otherwise,
                                onParameter,
                                treatParamsAsFresh,
                                excludedDefSites ++ defSites
                            )
                    case None ⇒ false
                }
            case _ ⇒ false
        }
    }

    def checkLocalityOfField(
        ep:   EOptionP[Field, FieldLocality],
        data: (Expr[V], Purity)
    )(implicit state: State): Boolean = {
        val isLocal = ep match {
            case FinalEP(_, LocalField | LocalFieldWithGetter) ⇒
                true
            case FinalEP(_, ExtensibleLocalField | ExtensibleLocalFieldWithGetter) ⇒
                if (data._1.isVar) {
                    val value = data._1.asVar.value.asReferenceValue
                    value.isPrecise &&
                        !classHierarchy.isSubtypeOf(value.asReferenceType, ObjectType.Cloneable)
                } else
                    false
            case EPS(_, _, NoLocalField) ⇒
                false
            case _ ⇒
                reducePurityLB(data._2)
                if (data._2 meet state.ubPurity ne state.ubPurity)
                    state.addFieldLocalityDependee(ep.e, ep, data)
                true
        }
        if (!isLocal)
            atMost(data._2)
        isLocal
    }

    def checkLocalityOfReturn(
        ep:   EOptionP[DeclaredMethod, Property],
        data: (Option[Expr[V]], Purity)
    )(implicit state: State): Unit = {
        import project.classHierarchy.isSubtypeOf
        ep match {
            case EPS(_, PrimitiveReturnValue | FreshReturnValue |
                VPrimitiveReturnValue | VFreshReturnValue, _) ⇒
            case FinalEP(_, Getter | VGetter) ⇒
                if (data._2 meet state.ubPurity ne state.ubPurity)
                    isLocal(data._1.get, data._2)
            case FinalEP(_, ExtensibleGetter | VExtensibleGetter) ⇒
                if (data._1.get.isVar) {
                    val value = data._1.get.asVar.value.asReferenceValue
                    if (value.isPrecise && !isSubtypeOf(value.asReferenceType, ObjectType.Cloneable)) {
                        if (data._2 meet state.ubPurity ne state.ubPurity)
                            isLocal(data._1.get, data._2)
                    } else {
                        atMost(data._2)
                    }
                } else {
                    atMost(data._2)
                }
            case EPS(_, _, NoFreshReturnValue | VNoFreshReturnValue) ⇒
                atMost(data._2)
            case EOptionP(e, pk) ⇒
                reducePurityLB(data._2)
                if (data._2 meet state.ubPurity ne state.ubPurity) {
                    if (pk == ReturnValueFreshness.key)
                        state.addRVFDependee(
                            e,
                            ep.asInstanceOf[EOptionP[DeclaredMethod, ReturnValueFreshness]],
                            data
                        )
                    else
                        state.addVirtualRVFDependee(
                            e,
                            ep.asInstanceOf[EOptionP[DeclaredMethod, VirtualMethodReturnValueFreshness]],
                            data
                        )
                }
        }
    }

    /**
     * Examines a statement for its influence on the method's purity.
     * This method will return false for impure statements, so evaluation can be terminated early.
     */
    override def checkPurityOfStmt(stmt: Stmt[V])(implicit state: State): Boolean =
        (stmt.astID: @switch) match {
            // Synchronization on non-escaping local objects/arrays is pure (and useless...)
            case MonitorEnter.ASTID | MonitorExit.ASTID ⇒
                val objRef = stmt.asSynchronizationStmt.objRef
                isLocalInternal(
                    objRef,
                    ImpureByAnalysis,
                    param ⇒ ContextuallyPure(IntTrieSet(param)),
                    treatParamsAsFresh = true
                ) && stmt.forallSubExpressions(checkPurityOfExpr)

            // Storing into non-escaping locally initialized arrays/objects is pure
            case ArrayStore.ASTID ⇒
                val arrayRef = stmt.asArrayStore.arrayRef
                isLocalInternal(
                    arrayRef,
                    ImpureByAnalysis,
                    param ⇒ ContextuallyPure(IntTrieSet(param)),
                    treatParamsAsFresh = true
                ) && stmt.forallSubExpressions(checkPurityOfExpr)
            case PutField.ASTID ⇒
                val objRef = stmt.asPutField.objRef
                isLocalInternal(
                    objRef,
                    ImpureByAnalysis,
                    param ⇒ ContextuallyPure(IntTrieSet(param)),
                    treatParamsAsFresh = true
                ) && stmt.forallSubExpressions(checkPurityOfExpr)

            case _ ⇒ super.checkPurityOfStmt(stmt)
        }

    /**
     * Examines the influence of the purity property of a method on the examined method's purity.
     *
     * @note Adds dependendees when necessary.
     */
    def checkMethodPurity(
        ep:     EOptionP[DeclaredMethod, Purity],
        params: Seq[Expr[V]]
    )(implicit state: State): Boolean = ep match {
        case EPS(_, _, _: ClassifiedImpure) ⇒
            atMost(ImpureByAnalysis)
            false
        case eps @ EPS(_, lb, ub) ⇒
            if (eps.isRefinable && ((lb meet state.ubPurity) ne state.ubPurity)) {
                // On conditional, keep dependence
                state.addPurityDependee(ep.e, ep, params)
                reducePurityLB(lb)
            }
            // Contextual/external purity is handled below
            atMost(ub.withoutContextual)
            ub.modifiedParams.forall(param ⇒
                isLocalInternal(
                    params(param),
                    ImpureByAnalysis,
                    param ⇒ ContextuallyPure(IntTrieSet(param)),
                    treatParamsAsFresh = true
                ))
        case EOptionP(_, pk) ⇒
            reducePurityLB(ImpureByAnalysis)
            state.addPurityDependee(ep.e, ep, params)
            true
    }

    /**
     * Handles the effect of static data usage on the purity level.
     *
     * @note Modifies dependees as necessary.
     */
    def checkStaticDataUsage(ep: EOptionP[DeclaredMethod, StaticDataUsage])(implicit state: State): Unit = {
        ep match {
            case EPS(_, UsesNoStaticData | UsesConstantDataOnly, _) ⇒
                state.updateStaticDataUsage(None)
            case EPS(_, _, UsesVaryingData) ⇒
                state.updateStaticDataUsage(None)
                atMost(Pure)
            case _ ⇒
                reducePurityLB(Pure)
                state.updateStaticDataUsage(Some(ep))
        }
    }

    /**
     * Adds the dependee necessary if a field mutability is not known yet.
     */
    override def handleUnknownFieldMutability(
        ep:     EOptionP[Field, FieldMutability],
        objRef: Option[Expr[V]]
    )(implicit state: State): Unit = {
        state.addFieldMutabilityDependee(ep.e, ep, objRef)
    }

    /**
     * Adds the dependee necessary if a type mutability is not known yet.
     */
    override def handleUnknownTypeMutability(
        ep:   EOptionP[ObjectType, Property],
        expr: Expr[V]
    )(implicit state: State): Unit = {
        if (ep.pk == ClassImmutability.key)
            state.addClassImmutabilityDependee(
                ep.e,
                ep.asInstanceOf[EOptionP[ObjectType, ClassImmutability]],
                expr
            )
        else
            state.addTypeImmutabilityDependee(
                ep.e,
                ep.asInstanceOf[EOptionP[ObjectType, TypeImmutability]],
                expr
            )
    }

    /**
<<<<<<< HEAD
     * Add or remove the dependee when the callees property changes.
     */
    override def handleCalleesUpdate(
        callees: EOptionP[DeclaredMethod, Callees]
    )(implicit state: State): Unit = {
        if (callees.isFinal) state.updateCalleesDependee(None)
        else {
            state.updateCalleesDependee(Some(callees))
            reducePurityLB(ImpureByAnalysis)
        }
    }

    /*
=======
>>>>>>> 7de7cc04
     * Adds the dependee necessary if the TACAI is not yet final.
     */
    override def handleTACAI(ep: EOptionP[Method, TACAI])(implicit state: State): Unit = {
        state.updateTacai(ep)
    }

    /**
     * Removes dependees that are known to not be needed anymore as they can not reduce the max
     * purity level further.
     */
    def cleanupDependees()(implicit state: State): Unit = {
        if (state.ubPurity ne CompileTimePure)
            state.updateStaticDataUsage(None)

        if (!state.ubPurity.isDeterministic) {
            state.fieldMutabilityDependees = Map.empty
            state.classImmutabilityDependees = Map.empty
            state.typeImmutabilityDependees = Map.empty
            state.updateStaticDataUsage(None)
        }

        var newFieldLocalityDependees: Map[Field, (EOptionP[Field, FieldLocality], Set[(Expr[V], Purity)])] = Map.empty
        for ((dependee, (eop, data)) ← state.fieldLocalityDependees) {
            val newData = data.filter(_._2 meet state.ubPurity ne state.ubPurity)
            if (newData.nonEmpty) newFieldLocalityDependees += ((dependee, (eop, newData)))
        }
        state.fieldLocalityDependees = newFieldLocalityDependees

        var newRVFDependees: Map[DeclaredMethod, (EOptionP[DeclaredMethod, ReturnValueFreshness], Set[(Option[Expr[V]], Purity)])] = Map.empty
        for ((dependee, (eop, data)) ← state.rvfDependees) {
            val newData = data.filter(_._2 meet state.ubPurity ne state.ubPurity)
            if (newData.nonEmpty) newRVFDependees += ((dependee, (eop, newData)))
        }
        state.rvfDependees = newRVFDependees

        var newVRVFDependees: Map[DeclaredMethod, (EOptionP[DeclaredMethod, VirtualMethodReturnValueFreshness], Set[(Option[Expr[V]], Purity)])] = Map.empty
        for ((dependee, (eop, data)) ← state.virtualRVFDependees) {
            val newData = data.filter(_._2 meet state.ubPurity ne state.ubPurity)
            if (newData.nonEmpty) newVRVFDependees += ((dependee, (eop, newData)))
        }
        state.virtualRVFDependees = newVRVFDependees

        var newPurityDependees: Map[DeclaredMethod, (EOptionP[DeclaredMethod, Purity], Set[Seq[Expr[V]]])] = Map.empty
        for ((dependee, eAndD) ← state.purityDependees) {
            if (eAndD._1.hasNoProperty || (eAndD._1.lb meet state.ubPurity ne state.ubPurity))
                newPurityDependees += ((dependee, eAndD))
        }
        state.purityDependees = newPurityDependees
    }

    /**
     * Raises the lower bound on the purity whenever possible.
     */
    def adjustLowerBound()(implicit state: State): Unit = {
        if (state.calleesDependee.isDefined)
            return ; // Nothing to be done, lower bound is still LBImpure

        var newLowerBound = state.ubPurity

        if (state.tacai.isDefined) return ; // Nothing to be done, lower bound is still LBImpure

        for ((eop, _) ← state.purityDependees.valuesIterator) {
            eop match {
                case EPS(_, lb, _) ⇒ newLowerBound = newLowerBound meet lb
                case _ ⇒
                    return ; // Nothing to be done, lower bound is still LBImpure
            }
        }

        if (state.staticDataUsage.isDefined) newLowerBound = newLowerBound meet Pure

        if (state.fieldMutabilityDependees.nonEmpty ||
            state.classImmutabilityDependees.nonEmpty ||
            state.typeImmutabilityDependees.nonEmpty) {
            newLowerBound = newLowerBound meet SideEffectFree
        }

        for {
            (_, data) ← state.fieldLocalityDependees.valuesIterator
            (_, purity) ← data
        } {
            newLowerBound = newLowerBound meet purity
        }

        for {
            (_, data) ← state.rvfDependees.valuesIterator
            (_, purity) ← data
        } {
            newLowerBound = newLowerBound meet purity
        }

        for {
            (_, data) ← state.virtualRVFDependees.valuesIterator
            (_, purity) ← data
        } {
            newLowerBound = newLowerBound meet purity
        }

        state.lbPurity = newLowerBound
    }

    /**
     * Continuation to handle updates to properties of dependees.
     * Dependees may be
     *     - methods / virtual methods called (for their purity)
     *     - fields read (for their mutability)
     *     - classes files for class types returned (for their mutability)
     */
    def c(eps: SomeEPS)(implicit state: State): PropertyComputationResult = {
        val oldPurity = state.ubPurity
        eps.ub.key match {
            case Purity.key ⇒
                val e = eps.e.asInstanceOf[DeclaredMethod]
                val dependees = state.purityDependees(e)
                state.removePurityDependee(e)
                dependees._2.foreach { e ⇒
                    checkMethodPurity(eps.asInstanceOf[EOptionP[DeclaredMethod, Purity]], e)
                }
            case FieldMutability.key ⇒
                val e = eps.e.asInstanceOf[Field]
                val dependees = state.fieldMutabilityDependees(e)
                state.removeFieldMutabilityDependee(e)
                dependees._2.foreach { e ⇒
                    checkFieldMutability(eps.asInstanceOf[EOptionP[Field, FieldMutability]], e)
                }
            case ClassImmutability.key ⇒
                val e = eps.e.asInstanceOf[ObjectType]
                val dependees = state.classImmutabilityDependees(e)
                state.removeClassImmutabilityDependee(e)
                dependees._2.foreach { e ⇒
                    checkTypeMutability(
                        eps.asInstanceOf[EOptionP[ObjectType, ClassImmutability]],
                        e
                    )
                }
            case TypeImmutability.key ⇒
                val e = eps.e.asInstanceOf[ObjectType]
                val dependees = state.typeImmutabilityDependees(e)
                state.removeTypeImmutabilityDependee(e)
                dependees._2.foreach { e ⇒
                    checkTypeMutability(eps.asInstanceOf[EOptionP[ObjectType, TypeImmutability]], e)
                }
            case ReturnValueFreshness.key ⇒
                val e = eps.e.asInstanceOf[DeclaredMethod]
                val dependees = state.rvfDependees(e)
                state.removeRVFDependee(e)
                dependees._2.foreach { e ⇒
                    checkLocalityOfReturn(
                        eps.asInstanceOf[EOptionP[DeclaredMethod, ReturnValueFreshness]],
                        e
                    )
                }
            case VirtualMethodReturnValueFreshness.key ⇒
                val e = eps.e.asInstanceOf[DeclaredMethod]
                val dependees = state.virtualRVFDependees(e)
                state.removeVirtualRVFDependee(e)
                dependees._2.foreach { e ⇒
                    checkLocalityOfReturn(
                        eps.asInstanceOf[EOptionP[DeclaredMethod, VirtualMethodReturnValueFreshness]],
                        e
                    )
                }
            case FieldLocality.key ⇒
                val e = eps.e.asInstanceOf[Field]
                val dependees = state.fieldLocalityDependees(e)
                state.removeFieldLocalityDependee(e)
                dependees._2.foreach { e ⇒
                    checkLocalityOfField(eps.asInstanceOf[EOptionP[Field, FieldLocality]], e)
                }
            case Callees.key ⇒
                checkPurityOfCallees(eps.asInstanceOf[EOptionP[DeclaredMethod, Callees]])
            case StaticDataUsage.key ⇒
                checkStaticDataUsage(eps.asInstanceOf[EOptionP[DeclaredMethod, StaticDataUsage]])
            case TACAI.key ⇒
                state.updateTacai(eps.asInstanceOf[EOptionP[Method, TACAI]])
                return determineMethodPurity(eps.ub.asInstanceOf[TACAI].tac.get.cfg);
        }

        if (state.ubPurity ne oldPurity)
            cleanupDependees() // Remove dependees that we don't need anymore.
        adjustLowerBound()

        val dependees = state.dependees
        if (dependees.isEmpty || (state.lbPurity == state.ubPurity)) {
            Result(state.definedMethod, state.ubPurity)
        } else {
            IntermediateResult(
                state.definedMethod,
                state.lbPurity,
                state.ubPurity,
                dependees,
                c
            )
        }
    }

    /**
     * Determines the purity of a method once TACAI is available.
     */
    def determineMethodPurity(
        cfg: CFG[Stmt[V], TACStmts[V]]
    )(implicit state: State): PropertyComputationResult = {
        // Special case: The Throwable constructor is `LBSideEffectFree`, but subtype constructors
        // may not be because of overridable fillInStackTrace method
        if (state.method.isConstructor && state.declClass.isSubtypeOf(ObjectType.Throwable))
            project.instanceMethods(state.declClass).foreach { mdc ⇒
                if (mdc.name == "fillInStackTrace" &&
                    mdc.method.classFile.thisType != ObjectType.Throwable) {
<<<<<<< HEAD
                    val d = new DefaultDomainWithCFGAndDefUse(p, state.method)
                    val selfReference =
                        UVar(d)(d.NonNullObjectValue(-1, state.declClass), SelfReferenceParameter)
                    val fISTPurity = propertyStore(declaredMethods(mdc.method), Purity.key)
                    if (!checkMethodPurity(fISTPurity, Seq(selfReference))) {
                        // Early return for impure fillInStackTrace
=======
                    val selfReference =
                        // "The value" is actually not used at all - hence, we can use "null"
                        // overhere.
                        UVar(null, SelfReferenceParameter)
                    val impureFillInStackTrace = !checkPurityOfCall(
                        state.declClass,
                        "fillInStackTrace",
                        MethodDescriptor("()Ljava/lang/Throwable;"),
                        List(selfReference),
                        Success(mdc.method)
                    )
                    if (impureFillInStackTrace) { // Early return for impure fillInStackTrace
>>>>>>> 7de7cc04
                        return Result(state.definedMethod, state.ubPurity);
                    }
                }
            }

        // Synchronized methods have a visible side effect on the receiver
        // Static synchronized methods lock the class which is potentially globally visible
        if (state.method.isSynchronized)
            if (state.method.isStatic) return Result(state.definedMethod, ImpureByAnalysis);
            else atMost(ContextuallyPure(IntTrieSet(0)))

        val stmtCount = state.code.length
        var s = 0
        while (s < stmtCount) {
            if (!checkPurityOfStmt(state.code(s))) { // Early return for impure statements
                assert(state.ubPurity.isInstanceOf[ClassifiedImpure])
                return Result(state.definedMethod, state.ubPurity);
            }
            s += 1
        }

        val callees = propertyStore(state.definedMethod, Callees.key)
        if (!checkPurityOfCallees(callees))
            return Result(state.definedMethod, state.ubPurity)

        // Creating implicit exceptions is side-effect free (because of fillInStackTrace)
        // but it may be ignored as domain-specific
        val bbsCausingExceptions = cfg.abnormalReturnNode.predecessors
        for {
            bb ← bbsCausingExceptions
            pc = bb.asBasicBlock.endPC
            if isSourceOfImmediateException(pc)
        } {
            val throwingStmt = state.code(pc)
            val ratedResult = rater.handleException(throwingStmt)
            if (ratedResult.isDefined) atMost(ratedResult.get)
            else atMost(SideEffectFree)
        }

        if (state.ubPurity eq CompileTimePure) // Check static data usage only if necessary
            checkStaticDataUsage(propertyStore(state.definedMethod, StaticDataUsage.key))
        else
            cleanupDependees() // Remove dependees we already know we won't need

        val dependees = state.dependees
        if (dependees.isEmpty || (state.lbPurity == state.ubPurity)) {
            Result(state.definedMethod, state.ubPurity)
        } else {
            IntermediateResult(state.definedMethod, state.lbPurity, state.ubPurity, dependees, c)
        }
    }

    /**
     * Determines the purity of the given method.
     *
     * @param definedMethod A defined method with a body.
     */
    def determinePurity(definedMethod: DefinedMethod): PropertyComputationResult = {
        val method = definedMethod.definedMethod
        val declClass = method.classFile.thisType

        // If this is not the method's declaration, but a non-overwritten method in a subtype,
        // don't re-analyze the code
        if (declClass ne definedMethod.declaringClassType)
            return baseMethodPurity(definedMethod.asDefinedMethod);

        implicit val state: State =
<<<<<<< HEAD
            new State(method, definedMethod, declClass)
=======
            new State(CompileTimePure, CompileTimePure, method, definedMethod, declClass)
>>>>>>> 7de7cc04

        val tacaiO = getTACAI(method)

        if (tacaiO.isEmpty)
            return IntermediateResult(
                definedMethod,
                ImpureByAnalysis,
                CompileTimePure,
                state.dependees,
                c
            );

        determineMethodPurity(tacaiO.get.cfg)
    }
}

object L2PurityAnalysis {

    /**
     * Domain-specific rater used to examine whether certain statements and expressions are
     * domain-specific.
     * If the Option is None, a rater is created from a config file option.
     */
    var rater: Option[DomainSpecificRater] = None

    def setRater(newRater: Option[DomainSpecificRater]): Unit = {
        rater = newRater
    }
}

trait L2PurityAnalysisScheduler extends ComputationSpecification {

    final override def derives: Set[PropertyKind] = Set(Purity)

    final override def uses: Set[PropertyKind] = {
        Set(
            TACAI,
            FieldMutability,
            ClassImmutability,
            TypeImmutability,
            FieldLocality,
            ReturnValueFreshness,
            VirtualMethodReturnValueFreshness,
            Callees
        )
    }

    final override type InitializationData = Null
    final def init(p: SomeProject, ps: PropertyStore): Null = null

    def beforeSchedule(p: SomeProject, ps: PropertyStore): Unit = {}

    def afterPhaseCompletion(p: SomeProject, ps: PropertyStore): Unit = {}

}

object EagerL2PurityAnalysis extends L2PurityAnalysisScheduler with FPCFEagerAnalysisScheduler {

    override def start(p: SomeProject, ps: PropertyStore, unused: Null): FPCFAnalysis = {
        val analysis = new L2PurityAnalysis(p)
        val dms = p.get(DeclaredMethodsKey).declaredMethods
        val methodsWithBody = dms.collect {
            case dm if dm.hasSingleDefinedMethod && dm.definedMethod.body.isDefined ⇒ dm.asDefinedMethod
        }
        ps.scheduleEagerComputationsForEntities(methodsWithBody.filterNot(analysis.configuredPurity.wasSet))(
            analysis.determinePurity
        )
        analysis
    }
}

object LazyL2PurityAnalysis extends L2PurityAnalysisScheduler with FPCFLazyAnalysisScheduler {

    override def startLazily(p: SomeProject, ps: PropertyStore, unused: Null): FPCFAnalysis = {
        val analysis = new L2PurityAnalysis(p)
        ps.registerLazyPropertyComputation(Purity.key, analysis.doDeterminePurity)
        analysis
    }
}<|MERGE_RESOLUTION|>--- conflicted
+++ resolved
@@ -7,27 +7,10 @@
 import scala.annotation.switch
 
 import net.ceedubs.ficus.Ficus._
-<<<<<<< HEAD
-import org.opalj.ai.isImmediateVMException
-import org.opalj.ai.domain.l1.DefaultDomainWithCFGAndDefUse
-import org.opalj.br.ComputationalTypeReference
-import org.opalj.br.DeclaredMethod
-import org.opalj.br.DefinedMethod
-import org.opalj.br.Field
-import org.opalj.br.Method
-import org.opalj.br.ObjectType
-import org.opalj.br.analyses.SomeProject
-import org.opalj.br.analyses.DeclaredMethodsKey
-import org.opalj.br.cfg.CFG
+
 import org.opalj.collection.immutable.EmptyIntTrieSet
 import org.opalj.collection.immutable.IntTrieSet
 import org.opalj.fpcf.cg.properties.Callees
-import org.opalj.fpcf.properties.ClassImmutability
-=======
-
-import org.opalj.collection.immutable.EmptyIntTrieSet
-import org.opalj.collection.immutable.IntTrieSet
->>>>>>> 7de7cc04
 import org.opalj.fpcf.properties.ClassifiedImpure
 import org.opalj.fpcf.properties.ClassImmutability
 import org.opalj.fpcf.properties.CompileTimePure
@@ -57,25 +40,18 @@
 import org.opalj.fpcf.properties.VExtensibleGetter
 import org.opalj.fpcf.properties.VFreshReturnValue
 import org.opalj.fpcf.properties.VGetter
-<<<<<<< HEAD
-import org.opalj.fpcf.properties.VNoFreshReturnValue
-import org.opalj.fpcf.properties.VPrimitiveReturnValue
-=======
-import org.opalj.fpcf.properties.VirtualMethodPurity
->>>>>>> 7de7cc04
 import org.opalj.fpcf.properties.VirtualMethodReturnValueFreshness
 import org.opalj.fpcf.properties.VNoFreshReturnValue
 import org.opalj.fpcf.properties.VPrimitiveReturnValue
-import org.opalj.br.cfg.CFG
 import org.opalj.br.ComputationalTypeReference
 import org.opalj.br.DeclaredMethod
 import org.opalj.br.DefinedMethod
 import org.opalj.br.Field
 import org.opalj.br.Method
-import org.opalj.br.MethodDescriptor
 import org.opalj.br.ObjectType
+import org.opalj.br.analyses.SomeProject
 import org.opalj.br.analyses.DeclaredMethodsKey
-import org.opalj.br.analyses.SomeProject
+import org.opalj.br.cfg.CFG
 import org.opalj.ai.isImmediateVMException
 import org.opalj.tac.ArrayStore
 import org.opalj.tac.Assignment
@@ -90,23 +66,11 @@
 import org.opalj.tac.PutField
 import org.opalj.tac.SelfReferenceParameter
 import org.opalj.tac.StaticFunctionCall
-<<<<<<< HEAD
-import org.opalj.tac.Stmt
-import org.opalj.tac.VirtualFunctionCall
-import org.opalj.tac.SelfReferenceParameter
-import org.opalj.tac.UVar
-import org.opalj.tac.TACStmts
-import org.opalj.tac.fpcf.properties.TACAI
-
-import scala.annotation.switch
-=======
-import org.opalj.tac.StaticMethodCall
 import org.opalj.tac.Stmt
 import org.opalj.tac.TACStmts
 import org.opalj.tac.UVar
 import org.opalj.tac.VirtualFunctionCall
 import org.opalj.tac.fpcf.properties.TACAI
->>>>>>> 7de7cc04
 
 /**
  * An inter-procedural analysis to determine a method's purity.
@@ -143,14 +107,10 @@
             val method:        Method,
             val definedMethod: DeclaredMethod,
             val declClass:     ObjectType,
-<<<<<<< HEAD
             var pcToIndex:     Array[Int]     = Array.empty,
             var code:          Array[Stmt[V]] = Array.empty,
             var lbPurity:      Purity         = CompileTimePure,
             var ubPurity:      Purity         = CompileTimePure
-=======
-            var code:          Array[Stmt[V]] = Array.empty
->>>>>>> 7de7cc04
     ) extends AnalysisState {
         var fieldLocalityDependees: Map[Field, (EOptionP[Field, FieldLocality], Set[(Expr[V], Purity)])] = Map.empty
 
@@ -292,16 +252,11 @@
         def updateTacai(eps: EOptionP[Method, TACAI]): Unit = {
             if (eps.isFinal) tacai = None
             else tacai = Some(eps)
-<<<<<<< HEAD
             if (eps.hasProperty) {
                 val tac = eps.ub.tac.get
                 pcToIndex = tac.pcToIndex
                 code = tac.stmts
             }
-=======
-            if (eps.hasProperty)
-                code = eps.ub.tac.get.stmts
->>>>>>> 7de7cc04
         }
     }
 
@@ -372,7 +327,9 @@
         }
 
         // Primitive values are always local (required for parameters of contextually pure calls)
-        if (expr.asVar.value.computationalType ne ComputationalTypeReference)
+        // TODO (value is null for the self reference of a throwable constructor...)
+        if (expr.asVar.value != null &&
+            (expr.asVar.value.computationalType ne ComputationalTypeReference))
             return true;
 
         val defSites = expr.asVar.definedBy -- excludedDefSites
@@ -677,7 +634,6 @@
     }
 
     /**
-<<<<<<< HEAD
      * Add or remove the dependee when the callees property changes.
      */
     override def handleCalleesUpdate(
@@ -691,8 +647,6 @@
     }
 
     /*
-=======
->>>>>>> 7de7cc04
      * Adds the dependee necessary if the TACAI is not yet final.
      */
     override def handleTACAI(ep: EOptionP[Method, TACAI])(implicit state: State): Unit = {
@@ -901,27 +855,12 @@
             project.instanceMethods(state.declClass).foreach { mdc ⇒
                 if (mdc.name == "fillInStackTrace" &&
                     mdc.method.classFile.thisType != ObjectType.Throwable) {
-<<<<<<< HEAD
-                    val d = new DefaultDomainWithCFGAndDefUse(p, state.method)
-                    val selfReference =
-                        UVar(d)(d.NonNullObjectValue(-1, state.declClass), SelfReferenceParameter)
+                    // "The value" is actually not used at all - hence, we can use "null"
+                    // over here.
+                    val selfReference = UVar(null, SelfReferenceParameter)
                     val fISTPurity = propertyStore(declaredMethods(mdc.method), Purity.key)
                     if (!checkMethodPurity(fISTPurity, Seq(selfReference))) {
                         // Early return for impure fillInStackTrace
-=======
-                    val selfReference =
-                        // "The value" is actually not used at all - hence, we can use "null"
-                        // overhere.
-                        UVar(null, SelfReferenceParameter)
-                    val impureFillInStackTrace = !checkPurityOfCall(
-                        state.declClass,
-                        "fillInStackTrace",
-                        MethodDescriptor("()Ljava/lang/Throwable;"),
-                        List(selfReference),
-                        Success(mdc.method)
-                    )
-                    if (impureFillInStackTrace) { // Early return for impure fillInStackTrace
->>>>>>> 7de7cc04
                         return Result(state.definedMethod, state.ubPurity);
                     }
                 }
@@ -989,11 +928,7 @@
             return baseMethodPurity(definedMethod.asDefinedMethod);
 
         implicit val state: State =
-<<<<<<< HEAD
             new State(method, definedMethod, declClass)
-=======
-            new State(CompileTimePure, CompileTimePure, method, definedMethod, declClass)
->>>>>>> 7de7cc04
 
         val tacaiO = getTACAI(method)
 
