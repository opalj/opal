/* BSD 2-Clause License:
 * Copyright (c) 2009 - 2017
 * Software Technology Group
 * Department of Computer Science
 * Technische Universität Darmstadt
 * All rights reserved.
 *
 * Redistribution and use in source and binary forms, with or without
 * modification, are permitted provided that the following conditions are met:
 *
 *  - Redistributions of source code must retain the above copyright notice,
 *    this list of conditions and the following disclaimer.
 *  - Redistributions in binary form must reproduce the above copyright notice,
 *    this list of conditions and the following disclaimer in the documentation
 *    and/or other materials provided with the distribution.
 *
 * THIS SOFTWARE IS PROVIDED BY THE COPYRIGHT HOLDERS AND CONTRIBUTORS "AS IS"
 * AND ANY EXPRESS OR IMPLIED WARRANTIES, INCLUDING, BUT NOT LIMITED TO, THE
 * IMPLIED WARRANTIES OF MERCHANTABILITY AND FITNESS FOR A PARTICULAR PURPOSE
 * ARE DISCLAIMED. IN NO EVENT SHALL THE COPYRIGHT OWNER OR CONTRIBUTORS BE
 * LIABLE FOR ANY DIRECT, INDIRECT, INCIDENTAL, SPECIAL, EXEMPLARY, OR
 * CONSEQUENTIAL DAMAGES (INCLUDING, BUT NOT LIMITED TO, PROCUREMENT OF
 * SUBSTITUTE GOODS OR SERVICES; LOSS OF USE, DATA, OR PROFITS; OR BUSINESS
 * INTERRUPTION) HOWEVER CAUSED AND ON ANY THEORY OF LIABILITY, WHETHER IN
 * CONTRACT, STRICT LIABILITY, OR TORT (INCLUDING NEGLIGENCE OR OTHERWISE)
 * ARISING IN ANY WAY OUT OF THE USE OF THIS SOFTWARE, EVEN IF ADVISED OF THE
 * POSSIBILITY OF SUCH DAMAGE.
 */
package org.opalj
package fpcf
package analyses

import net.ceedubs.ficus.Ficus._
import org.opalj.ai.isVMLevelValue
import org.opalj.ai.pcOfVMLevelValue
import org.opalj.br.ComputationalTypeReference
import org.opalj.br.DeclaredMethod
import org.opalj.br.DefinedMethod
import org.opalj.br.Field
import org.opalj.br.Method
import org.opalj.br.ObjectType
import org.opalj.br.MethodDescriptor
import org.opalj.br.analyses.SomeProject
import org.opalj.collection.immutable.EmptyIntTrieSet
import org.opalj.collection.immutable.IntTrieSet
import org.opalj.fpcf.properties.ClassImmutability
import org.opalj.fpcf.properties.ClassifiedImpure
import org.opalj.fpcf.properties.ExtensibleGetter
import org.opalj.fpcf.properties.ExtensibleLocalField
import org.opalj.fpcf.properties.ExtensibleLocalFieldWithGetter
import org.opalj.fpcf.properties.FieldLocality
import org.opalj.fpcf.properties.FieldMutability
import org.opalj.fpcf.properties.FreshReturnValue
import org.opalj.fpcf.properties.Getter
import org.opalj.fpcf.properties.LBContextuallyPure
import org.opalj.fpcf.properties.LBExternallyPure
import org.opalj.fpcf.properties.LBImpure
import org.opalj.fpcf.properties.LBSideEffectFree
import org.opalj.fpcf.properties.LocalField
import org.opalj.fpcf.properties.LocalFieldWithGetter
import org.opalj.fpcf.properties.NoFreshReturnValue
import org.opalj.fpcf.properties.NoLocalField
import org.opalj.fpcf.properties.PrimitiveReturnValue
import org.opalj.fpcf.properties.Purity
import org.opalj.fpcf.properties.ReturnValueFreshness
import org.opalj.fpcf.properties.TypeImmutability
import org.opalj.fpcf.properties.VExtensibleGetter
import org.opalj.fpcf.properties.VFreshReturnValue
import org.opalj.fpcf.properties.VGetter
import org.opalj.fpcf.properties.VNoFreshReturnValue
import org.opalj.fpcf.properties.VPrimitiveReturnValue
import org.opalj.fpcf.properties.VirtualMethodPurity
import org.opalj.fpcf.properties.VirtualMethodReturnValueFreshness
import org.opalj.fpcf.properties.LBPure
import org.opalj.fpcf.properties.CompileTimePure
import org.opalj.fpcf.properties.StaticDataUsage
import org.opalj.fpcf.properties.UsesNoStaticData
import org.opalj.fpcf.properties.UsesConstantDataOnly
import org.opalj.fpcf.properties.UsesVaryingData
import org.opalj.tac.ArrayStore
import org.opalj.tac.Assignment
import org.opalj.tac.Expr
import org.opalj.tac.GetField
import org.opalj.tac.MonitorEnter
import org.opalj.tac.MonitorExit
import org.opalj.tac.New
import org.opalj.tac.NewArray
import org.opalj.tac.NonVirtualFunctionCall
import org.opalj.tac.OriginOfThis
import org.opalj.tac.PutField
import org.opalj.tac.StaticFunctionCall
import org.opalj.tac.Stmt
import org.opalj.tac.TACode
import org.opalj.tac.VirtualFunctionCall

import scala.annotation.switch

/**
 * An inter-procedural analysis to determine a method's purity.
 *
 * @note This analysis is sound only up to the usual standards, i.e. it does not cope with
 *       VirtualMachineErrors, LinkageErrors and ReflectiveOperationExceptions and may be unsound in
 *       the presence of native code, reflection or `sun.misc.Unsafe`. Calls to native methods are
 *       handled soundly in general as they are considered [[org.opalj.fpcf.properties.LBImpure]],
 *       but native methods may break soundness of this analysis by invalidating assumptions such as
 *       which fields are effectively final.
 *
 * @note This analysis is sound even if the three address code hierarchy is not flat, it will
 *       produce better results for a flat hierarchy, though. This is because it will not assess the
 *       types of expressions other than [[org.opalj.tac.Var]]s.
 *
 * @note This analysis derives all purity level. A configurable [[DomainSpecificRater]] is used to
 *       identify calls, expressions and exceptions that are `LBDPure` instead of `LBImpure` or any
 *       `SideEffectFree` purity level. Compared to `L1PurityAnaylsis` it identifies objects/arrays
 *       returned from pure callees that can be considered local. Synchronized methods are treated
 *       as `ExternallyPure`.
 *
 * @author Dominik Helm
 */
class L2PurityAnalysis private[analyses] (val project: SomeProject) extends AbstractPurityAnalysis {

    /**
     * Holds the state of this analysis.
     * @param lbPurity The current minimum purity level for the method
     * @param ubPurity The current maximum purity level for the method that will be assigned by
     *                  checkPurityOfX methods to aggregrate the purity
     * @param method The currently analyzed method
     * @param definedMethod The corresponding DefinedMethod we report results for
     * @param declClass The declaring class of the currently analyzed method
     * @param code The code of the currently analyzed method
     */
    class State(
            var lbPurity:      Purity,
            var ubPurity:      Purity,
            val method:        Method,
            val definedMethod: DeclaredMethod,
            val declClass:     ObjectType,
            val code:          Array[Stmt[V]]
    ) extends AnalysisState {
        var fieldLocalityDependees: Map[Field, (EOptionP[Field, FieldLocality], Set[(Expr[V], Purity)])] = Map.empty

        var fieldMutabilityDependees: Map[Field, (EOptionP[Field, FieldMutability], Set[Option[Expr[V]]])] = Map.empty

        var classImmutabilityDependees: Map[ObjectType, (EOptionP[ObjectType, ClassImmutability], Set[Expr[V]])] = Map.empty
        var typeImmutabilityDependees: Map[ObjectType, (EOptionP[ObjectType, TypeImmutability], Set[Expr[V]])] = Map.empty

        var purityDependees: Map[DeclaredMethod, (EOptionP[DeclaredMethod, Purity], Set[(Option[Expr[V]], Seq[Expr[V]])])] = Map.empty
        var virtualPurityDependees: Map[DeclaredMethod, (EOptionP[DeclaredMethod, VirtualMethodPurity], Set[(Option[Expr[V]], Seq[Expr[V]])])] = Map.empty

        var rvfDependees: Map[DeclaredMethod, (EOptionP[DeclaredMethod, ReturnValueFreshness], Set[(Option[Expr[V]], Purity)])] = Map.empty
        var virtualRVFDependees: Map[DeclaredMethod, (EOptionP[DeclaredMethod, VirtualMethodReturnValueFreshness], Set[(Option[Expr[V]], Purity)])] = Map.empty

        var staticDataUsage: Option[EOptionP[DeclaredMethod, StaticDataUsage]] = None

        def dependees: Traversable[EOptionP[Entity, Property]] =
            (fieldLocalityDependees.valuesIterator.map(_._1) ++
                fieldMutabilityDependees.valuesIterator.map(_._1) ++
                classImmutabilityDependees.valuesIterator.map(_._1) ++
                typeImmutabilityDependees.valuesIterator.map(_._1) ++
                purityDependees.valuesIterator.map(_._1) ++
                virtualPurityDependees.valuesIterator.map(_._1) ++
                rvfDependees.valuesIterator.map(_._1) ++
                virtualRVFDependees.valuesIterator.map(_._1) ++
                staticDataUsage).toTraversable

        def addFieldLocalityDependee(
            f:    Field,
            eop:  EOptionP[Field, FieldLocality],
            data: (Expr[V], Purity)
        ): Unit = {
            if (fieldLocalityDependees.contains(f)) {
                val (_, oldValues) = fieldLocalityDependees(f)
                fieldLocalityDependees += ((f, (eop, oldValues + data)))
            } else {
                fieldLocalityDependees += ((f, (eop, Set(data))))
            }
        }

        def addFieldMutabilityDependee(
            f:     Field,
            eop:   EOptionP[Field, FieldMutability],
            owner: Option[Expr[V]]
        ): Unit = {
            if (fieldMutabilityDependees.contains(f)) {
                val (_, oldOwners) = fieldMutabilityDependees(f)
                fieldMutabilityDependees += ((f, (eop, oldOwners + owner)))
            } else {
                fieldMutabilityDependees += ((f, (eop, Set(owner))))
            }
        }

        def addClassImmutabilityDependee(
            t:     ObjectType,
            eop:   EOptionP[ObjectType, ClassImmutability],
            value: Expr[V]
        ): Unit = {
            if (classImmutabilityDependees.contains(t)) {
                val (_, oldValues) = classImmutabilityDependees(t)
                classImmutabilityDependees += ((t, (eop, oldValues + value)))
            } else {
                classImmutabilityDependees += ((t, (eop, Set(value))))
            }
        }

        def addTypeImmutabilityDependee(
            t:     ObjectType,
            eop:   EOptionP[ObjectType, TypeImmutability],
            value: Expr[V]
        ): Unit = {
            if (typeImmutabilityDependees.contains(t)) {
                val (_, oldValues) = typeImmutabilityDependees(t)
                typeImmutabilityDependees += ((t, (eop, oldValues + value)))
            } else {
                typeImmutabilityDependees += ((t, (eop, Set(value))))
            }
        }

        def addPurityDependee(
            dm:     DeclaredMethod,
            eop:    EOptionP[DeclaredMethod, Purity],
            params: (Option[Expr[V]], Seq[Expr[V]])
        ): Unit = {
            if (purityDependees.contains(dm)) {
                val (_, oldParams) = purityDependees(dm)
                purityDependees += ((dm, (eop, oldParams + params)))
            } else {
                purityDependees += ((dm, (eop, Set(params))))
            }
        }

        def addVirtualPurityDependee(
            dm:     DeclaredMethod,
            eop:    EOptionP[DeclaredMethod, VirtualMethodPurity],
            params: (Option[Expr[V]], Seq[Expr[V]])
        ): Unit = {
            if (virtualPurityDependees.contains(dm)) {
                val (_, oldParams) = virtualPurityDependees(dm)
                virtualPurityDependees += ((dm, (eop, oldParams + params)))
            } else {
                virtualPurityDependees += ((dm, (eop, Set(params))))
            }
        }

        def addRVFDependee(
            dm:   DeclaredMethod,
            eop:  EOptionP[DeclaredMethod, ReturnValueFreshness],
            data: (Option[Expr[V]], Purity)
        ): Unit = {
            if (rvfDependees.contains(dm)) {
                val (_, oldValues) = rvfDependees(dm)
                rvfDependees += ((dm, (eop, oldValues + data)))
            } else {
                rvfDependees += ((dm, (eop, Set(data))))
            }
        }

        def addVirtualRVFDependee(
            dm:   DeclaredMethod,
            eop:  EOptionP[DeclaredMethod, VirtualMethodReturnValueFreshness],
            data: (Option[Expr[V]], Purity)
        ): Unit = {
            if (virtualRVFDependees.contains(dm)) {
                val (_, oldValues) = virtualRVFDependees(dm)
                virtualRVFDependees += ((dm, (eop, oldValues + data)))
            } else {
                virtualRVFDependees += ((dm, (eop, Set(data))))
            }
        }

        def removeFieldLocalityDependee(f: Field): Unit = fieldLocalityDependees -= f
        def removeFieldMutabilityDependee(f: Field): Unit = fieldMutabilityDependees -= f
        def removeClassImmutabilityDependee(t: ObjectType): Unit = classImmutabilityDependees -= t
        def removeTypeImmutabilityDependee(t: ObjectType): Unit = typeImmutabilityDependees -= t
        def removePurityDependee(dm: DeclaredMethod): Unit = purityDependees -= dm
        def removeVirtualPurityDependee(dm: DeclaredMethod): Unit = virtualPurityDependees -= dm
        def removeRVFDependee(dm: DeclaredMethod): Unit = rvfDependees -= dm
        def removeVirtualRVFDependee(dm: DeclaredMethod): Unit = virtualRVFDependees -= dm

        def updateStaticDataUsage(eps: Option[EOptionP[DeclaredMethod, StaticDataUsage]]): Unit =
            staticDataUsage = eps
    }

    type StateType = State

    val raterFqn: String = project.config.as[String](
        "org.opalj.fpcf.analyses.L2PurityAnalysis.domainSpecificRater"
    )

    val rater: DomainSpecificRater =
        L2PurityAnalysis.rater.getOrElse(resolveDomainSpecificRater(raterFqn))

    /**
     * Examines whether the given expression denotes an object/array that is local to the current
     * method, i.e. the method has control over the object/array and actions on it might not
     * influence purity.
     *
     * @param otherwise The maxPurity will be reduced to at most this level if the expression is not
     *             local.
     */
    override def isLocal(
        expr:             Expr[V],
        otherwise:        Purity,
        excludedDefSites: IntTrieSet = EmptyIntTrieSet
    )(implicit state: State): Boolean = {
        isLocalInternal(
            expr,
            otherwise,
            CompileTimePure,
            CompileTimePure,
            state.method.isConstructor,
            treatParamsAsFresh = false
        )
    }

    /**
     * Examines whether the given expression denotes an object/array that is local to the current
     * method, i.e. the method has control over the object/array and actions on it might not
     * influence purity.
     *
     * @note Fresh references can be treated as non-escaping as the analysis result will be impure
     *       if anything escapes the method via parameters, static field assignments or calls.
     *
     * @param otherwise The maxPurity will be reduced to at most this level if the expression is not
     *                  local
     * @param onThis The maxPurity will be reduced to at most this level if the expression is the
     *               this reference
     * @param treatThisAsFresh The value to be returned if the expression can be the this reference
     */
    def isLocalInternal(
        expr:               Expr[V],
        otherwise:          Purity,
        onThis:             Purity,
        onParameter:        Purity,
        treatThisAsFresh:   Boolean,
        treatParamsAsFresh: Boolean,
        excludedDefSites:   IntTrieSet = EmptyIntTrieSet
    )(implicit state: State): Boolean = {
        if (expr.isConst)
            return true;

        if (!expr.isVar) {
            // The expression could refer to further expressions in a non-flat representation.
            // In that case it could be, e.g., a GetStatic. In that case the reference is not
            // locally created and/or initialized. To avoid special handling, we just fallback to
            // false here as the analysis is intended to be used on flat representations anyway.
            atMost(otherwise)
            return false;
        }

        // Primitive values are always local (required for parameters of contextually pure calls)
        if (expr.asVar.value.computationalType ne ComputationalTypeReference)
            return true;

        val defSites = expr.asVar.definedBy -- excludedDefSites
        val isLocal =
            defSites.forall(
                isLocalDefsite(
                    _,
                    otherwise,
                    onThis,
                    onParameter,
                    treatThisAsFresh,
                    treatParamsAsFresh,
                    defSites,
                    excludedDefSites
                )
            )
        if (!isLocal) atMost(otherwise)
        isLocal
    }

    /**
     * Examines whether the given defsite denotes an object/array that is local to the current
     * method, i.e. the method has control over the object/array and actions on it might not
     * influence purity.
     *
     * @param otherwise The maxPurity will be reduced to at most this level if the defsite is not
     *                  local
     * @param onThis The maxPurity will be reduced to at most this level if the defsite is the this
     *               reference
     * @param treatThisAsFresh The value to be returned if the defsite is the this reference
     */
    def isLocalDefsite(
        defSite:            Int,
        otherwise:          Purity,
        onThis:             Purity,
        onParameter:        Purity,
        treatThisAsFresh:   Boolean,
        treatParamsAsFresh: Boolean,
        defSites:           IntTrieSet,
        excludedDefSites:   IntTrieSet
    )(implicit state: State): Boolean = {
        if (isVMLevelValue(defSite))
            return true; // VMLevelValues are freshly created

        if (defSite == OriginOfThis) {
            if (!state.method.isConstructor)
                atMost(onThis)
            return treatThisAsFresh;
        }

        if (defSite < 0) {
            atMost(onParameter)
            return treatParamsAsFresh;
        }

        val stmt = state.code(defSite)
        if (stmt.astID != Assignment.ASTID)
            println()
        assert(stmt.astID == Assignment.ASTID, "defSite should be assignment")

        val rhs = stmt.asAssignment.expr
        if (rhs.isConst)
            return true;

        (rhs.astID: @switch) match {
            case New.ASTID | NewArray.ASTID ⇒ true
            case StaticFunctionCall.ASTID ⇒
                val callee = rhs.asStaticFunctionCall.resolveCallTarget(p)
                if (callee.hasValue) {
                    val rvf = propertyStore(declaredMethods(callee.value), ReturnValueFreshness.key)
                    checkLocalityOfReturn(rvf, (None, otherwise))
                    true
                } else false
            case NonVirtualFunctionCall.ASTID ⇒
                val callee = rhs.asNonVirtualFunctionCall.resolveCallTarget(p)
                if (callee.hasValue) {
                    val rvf = propertyStore(declaredMethods(callee.value), ReturnValueFreshness.key)
                    val receiver = rhs.asNonVirtualFunctionCall.receiver
                    checkLocalityOfReturn(rvf, (Some(receiver), otherwise))
                    true
                } else false
            case VirtualFunctionCall.ASTID ⇒
                val VirtualFunctionCall(_, declClass, interface, name, descr, rcvr, params) = rhs
                onVirtualMethod(declClass, interface, name, rcvr, params, descr,
                    callee ⇒ if (callee.hasValue) {
                        val dm = declaredMethods(callee.value)
                        val rvf = propertyStore(dm, ReturnValueFreshness.key)
                        checkLocalityOfReturn(rvf, (Some(rcvr), otherwise))
                        true
                    } else false,
                    dm ⇒ {
                        val rvf = propertyStore(dm, VirtualMethodReturnValueFreshness.key)
                        checkLocalityOfReturn(rvf, (Some(rcvr), otherwise))
                        true
                    },
                    () ⇒ false)
            case GetField.ASTID ⇒
                val GetField(_, declClass, name, fieldType, objRef) = rhs
                project.resolveFieldReference(declClass, name, fieldType) match {
                    case Some(field) ⇒
                        val locality = propertyStore(field, FieldLocality.key)
                        checkLocalityOfField(locality, (objRef, otherwise)) &&
                            isLocalInternal(
                                objRef,
                                otherwise,
                                onThis,
                                onParameter,
                                treatThisAsFresh,
                                treatParamsAsFresh,
                                excludedDefSites ++ defSites
                            )
                    case None ⇒ false
                }
            case _ ⇒ false
        }
    }

    def checkLocalityOfField(
        ep:   EOptionP[Field, FieldLocality],
        data: (Expr[V], Purity)
    )(implicit state: State): Boolean = ep match {
        case FinalEP(_, LocalField | LocalFieldWithGetter) ⇒
            true
        case FinalEP(_, ExtensibleLocalField | ExtensibleLocalFieldWithGetter) ⇒
            if (data._1.isVar) {
                val value = data._1.asVar.value.asDomainReferenceValue
                value.isPrecise &&
                    classHierarchy.isSubtypeOf(value.valueType.get, ObjectType.Cloneable).isNo
            } else false
        case EPS(_, _, NoLocalField) ⇒
            atMost(data._2)
            false
        case _ ⇒
            reducePurityLB(data._2)
            if (data._2 meet state.ubPurity ne state.ubPurity)
                state.addFieldLocalityDependee(ep.e, ep, data)
            true
    }

    def checkLocalityOfReturn(
        ep:   EOptionP[DeclaredMethod, Property],
        data: (Option[Expr[V]], Purity)
    )(implicit state: State): Unit = ep match {
        case EPS(_, PrimitiveReturnValue | FreshReturnValue |
            VPrimitiveReturnValue | VFreshReturnValue, _) ⇒
        case FinalEP(_, Getter | VGetter) ⇒
            if (data._2 meet state.ubPurity ne state.ubPurity)
                isLocal(data._1.get, data._2)
        case FinalEP(_, ExtensibleGetter | VExtensibleGetter) ⇒
            if (data._1.get.isVar) {
                val value = data._1.get.asVar.value.asDomainReferenceValue
                if (value.isPrecise &&
                    classHierarchy.isSubtypeOf(value.valueType.get, ObjectType.Cloneable).isNo) {
                    if (data._2 meet state.ubPurity ne state.ubPurity)
                        isLocal(data._1.get, data._2)
                } else {
                    atMost(data._2)
                }
            } else {
                atMost(data._2)
            }
        case EPS(_, _, NoFreshReturnValue | VNoFreshReturnValue) ⇒
            atMost(data._2)
        case EOptionP(e, pk) ⇒
            reducePurityLB(data._2)
            if (data._2 meet state.ubPurity ne state.ubPurity) {
                if (pk == ReturnValueFreshness.key)
                    state.addRVFDependee(
                        e,
                        ep.asInstanceOf[EOptionP[DeclaredMethod, ReturnValueFreshness]],
                        data
                    )
                else
                    state.addVirtualRVFDependee(
                        e,
                        ep.asInstanceOf[EOptionP[DeclaredMethod, VirtualMethodReturnValueFreshness]],
                        data
                    )
            }
    }

    /**
     * Examines a statement for its influence on the method's purity.
     * This method will return false for impure statements, so evaluation can be terminated early.
     */
    override def checkPurityOfStmt(stmt: Stmt[V])(implicit state: State): Boolean =
        (stmt.astID: @switch) match {
            // Synchronization on non-escaping local objects/arrays is pure (and useless...)
            case MonitorEnter.ASTID | MonitorExit.ASTID ⇒
                val objRef = stmt.asSynchronizationStmt.objRef
                isLocalInternal(
                    objRef,
                    LBImpure,
                    LBExternallyPure,
                    LBContextuallyPure,
                    treatThisAsFresh = true,
                    treatParamsAsFresh = true
                ) && stmt.forallSubExpressions(checkPurityOfExpr)

            // Storing into non-escaping locally initialized arrays/objects is pure
            case ArrayStore.ASTID ⇒
                val arrayRef = stmt.asArrayStore.arrayRef
                isLocalInternal(
                    arrayRef,
                    LBImpure,
                    LBExternallyPure,
                    LBContextuallyPure,
                    treatThisAsFresh = true,
                    treatParamsAsFresh = true
                ) && stmt.forallSubExpressions(checkPurityOfExpr)
            case PutField.ASTID ⇒
                val objRef = stmt.asPutField.objRef
                isLocalInternal(
                    objRef,
                    LBImpure,
                    LBExternallyPure,
                    LBContextuallyPure,
                    treatThisAsFresh = true,
                    treatParamsAsFresh = true
                ) && stmt.forallSubExpressions(checkPurityOfExpr)

            case _ ⇒ super.checkPurityOfStmt(stmt)
        }

    /**
     * Examines the influence of the purity property of a method on the examined method's purity.
     *
     * @note Adds dependendees when necessary.
     */
    def checkMethodPurity(
        ep:     EOptionP[DeclaredMethod, Property],
        params: (Option[Expr[V]], Seq[Expr[V]])
    )(implicit state: State): Boolean = ep match {
        case EPS(_, _, _: ClassifiedImpure | VirtualMethodPurity(_: ClassifiedImpure)) ⇒
            atMost(LBImpure)
            false
        case eps @ EPS(_, lb: Purity, ub: Purity) ⇒
            if (eps.isRefinable && ((lb meet state.ubPurity) ne state.ubPurity)) {
                // On conditional, keep dependence
                state.addPurityDependee(
                    ep.e,
                    ep.asInstanceOf[EOptionP[DeclaredMethod, Purity]],
                    params
                )
                reducePurityLB(lb)
            }
            // Contextual/external purity is handled below
            atMost(ub.withoutExternal)
            if (ub.modifiesParameters)
                (params._2 ++ params._1.toList).forall {
                    isLocalInternal(
                        _,
                        LBImpure,
                        ub.withoutContextual,
                        ub,
                        treatThisAsFresh = true,
                        treatParamsAsFresh = true
                    )
                }
            else if (ub.modifiesReceiver && params._1.isDefined)
                isLocalInternal(
                    params._1.get,
                    LBImpure,
                    ub,
                    LBImpure,
                    treatThisAsFresh = true,
                    treatParamsAsFresh = false
                )
            else true
        case eps @ EPS(_, VirtualMethodPurity(lb: Purity), VirtualMethodPurity(ub: Purity)) ⇒
            if (eps.isRefinable && ((lb meet state.ubPurity) ne state.ubPurity)) {
                // On conditional, keep dependence
                state.addVirtualPurityDependee(
                    ep.e,
                    ep.asInstanceOf[EOptionP[DeclaredMethod, VirtualMethodPurity]],
                    params
                )
                reducePurityLB(lb)
            }
            // Contextual/external purity is handled below
            atMost(ub.withoutExternal)
            if (ub.modifiesParameters)
                (params._2 ++ params._1.toList).forall {
                    isLocalInternal(
                        _,
                        LBImpure,
                        ub.withoutContextual,
                        ub,
                        treatThisAsFresh = true,
                        treatParamsAsFresh = true
                    )
                }
            else if (ub.modifiesReceiver && params._1.isDefined)
                isLocalInternal(
                    params._1.get,
                    LBImpure,
                    ub,
                    LBImpure,
                    treatThisAsFresh = true,
                    treatParamsAsFresh = false
                )
            else true
        case EOptionP(_, pk) ⇒
            reducePurityLB(LBImpure)
            if (pk == Purity.key)
                state.addPurityDependee(
                    ep.e,
                    ep.asInstanceOf[EOptionP[DeclaredMethod, Purity]],
                    params
                )
            else
                state.addVirtualPurityDependee(
                    ep.e,
                    ep.asInstanceOf[EOptionP[DeclaredMethod, VirtualMethodPurity]],
                    params
                )
            true
    }

    /**
     * Handles the effect of static data usage on the purity level.
     *
     * @note Modifies dependees as necessary.
     */
    def checkStaticDataUsage(ep: EOptionP[DeclaredMethod, StaticDataUsage])(implicit state: State): Unit = {
        ep match {
            case FinalEP(_, UsesNoStaticData | UsesConstantDataOnly) ⇒
                state.updateStaticDataUsage(None)
            case EPS(_, _, UsesVaryingData) ⇒
                state.updateStaticDataUsage(None)
                atMost(LBPure)
            case _ ⇒
                reducePurityLB(LBPure)
                state.updateStaticDataUsage(Some(ep))
        }
    }

    /**
     * Adds the dependee necessary if a field mutability is not known yet.
     */
    override def handleUnknownFieldMutability(
        ep:     EOptionP[Field, FieldMutability],
        objRef: Option[Expr[V]]
    )(implicit state: State): Unit = {
        state.addFieldMutabilityDependee(ep.e, ep, objRef)
    }

    /**
     * Adds the dependee necessary if a type mutability is not known yet.
     */
    override def handleUnknownTypeMutability(
        ep:   EOptionP[ObjectType, Property],
        expr: Expr[V]
    )(implicit state: State): Unit = {
        if (ep.pk == ClassImmutability.key)
            state.addClassImmutabilityDependee(
                ep.e,
                ep.asInstanceOf[EOptionP[ObjectType, ClassImmutability]],
                expr
            )
        else
            state.addTypeImmutabilityDependee(
                ep.e,
                ep.asInstanceOf[EOptionP[ObjectType, TypeImmutability]],
                expr
            )
    }

    /**
     * Removes dependees that are known to not be needed anymore as they can not reduce the max
     * purity level further.
     */
    def cleanupDependees()(implicit state: State): Unit = {
        if (state.ubPurity ne CompileTimePure)
            state.updateStaticDataUsage(None)

        if (!state.ubPurity.isDeterministic) {
            state.fieldMutabilityDependees = Map.empty
            state.classImmutabilityDependees = Map.empty
            state.typeImmutabilityDependees = Map.empty
            state.updateStaticDataUsage(None)
        }

        for ((_, (_, s)) ← state.fieldLocalityDependees) {
            s.filter(_._2 meet state.ubPurity ne state.ubPurity)
        }
        state.fieldLocalityDependees.filter(dependee ⇒ dependee._2._2.nonEmpty)

        for ((_, (_, s)) ← state.rvfDependees) {
            s.filter(_._2 meet state.ubPurity ne state.ubPurity)
        }
        state.rvfDependees.filter(dependee ⇒ dependee._2._2.nonEmpty)

        for ((_, (_, s)) ← state.virtualRVFDependees) {
            s.filter(_._2 meet state.ubPurity ne state.ubPurity)
        }
        state.virtualRVFDependees.filter(dependee ⇒ dependee._2._2.nonEmpty)

        //IMPROVE: We could filter Purity/V~urity dependees with an lb not less than maxPurity
    }

    /**
     * Continuation to handle updates to properties of dependees.
     * Dependees may be
     *     - methods / virtual methods called (for their purity)
     *     - fields read (for their mutability)
     *     - classes files for class types returned (for their mutability)
     */
    def c(eps: SomeEPS)(implicit state: State): PropertyComputationResult = {
        val oldPurity = state.ubPurity
        eps.ub match {
            case _: Purity ⇒
                val e = eps.e.asInstanceOf[DeclaredMethod]
                val dependees = state.purityDependees(e)
                state.removePurityDependee(e)
                dependees._2.foreach { e ⇒
                    checkMethodPurity(eps.asInstanceOf[EOptionP[DeclaredMethod, Property]], e)
                }
            case _: VirtualMethodPurity ⇒
                val e = eps.e.asInstanceOf[DeclaredMethod]
                val dependees = state.virtualPurityDependees(e)
                state.removeVirtualPurityDependee(e)
                dependees._2.foreach { e ⇒
                    checkMethodPurity(eps.asInstanceOf[EOptionP[DeclaredMethod, Property]], e)
                }
            case _: FieldMutability ⇒
                val e = eps.e.asInstanceOf[Field]
                val dependees = state.fieldMutabilityDependees(e)
                state.removeFieldMutabilityDependee(e)
                dependees._2.foreach { e ⇒
                    checkFieldMutability(eps.asInstanceOf[EOptionP[Field, FieldMutability]], e)
                }
            case _: ClassImmutability ⇒
                val e = eps.e.asInstanceOf[ObjectType]
                val dependees = state.classImmutabilityDependees(e)
                state.removeClassImmutabilityDependee(e)
                dependees._2.foreach { e ⇒
                    checkTypeMutability(
                        eps.asInstanceOf[EOptionP[ObjectType, ClassImmutability]],
                        e
                    )
                }
            case _: TypeImmutability ⇒
                val e = eps.e.asInstanceOf[ObjectType]
                val dependees = state.typeImmutabilityDependees(e)
                state.removeTypeImmutabilityDependee(e)
                dependees._2.foreach { e ⇒
                    checkTypeMutability(eps.asInstanceOf[EOptionP[ObjectType, TypeImmutability]], e)
                }
            case _: ReturnValueFreshness ⇒
                val e = eps.e.asInstanceOf[DeclaredMethod]
                val dependees = state.rvfDependees(e)
                state.removeRVFDependee(e)
                dependees._2.foreach { e ⇒
                    checkLocalityOfReturn(
                        eps.asInstanceOf[EOptionP[DeclaredMethod, ReturnValueFreshness]],
                        e
                    )
                }
            case _: VirtualMethodReturnValueFreshness ⇒
                val e = eps.e.asInstanceOf[DeclaredMethod]
                val dependees = state.virtualRVFDependees(e)
                state.removeVirtualRVFDependee(e)
                dependees._2.foreach { e ⇒
                    checkLocalityOfReturn(
                        eps.asInstanceOf[EOptionP[DeclaredMethod, ReturnValueFreshness]],
                        e
                    )
                }
            case _: FieldLocality ⇒
                val e = eps.e.asInstanceOf[Field]
                val dependees = state.fieldLocalityDependees(e)
                state.removeFieldLocalityDependee(e)
                dependees._2.foreach { e ⇒
                    checkLocalityOfField(eps.asInstanceOf[EOptionP[Field, FieldLocality]], e)
                }
            case _: StaticDataUsage ⇒
                checkStaticDataUsage(eps.asInstanceOf[EOptionP[DeclaredMethod, StaticDataUsage]])
        }

        if (state.ubPurity ne oldPurity)
            cleanupDependees() // Remove dependees that we don't need anymore.

        if (state.dependees.isEmpty || (state.lbPurity eq state.ubPurity)) {
            Result(state.definedMethod, state.ubPurity)
        } else {
            IntermediateResult(
                state.definedMethod,
                state.lbPurity,
                state.ubPurity,
                state.dependees,
                c
            )
        }
    }

    /**
     * Determines the purity of the given method.
     *
     * @param definedMethod A defined method with a body.
     */

<<<<<<< HEAD
    def determinePurity(definedMethod: DeclaredMethod): PropertyComputationResult = {
        val DefinedMethod(_, method) = definedMethod
        val TACode(_, code, _, cfg, _, _) = tacai(method)
=======
    def determinePurity(definedMethod: DefinedMethod): PropertyComputationResult = {
        val method = definedMethod.methodDefinition
>>>>>>> c87c9714
        val declClass = method.classFile.thisType

        // If thhis is not the method's declaration, but a non-overwritten method in a subtype,
        // don't re-analyze the code
        if(declClass ne definedMethod.declaringClassType)
            return baseMethodPurity(definedMethod.asDefinedMethod);

        val TACode(_, code, cfg, _, _) = tacai(method)

        implicit val state: State =
            new State(CompileTimePure, CompileTimePure, method, definedMethod, declClass, code)

        checkStaticDataUsage(propertyStore(definedMethod, StaticDataUsage.key))

        // Special case: The Throwable constructor is `LBSideEffectFree`, but subtype constructors
        // may not be because of overridable fillInStackTrace method
        if (method.isConstructor && declClass.isSubtypeOf(ObjectType.Throwable).isYes)
            project.instanceMethods(declClass).foreach { mdc ⇒
                if (mdc.name == "fillInStackTrace" &&
                    mdc.method.classFile.thisType != ObjectType.Throwable) {
                    val impureFillInStackTrace = !checkPurityOfCall(
                        declClass,
                        "fillInStackTrace",
                        MethodDescriptor("()Ljava/lang/Throwable;"),
                        None,
                        List.empty,
                        Success(mdc.method)
                    )
                    if (impureFillInStackTrace) { // Early return for impure fillInStackTrace
                        return Result(definedMethod, state.ubPurity);
                    }
                }
            }

        /* Synchronized methods have a visible side effect on the receiver */
        if (method.isSynchronized)
            atMost(LBExternallyPure)

        // Creating implicit exceptions is side-effect free (because of fillInStackTrace)
        // but it may be ignored as domain-specific
        val bbsCausingExceptions = cfg.abnormalReturnNode.predecessors
        for {
            bb ← bbsCausingExceptions
            pc = bb.asBasicBlock.endPC
            if isImmediateVMException(pc)
        } {
            val origin = state.code(if (isVMLevelValue(pc)) pcOfVMLevelValue(pc) else pc)
            val ratedResult = rater.handleException(origin)
            if (ratedResult.isDefined) atMost(ratedResult.get)
            else atMost(LBSideEffectFree)
        }

        val stmtCount = code.length
        var s = 0
        while (s < stmtCount) {
            if (!checkPurityOfStmt(code(s))) { // Early return for impure statements
                return Result(definedMethod, state.ubPurity);
            }
            s += 1
        }

        // Remove dependees we already know we won't need
        if (state.ubPurity ne CompileTimePure)
            cleanupDependees()

        if (state.dependees.isEmpty || (state.lbPurity eq state.ubPurity)) {
            Result(definedMethod, state.ubPurity)
        } else {
            IntermediateResult(definedMethod, state.lbPurity, state.ubPurity, state.dependees, c)
        }
    }
}

object L2PurityAnalysis {

    /**
     * Domain-specific rater used to examine whether certain statements and expressions are
     * domain-specific.
     * If the Option is None, a rater is created from a config file option.
     */
    var rater: Option[DomainSpecificRater] = None

    def setRater(newRater: Option[DomainSpecificRater]): Unit = {
        rater = newRater
    }
}

trait L2PurityAnalysisScheduler extends ComputationSpecification {
    override def derives: Set[PropertyKind] = Set(Purity)

    override def uses: Set[PropertyKind] = {
        Set(
            FieldMutability,
            ClassImmutability,
            TypeImmutability,
            VirtualMethodPurity,
            FieldLocality,
            ReturnValueFreshness,
            VirtualMethodReturnValueFreshness
        )
    }
}

object EagerL2PurityAnalysis extends L2PurityAnalysisScheduler with FPCFEagerAnalysisScheduler {
    def start(p: SomeProject, ps: PropertyStore): FPCFAnalysis = {
        val analysis = new L2PurityAnalysis(p)
        val dms = p.get(DeclaredMethodsKey).declaredMethods
        val methodsWithBody = dms.collect {
            case dm if dm.hasDefinition && dm.methodDefinition.body.isDefined => dm.asDefinedMethod
        }
        ps.scheduleForEntities(methodsWithBody.filterNot(analysis.configuredPurity.wasSet))(
            analysis.determinePurity
        )
        analysis
    }
}

object LazyL2PurityAnalysis extends L2PurityAnalysisScheduler with FPCFLazyAnalysisScheduler {
    def startLazily(p: SomeProject, ps: PropertyStore): FPCFAnalysis = {
        val analysis = new L2PurityAnalysis(p)
        ps.registerLazyPropertyComputation(Purity.key, analysis.doDeterminePurity)
        analysis
    }
}<|MERGE_RESOLUTION|>--- conflicted
+++ resolved
@@ -850,23 +850,16 @@
      *
      * @param definedMethod A defined method with a body.
      */
-
-<<<<<<< HEAD
-    def determinePurity(definedMethod: DeclaredMethod): PropertyComputationResult = {
-        val DefinedMethod(_, method) = definedMethod
-        val TACode(_, code, _, cfg, _, _) = tacai(method)
-=======
     def determinePurity(definedMethod: DefinedMethod): PropertyComputationResult = {
         val method = definedMethod.methodDefinition
->>>>>>> c87c9714
         val declClass = method.classFile.thisType
 
-        // If thhis is not the method's declaration, but a non-overwritten method in a subtype,
+        // If this is not the method's declaration, but a non-overwritten method in a subtype,
         // don't re-analyze the code
         if(declClass ne definedMethod.declaringClassType)
             return baseMethodPurity(definedMethod.asDefinedMethod);
 
-        val TACode(_, code, cfg, _, _) = tacai(method)
+        val TACode(_, code,_, cfg, _, _) = tacai(method)
 
         implicit val state: State =
             new State(CompileTimePure, CompileTimePure, method, definedMethod, declClass, code)
