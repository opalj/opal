/* BSD 2-Clause License - see OPAL/LICENSE for details. */
package org.opalj
package fpcf
package analyses
package cg

import scala.language.existentials

import org.opalj.br.ArrayType
import org.opalj.br.BaseType
import org.opalj.br.DeclaredMethod
import org.opalj.br.DefinedMethod
import org.opalj.br.FieldType
import org.opalj.br.FieldTypes
import org.opalj.br.InvokeInterfaceMethodHandle
import org.opalj.br.InvokeSpecialMethodHandle
import org.opalj.br.InvokeStaticMethodHandle
import org.opalj.br.InvokeVirtualMethodHandle
import org.opalj.br.Method
import org.opalj.br.MethodDescriptor
import org.opalj.br.NewInvokeSpecialMethodHandle
import org.opalj.br.ObjectType
import org.opalj.br.ReferenceType
import org.opalj.br.Type
import org.opalj.br.VoidType
import org.opalj.br.analyses.DeclaredMethods
import org.opalj.br.analyses.DeclaredMethodsKey
import org.opalj.br.analyses.SomeProject
import org.opalj.br.analyses.cg.InitialInstantiatedTypesKey
import org.opalj.br.instructions.INVOKESTATIC
import org.opalj.br.instructions.INVOKEVIRTUAL
import org.opalj.collection.immutable.IntArraySetBuilder
import org.opalj.collection.immutable.IntTrieSet
import org.opalj.collection.immutable.RefArray
import org.opalj.collection.immutable.UIDSet
import org.opalj.fpcf.cg.properties.CallersProperty
import org.opalj.fpcf.cg.properties.InstantiatedTypes
import org.opalj.fpcf.cg.properties.LoadedClasses
import org.opalj.fpcf.cg.properties.NoCallers
import org.opalj.fpcf.cg.properties.NoReflectionRelatedCallees
import org.opalj.fpcf.cg.properties.OnlyVMLevelCallers
import org.opalj.fpcf.cg.properties.ReflectionRelatedCallees
import org.opalj.fpcf.cg.properties.ReflectionRelatedCalleesImplementation
import org.opalj.fpcf.properties.SystemProperties
import org.opalj.tac.ArrayStore
import org.opalj.tac.Assignment
import org.opalj.tac.Expr
import org.opalj.tac.ExprStmt
import org.opalj.tac.NewArray
import org.opalj.tac.StaticFunctionCall
import org.opalj.tac.Stmt
import org.opalj.tac.StringConst
import org.opalj.tac.TACMethodParameter
import org.opalj.tac.TACode
import org.opalj.tac.VirtualFunctionCall
import org.opalj.tac.VirtualMethodCall
import org.opalj.tac.fpcf.properties.TACAI

/**
 * Finds calls and loaded classes that exist because of reflective calls that are easy to resolve.
 *
 * @author Dominik Helm
 * @author Michael Reif
 * @author Florian Kuebler
 */
class ReflectionRelatedCallsAnalysis private[analyses] (
        final val project: SomeProject
) extends FPCFAnalysis {

    val ConstructorT = ObjectType("java/lang/reflect/Constructor")
    val MethodT = ObjectType("java/lang/reflect/Method")

    val PropertiesT = ObjectType("java/util/Properties")

    val GetPropertyDescriptor = MethodDescriptor(ObjectType.String, ObjectType.String)
    val GetOrDefaultPropertyDescriptor =
        MethodDescriptor(RefArray(ObjectType.String, ObjectType.String), ObjectType.String)
    val GetDescriptor = MethodDescriptor(ObjectType.Object, ObjectType.Object)

    final class State(
            val definedMethod:                           DefinedMethod,
            val loadedClassesUB:                         UIDSet[ObjectType]                              = UIDSet.empty,
            val instantiatedTypesUB:                     UIDSet[ObjectType]                              = UIDSet.empty,
            val calleesAndCallers:                       IndirectCalleesAndCallers                       = new IndirectCalleesAndCallers(),
            val forNamePCs:                              IntTrieSet                                      = IntTrieSet.empty,
            val invocationPCs:                           IntTrieSet                                      = IntTrieSet.empty,
            private[this] var _newLoadedClasses:         UIDSet[ObjectType]                              = UIDSet.empty,
            private[this] var _newInstantiatedTypes:     UIDSet[ObjectType]                              = UIDSet.empty,
            private[this] var _tacode:                   Option[TACode[TACMethodParameter, V]]           = None,
            private[this] var _tacaiDependee:            Option[EOptionP[Method, TACAI]]                 = None,
            private[this] var _systemPropertiesDependee: Option[EOptionP[SomeProject, SystemProperties]] = None,
            private[this] var _systemProperties:         Option[Map[String, Set[String]]]                = None
    ) {

        if (_tacaiDependee.isDefined && _tacaiDependee.get.hasProperty)
            assert(_tacaiDependee.get.ub.tac == _tacode)

        private[cg] def copy(
            definedMethod:            DefinedMethod                                   = this.definedMethod,
            loadedClassesUB:          UIDSet[ObjectType]                              = this.loadedClassesUB,
            instantiatedTypesUB:      UIDSet[ObjectType]                              = this.instantiatedTypesUB,
            calleesAndCallers:        IndirectCalleesAndCallers                       = this.calleesAndCallers,
            forNamePCs:               IntTrieSet                                      = this.forNamePCs,
            invocationPCs:            IntTrieSet                                      = this.invocationPCs,
            newLoadedClasses:         UIDSet[ObjectType]                              = _newLoadedClasses,
            newInstantiatedTypes:     UIDSet[ObjectType]                              = _newInstantiatedTypes,
            tacode:                   Option[TACode[TACMethodParameter, V]]           = _tacode,
            tacaiDependee:            Option[EOptionP[Method, TACAI]]                 = _tacaiDependee,
            systemPropertiesDependee: Option[EOptionP[SomeProject, SystemProperties]] = _systemPropertiesDependee,
            systemProperties:         Option[Map[String, Set[String]]]                = None
        ): State = {
            new State(
                definedMethod,
                loadedClassesUB,
                instantiatedTypesUB,
                calleesAndCallers,
                forNamePCs,
                invocationPCs,
                newLoadedClasses,
                newInstantiatedTypes,
                tacode,
                tacaiDependee,
                systemPropertiesDependee,
                systemProperties
            )
        }

        private[cg] def addNewLoadedClasses(newLoadedClasses: TraversableOnce[ObjectType]): Unit = {
            _newLoadedClasses ++= newLoadedClasses
        }

        private[cg] def addNewInstantiatedTypes(newInstantiatedTypes: TraversableOnce[ObjectType]): Unit = {
            _newInstantiatedTypes ++= newInstantiatedTypes
        }

        private[cg] def newLoadedClasses: UIDSet[ObjectType] = _newLoadedClasses

        private[cg] def newInstantiatedTypes: UIDSet[ObjectType] = _newInstantiatedTypes

        private[cg] def isTACDefined: Boolean = _tacode.isDefined

        private[cg] def tacode: TACode[TACMethodParameter, V] = _tacode.get

<<<<<<< HEAD
        private[cg] def removeTACDependee(): Unit = _tacode = None
=======
        private[cg] def removeTACDependee(): Unit = _tacaiDependee = None
>>>>>>> 5db241ab

        private[cg] def addTACDependee(ep: EOptionP[Method, TACAI]): Unit = {
            assert(_tacaiDependee.isEmpty)
            if (ep.isRefinable) {
                _tacaiDependee = Some(ep)
            }
            if (ep.hasProperty) {
                _tacode = ep.ub.tac
            }
        }

        private[cg] def hasTACDependee: Boolean = { _tacaiDependee.isDefined }

        private[cg] def tacaiDependee: Option[EOptionP[Method, TACAI]] = _tacaiDependee

        private[cg] def removeSystemPropertiesDependee(): Unit = {
            _systemPropertiesDependee = None
        }

        private[cg] def addSystemPropertiesDependee(ep: EOptionP[SomeProject, SystemProperties]): Unit = {
            assert(_systemPropertiesDependee.isEmpty)
            assert(ep.isRefinable)
            _systemPropertiesDependee = Some(ep)
            if (ep.hasProperty) {
                _systemProperties = Some(ep.ub.properties)
            }
        }

        private[cg] def systemPropertiesDependee: Option[EOptionP[SomeProject, SystemProperties]] = {
            _systemPropertiesDependee
        }

        private[cg] def hasSystemPropertiesDependee: Boolean = {
            _systemPropertiesDependee.isDefined
        }

        private[cg] def systemProperties: Map[String, Set[String]] = _systemProperties.get

        private[cg] def hasSystemProperties: Boolean = _systemProperties.isDefined

        private[cg] def hasOpenDependee: Boolean = {
            hasTACDependee || hasSystemPropertiesDependee
        }
    }

    implicit private[this] val declaredMethods: DeclaredMethods = project.get(DeclaredMethodsKey)
    private[this] val initialInstantiatedTypes: UIDSet[ObjectType] =
        UIDSet(project.get(InitialInstantiatedTypesKey).toSeq: _*)

    def analyze(declaredMethod: DeclaredMethod): PropertyComputationResult = {
        // todo this is copy & past code from the RTACallGraphAnalysis -> refactor
        propertyStore(declaredMethod, CallersProperty.key) match {
            case FinalEP(_, NoCallers) ⇒
                // nothing to do, since there is no caller
                return NoResult;

            case eps: EPS[_, _] ⇒
                if (eps.ub eq NoCallers) {
                    // we can not create a dependency here, so the analysis is not allowed to create
                    // such a result
                    throw new IllegalStateException("illegal immediate result for callers")
                }
            // the method is reachable, so we analyze it!
        }

        // we only allow defined methods
        if (!declaredMethod.hasSingleDefinedMethod)
            return NoResult;

        val definedMethod = declaredMethod.asDefinedMethod

        val method = declaredMethod.definedMethod

        // we only allow defined methods with declared type eq. to the class of the method
        if (method.classFile.thisType != declaredMethod.declaringClassType)
            return NoResult;

        if (method.body.isEmpty)
            // happens in particular for native methods
            return NoResult;

        var invocationPCs = IntTrieSet.empty
        var forNamePCs = IntTrieSet.empty
        val insts = method.body.get.instructions
        var i = 0
        val max = insts.length
        while (i < max) {
            val inst = insts(i)
            if (inst != null)
                inst.opcode match {
                    case INVOKESTATIC.opcode ⇒
                        val call = inst.asMethodInvocationInstruction
                        if (call.declaringClass == ObjectType.Class && call.name == "forName")
                            forNamePCs += i
                    case INVOKEVIRTUAL.opcode ⇒
                        val call = inst.asMethodInvocationInstruction
                        call.declaringClass match {
                            case ObjectType.Class ⇒
                                if (call.name == "newInstance") invocationPCs += i
                            case ConstructorT ⇒
                                if (call.name == "newInstance") invocationPCs += i
                            case MethodT ⇒
                                if (call.name == "invoke") invocationPCs += i
                            case ObjectType.MethodHandle ⇒
                                if (call.name.startsWith("invoke"))
                                    invocationPCs += i
                            case _ ⇒
                        }
                    case _ ⇒
                }
            i += 1
        }

        if (invocationPCs.isEmpty && forNamePCs.isEmpty)
            return Result(declaredMethod, NoReflectionRelatedCallees);

        val tacEP = propertyStore(method, TACAI.key)
        val tacEPOpt = if (tacEP.isFinal) None else Some(tacEP)

        if (tacEP.hasProperty) {
            implicit val state: State = new State(
                definedMethod,
                forNamePCs = forNamePCs,
                invocationPCs = invocationPCs,
                _tacaiDependee = tacEPOpt,
                _tacode = tacEP.ub.tac
            )
            processMethod(state)
        } else {
            implicit val state: State = new State(definedMethod, _tacaiDependee = Some(tacEP))
            SimplePIntermediateResult(
                definedMethod, NoReflectionRelatedCallees, tacEPOpt, continuation
            )
        }
    }

    private[this] def processMethod(
        state: State
    ): PropertyComputationResult = {
        assert(state.isTACDefined)
        val (loadedClassesUB, instantiatedTypesUB) = loadedClassesAndInstantiatedTypes()

        val calleesAndCallers = new IndirectCalleesAndCallers()

        implicit val newState: State = state.copy(
            loadedClassesUB = loadedClassesUB,
            instantiatedTypesUB = instantiatedTypesUB,
            calleesAndCallers = calleesAndCallers
        )

        analyzeMethod()

        returnResult()
    }

    /**
     * Analyzes all Class.forName calls and all invocations via invoke, invokeExact,
     * invokeWithArguments and newInstance methods.
     */
    private[this] def analyzeMethod()(implicit state: State): Unit = {
        for {
            pc ← state.forNamePCs
            index = state.tacode.pcToIndex(pc)
            if index >= 0
            stmt = state.tacode.stmts(index)
        } {
            val expr = if (stmt.astID == Assignment.ASTID) stmt.asAssignment.expr
            else stmt.asExprStmt.expr
            handleForName(expr.asStaticFunctionCall.params.head)
        }

        for {
            pc ← state.invocationPCs
            index = state.tacode.pcToIndex(pc)
            if index >= 0
            stmt = state.tacode.stmts(index)
        } {
            stmt.astID match {
                case Assignment.ASTID ⇒
                    handleExpr(state.definedMethod, stmt.pc, stmt.asAssignment.expr)
                case ExprStmt.ASTID ⇒
                    handleExpr(state.definedMethod, stmt.pc, stmt.asExprStmt.expr)
                case VirtualMethodCall.ASTID ⇒
                    val VirtualMethodCall(pc, declClass, _, name, _, receiver, params) = stmt
                    // invoke(withArguments) returns Object, but by signature polymorphism the call
                    // may still be a VirtualMethodCall if the return value is void or unused
                    if (declClass == ObjectType.MethodHandle &&
                        (name == "invoke" || name == "invokeWithArguments"))
                        handleMethodHandleInvoke(
                            state.definedMethod,
                            pc,
                            receiver,
                            params,
                            None,
                            isSignaturePolymorphic = name == "invoke"
                        )
                case _ ⇒

            }
        }
    }

    /**
     * Analyzes a single expression that is an invocation via on of the methods invoke,
     * invokeExact, invokeWithArguments and newInstance.
     */
    private[this] def handleExpr(
        caller: DefinedMethod,
        pc:     Int,
        expr:   Expr[V]
    )(implicit state: State): Unit = expr.astID match {
        case VirtualFunctionCall.ASTID ⇒
            expr.asVirtualFunctionCall match {
                case VirtualFunctionCall(_, ObjectType.Class, _, "newInstance", _, rcvr, _) ⇒
                    handleNewInstance(
                        caller,
                        pc,
                        rcvr,
                        Some(MethodDescriptor.NoArgsAndReturnVoid),
                        Seq.empty // invokes default constructor, i.e. no arguments
                    )
                case VirtualFunctionCall(_, ConstructorT, _, "newInstance", _, rcvr, params) ⇒
                    handleConstructorNewInstance(caller, pc, rcvr, params.head)
                case VirtualFunctionCall(_, MethodT, _, "invoke", _, rcvr, params) ⇒
                    handleMethodInvoke(caller, pc, rcvr, params)
                case VirtualFunctionCall(_, ObjectType.MethodHandle, _, "invokeExact", desc, rcvr, params) ⇒
                    handleMethodHandleInvoke(
                        caller,
                        pc,
                        rcvr,
                        params,
                        Some(desc),
                        isSignaturePolymorphic = true
                    )
                case VirtualFunctionCall(_, ObjectType.MethodHandle, _, "invoke", _, rcvr, params) ⇒
                    handleMethodHandleInvoke(
                        caller,
                        pc,
                        rcvr,
                        params,
                        None,
                        isSignaturePolymorphic = true
                    )
                case VirtualFunctionCall(_, ObjectType.MethodHandle, _, "invokeWithArguments", _, rcvr, params) ⇒
                    handleMethodHandleInvoke(caller, pc, rcvr, params, None, isSignaturePolymorphic = false)
                case _ ⇒
            }
        case _ ⇒
    }

    /**
     * Adds classes that can be loaded by an invocation of Class.forName to the set of loaded
     * classes.
     */
    private[this] def handleForName(className: Expr[V])(implicit state: State): Unit = {
        val loadedClasses = getPossibleForNameClasses(className, None) collect {
            case r: ObjectType                              ⇒ r
            case a: ArrayType if a.elementType.isObjectType ⇒ a.elementType.asObjectType
        }
        state.addNewLoadedClasses(loadedClasses.filter(!state.loadedClassesUB.contains(_)))
    }

    /**
     * Analyzes an invocation of Constructor.newInstance.
     * Adds invocations of constructors as well as instantiated types if the Constructor instance
     * was acquired via Class.getConstructor where the possible classes are (partially) known.
     */
    private[this] def handleConstructorNewInstance(
        caller:            DefinedMethod,
        pc:                Int,
        constructor:       Expr[V],
        newInstanceParams: Expr[V]
    )(implicit state: State): Unit = {
        val actualParams = getParamsFromVararg(newInstanceParams)
        constructor.asVar.definedBy.foreach { index ⇒
            if (index > 0) {
                val definition = state.tacode.stmts(index).asAssignment.expr
                if (definition.isVirtualFunctionCall) {
                    definition.asVirtualFunctionCall match {
                        case VirtualFunctionCall(_, ObjectType.Class, _, "getConstructor", _, classes, params) ⇒
                            val parameterTypes = getTypesFromVararg(params.head, pc)
                            val descriptor = parameterTypes.map(s ⇒ MethodDescriptor(s, VoidType))
                            handleNewInstance(caller, pc, classes, descriptor, actualParams)
                        case _ ⇒ state.calleesAndCallers.addIncompleteCallsite(pc)
                    }
                } else {
                    state.calleesAndCallers.addIncompleteCallsite(pc)
                }
            } else {
                state.calleesAndCallers.addIncompleteCallsite(pc)
            }
        }
    }

    /**
     * Handles invocations of constructors for all classes that the receiver could represent.
     */
    private[this] def handleNewInstance(
        caller:     DefinedMethod,
        pc:         Int,
        receiver:   Expr[V],
        descriptor: Option[MethodDescriptor],
        params:     Seq[V]
    )(implicit state: State): Unit = {
        val instantiatedTypes =
            getPossibleTypes(receiver, pc).asInstanceOf[Iterator[ObjectType]].toIterable
        handleNewInstances(caller, pc, instantiatedTypes, descriptor, params)
    }

    /**
     * Handles invocations of constructors for the given types and constructor descriptors.
     */
    private[this] def handleNewInstances(
        caller:            DefinedMethod,
        pc:                Int,
        instantiatedTypes: Iterable[ObjectType],
        descriptor:        Iterable[MethodDescriptor],
        params:            Seq[V]
    )(implicit state: State): Unit = {
        val newInstantiatedTypes = instantiatedTypes.filter(!state.instantiatedTypesUB.contains(_))
        state.addNewInstantiatedTypes(newInstantiatedTypes)

        implicit val stmts: Array[Stmt[V]] = state.tacode.stmts
        // We don't have access to the receiver here!
        val actualParams = None +: params.map(persistentUVar)

        for {
            descriptor ← descriptor
            instantiatedType ← instantiatedTypes
        } {
            val method = project.specialCall(
                instantiatedType,
                instantiatedType,
                isInterface = false,
                "<init>",
                descriptor
            )

            state.calleesAndCallers.updateWithIndirectCallOrFallback(
                caller,
                method,
                pc,
                caller.declaringClassType.asObjectType.packageName,
                instantiatedType,
                "<init>",
                descriptor,
                actualParams
            )
        }
    }

    /**
     * Analyzes an invocation of Method.invoke.
     * Adds calls to the potentially invoked methods if the Method instance was acquired via
     * Class.getDeclaredMethod or Class.getMethod and the possible classes are (partially) known.
     */
    private[this] def handleMethodInvoke(
        caller:       DefinedMethod,
        pc:           Int,
        method:       Expr[V],
        methodParams: Seq[Expr[V]]
    )(implicit state: State): Unit = {
        implicit val stmts: Array[Stmt[V]] = state.tacode.stmts
        val receiverDefinition = persistentUVar(methodParams.head.asVar)
        val paramDefinitions = getParamsFromVararg(methodParams(1)).map(persistentUVar)
        method.asVar.definedBy.foreach { index ⇒
            if (index >= 0) {
                val definition = stmts(index).asAssignment.expr
                if (definition.isVirtualFunctionCall) {
                    definition.asVirtualFunctionCall match {
                        case VirtualFunctionCall(_, ObjectType.Class, _, "getDeclaredMethod" | "getMethod", _, receiver, params) ⇒
                            val types =
                                getPossibleTypes(receiver, pc).asInstanceOf[Iterator[ReferenceType]]
                            val names = getPossibleStrings(params.head, Some(pc)).toIterable
                            val paramTypesO = getTypesFromVararg(params(1), pc)
                            if (paramTypesO.isDefined) {
                                for {
                                    receiverType ← types
                                    name ← names
                                } {
                                    val callees = resolveCallees(
                                        receiverType,
                                        name,
                                        paramTypesO.get,
                                        definition.asVirtualFunctionCall.name == "getMethod",
                                        pc
                                    )
                                    for (callee ← callees)
                                        state.calleesAndCallers.updateWithIndirectCall(
                                            caller,
                                            callee,
                                            pc,
                                            receiverDefinition +: paramDefinitions
                                        )
                                }
                            }
                        case _ ⇒ state.calleesAndCallers.addIncompleteCallsite(pc)
                    }
                } else {
                    state.calleesAndCallers.addIncompleteCallsite(pc)
                }
            } else {
                state.calleesAndCallers.addIncompleteCallsite(pc)
            }
        }
    }

    /**
     * Resolves a method as specified by Class.getDeclaredMethod and Class.getMethod.
     * @param recurse True to resolve as specified by Class.getMethod (recursing to superclasses),
     *                false to resolve as specified by Class.getDeclaredMethod (not recursing).
     */
    private[this] def resolveCallees(
        classType:   ReferenceType,
        name:        String,
        paramTypes:  FieldTypes,
        recurse:     Boolean,
        pc:          Int,
        allowStatic: Boolean       = true
    )(implicit state: State): Traversable[DeclaredMethod] = {
        if (classType.isArrayType && name == "clone") None
        else {
            val recType = if (classType.isArrayType) ObjectType.Object else classType.asObjectType
            val cfO = project.classFile(recType)
            if (cfO.isEmpty) {
                state.calleesAndCallers.addIncompleteCallsite(pc)
                Traversable.empty
            } else {
                val candidates = cfO.get.methods.filter { method ⇒
                    (!recurse || method.isPublic) /* getMethod only returns public methods */ &&
                        (allowStatic || !method.isStatic) &&
                        method.name == name &&
                        method.parameterTypes == paramTypes
                }
                if (candidates.size == 1) {
                    // Single candidate is chosen
                    Traversable(declaredMethods(candidates.head))
                } else if (candidates.isEmpty) {
                    // No candidate => recurse to superclass if allowed, otherwise return no method
                    val superT = cfO.get.superclassType
                    if (!recurse || superT.isEmpty) {
                        state.calleesAndCallers.addIncompleteCallsite(pc)
                        Traversable.empty
                    } else {
                        resolveCallees(
                            superT.get,
                            name,
                            paramTypes,
                            recurse,
                            pc,
                            allowStatic = false // Static methods are not resolved on superclasses
                        )
                    }
                } else if (candidates.exists(!_.returnType.isReferenceType)) {
                    // There is no most specific return type for primitive types.
                    candidates.map[DeclaredMethod](declaredMethods(_))
                } else {
                    // Resolve to the candidate with the most specific return type.
                    val returnTypes = candidates.tail.map[ReferenceType](_.returnType.asReferenceType)
                    val first: Option[ReferenceType] = Some(returnTypes.head)
                    val foundType = returnTypes.tail.foldLeft(first) { (mostSpecific, current) ⇒
                        if (mostSpecific.isEmpty) None
                        else if (project.classHierarchy.isSubtypeOf(mostSpecific.get, current))
                            mostSpecific
                        else if (project.classHierarchy.isSubtypeOf(current, mostSpecific.get))
                            Some(current)
                        else {
                            None
                        }
                    }
                    if (foundType.isEmpty) {
                        // No most specific return type found => any of the methods could be invoked
                        candidates.map[DeclaredMethod](declaredMethods(_))
                    } else {
                        Traversable(
                            declaredMethods(candidates.find(_.returnType eq foundType.get).get)
                        )
                    }
                }
            }
        }
    }

    /**
     * Analyzes an invocation of MethodHandle.invoke.
     * Adds calls to the potentially invoked methods if the MethodHandle instance is a MethodHandle
     * constant or if it was required via a call to MethodHandles$Lookup.{findStatic, findVirtual,
     * findSpecial, findConstructor}.
     */
    private[this] def handleMethodHandleInvoke(
        caller:                 DefinedMethod,
        pc:                     Int,
        methodHandle:           Expr[V],
        invokeParams:           Seq[Expr[V]],
        descriptor:             Option[MethodDescriptor],
        isSignaturePolymorphic: Boolean
    )(implicit state: State): Unit = {
        val actualInvokeParams =
            if (isSignaturePolymorphic) invokeParams.asInstanceOf[Seq[V]]
            else getParamsFromVararg(invokeParams.head)
        methodHandle.asVar.definedBy.foreach { index ⇒
            if (index >= 0) {
                val definition = state.tacode.stmts(index).asAssignment.expr
                if (definition.isMethodHandleConst) {
                    definition.asMethodHandleConst.value match {
                        case InvokeStaticMethodHandle(receiver, _, name, desc) ⇒
                            handleInvokeStatic(
                                caller,
                                pc,
                                Iterator(receiver.asObjectType),
                                Seq(name),
                                Seq(desc),
                                actualInvokeParams
                            )
                        case InvokeVirtualMethodHandle(receiver, name, desc) ⇒
                            handleInvokeVirtual(
                                caller,
                                pc,
                                Iterator(receiver),
                                Seq(name),
                                Seq(desc),
                                actualInvokeParams
                            )
                        case InvokeInterfaceMethodHandle(receiver, name, desc) ⇒
                            handleInvokeVirtual(
                                caller,
                                pc,
                                Iterator(receiver.asObjectType),
                                Seq(name),
                                Seq(desc),
                                actualInvokeParams
                            )
                        case InvokeSpecialMethodHandle(receiver, isInterface, name, desc) ⇒
                            handleInvokeSpecial(
                                caller,
                                pc,
                                Iterator(receiver.asObjectType),
                                Some(isInterface),
                                Seq(name),
                                Seq(desc),
                                Seq(caller.declaringClassType.asObjectType),
                                actualInvokeParams
                            )
                        case NewInvokeSpecialMethodHandle(receiver, desc) ⇒
                            handleNewInstances(
                                caller,
                                pc,
                                Seq(receiver),
                                Seq(desc),
                                actualInvokeParams
                            )
                        case _ ⇒ state.calleesAndCallers.addIncompleteCallsite(pc)
                    }
                } else if (definition.isVirtualFunctionCall) {
                    definition.asVirtualFunctionCall match {

                        case VirtualFunctionCall(_, ObjectType.MethodHandles$Lookup, _, "findStatic", _, _, params) ⇒
                            val types =
                                getPossibleTypes(params.head, pc).asInstanceOf[Iterator[ObjectType]]
                            val names = getPossibleStrings(params(1), Some(pc)).toIterable
                            val descriptors =
                                if (descriptor.isDefined) descriptor.toIterable
                                else getPossibleMethodTypes(params(2), pc).toIterable
                            handleInvokeStatic(
                                caller,
                                pc,
                                types,
                                names,
                                descriptors,
                                actualInvokeParams
                            )

                        case VirtualFunctionCall(_, ObjectType.MethodHandles$Lookup, _, "findVirtual", _, _, params) ⇒
                            val staticTypes = getPossibleTypes(params.head, pc)
                            val names = getPossibleStrings(params(1), Some(pc)).toIterable
                            val descriptors =
                                if (descriptor.isDefined) {
                                    val md = descriptor.get // Peel off receiver class
                                    Seq(MethodDescriptor(md.parameterTypes.tail, md.returnType))
                                } else
                                    getPossibleMethodTypes(params(2), pc).toIterable
                            handleInvokeVirtual(
                                caller,
                                pc,
                                staticTypes.asInstanceOf[Iterator[ReferenceType]],
                                names,
                                descriptors,
                                actualInvokeParams
                            )

                        case VirtualFunctionCall(_, ObjectType.MethodHandles$Lookup, _, "findSpecial", _, _, params) ⇒
                            val types =
                                getPossibleTypes(params.head, pc).asInstanceOf[Iterator[ObjectType]]
                            val names = getPossibleStrings(params(1), Some(pc)).toIterable
                            val descriptors =
                                if (descriptor.isDefined) {
                                    val md = descriptor.get // Peel off receiver class
                                    Seq(MethodDescriptor(md.parameterTypes.tail, md.returnType))
                                } else
                                    getPossibleMethodTypes(params(2), pc).toIterable
                            val specialCallers = getPossibleTypes(params(3), pc).toIterable
                            handleInvokeSpecial(
                                caller,
                                pc,
                                types,
                                None,
                                names,
                                descriptors,
                                specialCallers.asInstanceOf[Iterable[ObjectType]],
                                actualInvokeParams
                            )
                        case VirtualFunctionCall(_, ObjectType.MethodHandles$Lookup, _, "findConstructor", _, _, params) ⇒
                            val classes = getPossibleTypes(params.head, pc)
                            val types = classes.asInstanceOf[Iterator[ObjectType]].toIterable
                            val descriptors: Iterable[MethodDescriptor] =
                                if (descriptor.isDefined) {
                                    val md = descriptor.get
                                    Seq(MethodDescriptor(md.parameterTypes, VoidType))
                                } else
                                    getPossibleMethodTypes(params(1), pc).toIterable
                            handleNewInstances(caller, pc, types, descriptors, actualInvokeParams)
                        case _ ⇒ state.calleesAndCallers.addIncompleteCallsite(pc)
                    }
                } else {
                    state.calleesAndCallers.addIncompleteCallsite(pc)
                }
            } else {
                state.calleesAndCallers.addIncompleteCallsite(pc)
            }
        }
    }

    /**
     * Handles an invocation of a static method via MethodHandle.invoke.
     */
    private[this] def handleInvokeStatic(
        caller:        DefinedMethod,
        pc:            Int,
        receiverTypes: Iterator[ObjectType],
        names:         Iterable[String],
        descriptors:   Iterable[MethodDescriptor],
        invokeParams:  Seq[V]
    )(implicit state: State): Unit = {
        implicit val stmts: Array[Stmt[V]] = state.tacode.stmts
        for {
            receiverType ← receiverTypes
            name ← names
            desc ← descriptors
        } {
            val callee = project.staticCall(
                receiverType,
                project.classFile(receiverType).exists(_.isInterfaceDeclaration),
                name,
                desc
            )
            state.calleesAndCallers.updateWithIndirectCallOrFallback(
                caller,
                callee,
                pc,
                caller.declaringClassType.asObjectType.packageName,
                receiverType,
                name,
                desc,
                None +: invokeParams.map(persistentUVar)
            )
        }
    }

    /**
     * Handles an invocation of a virtual/interface method via MethodHandle.invoke.
     */
    private[this] def handleInvokeVirtual(
        caller:       DefinedMethod,
        pc:           Int,
        staticTypes:  Iterator[ReferenceType],
        names:        Iterable[String],
        descriptors:  Iterable[MethodDescriptor],
        invokeParams: Seq[V]
    )(implicit state: State): Unit = {
        implicit val stmts: Array[Stmt[V]] = state.tacode.stmts
        val dynamicTypes = getTypesOfVar(invokeParams.head, pc).toIterable
        for {
            typeBound ← staticTypes
            receiverType ← dynamicTypes
            if classHierarchy.isASubtypeOf(receiverType, typeBound).isYesOrUnknown
            name ← names
            desc ← descriptors
        } {
            val callee = project.instanceCall(
                caller.declaringClassType.asObjectType,
                receiverType,
                name,
                desc
            )
            state.calleesAndCallers.updateWithIndirectCallOrFallback(
                caller,
                callee,
                pc,
                caller.declaringClassType.asObjectType.packageName,
                if (receiverType.isArrayType) ObjectType.Object else receiverType.asObjectType,
                name,
                desc,
                invokeParams.map(persistentUVar)
            )
        }
    }

    /**
     * Handles an invocation of a private/super method via MethodHandle.invoke.
     */
    private[this] def handleInvokeSpecial(
        caller:         DefinedMethod,
        pc:             Int,
        receiverTypes:  Iterator[ObjectType],
        isInterface:    Option[Boolean],
        names:          Iterable[String],
        descriptors:    Iterable[MethodDescriptor],
        specialCallers: Iterable[ObjectType],
        invokeParams:   Seq[V]
    )(implicit state: State): Unit = {
        implicit val stmts: Array[Stmt[V]] = state.tacode.stmts
        for {
            receiverType ← receiverTypes
            name ← names
            desc ← descriptors
            specialCaller ← specialCallers
        } {
            val callee = project.specialCall(
                specialCaller,
                receiverType,
                isInterface.getOrElse(project.classHierarchy.isInterface(receiverType).isYes),
                name,
                desc
            )
            state.calleesAndCallers.updateWithIndirectCallOrFallback(
                caller,
                callee,
                pc,
                caller.declaringClassType.asObjectType.packageName,
                receiverType,
                name,
                desc,
                invokeParams.map(persistentUVar)
            )
        }
    }

    /**
     * Returns Strings that a given expression may evaluate to.
     * Identifies local use of String constants and Strings loaded from Properties objects.
     */
    private[this] def getPossibleStrings(
        value:            Expr[V],
        pc:               Option[Int],
        onlyStringConsts: Boolean     = false
    )(implicit state: State): Iterator[String] = {
        value.asVar.definedBy.iterator.map[Iterator[String]] { index ⇒
            if (index >= 0) {
                val expr = state.tacode.stmts(index).asAssignment.expr
                expr match {
                    case StringConst(_, v) ⇒ Iterator(v)
                    case StaticFunctionCall(_, ObjectType.System, _, "getProperty", GetPropertyDescriptor, params) if !onlyStringConsts ⇒
                        getStringConstsForSystemPropertiesKey(params.head, pc)
                    case VirtualFunctionCall(_, dc, _, "getProperty", GetPropertyDescriptor, _, params) if !onlyStringConsts && ch.isSubtypeOf(dc, PropertiesT) ⇒
                        getStringConstsForSystemPropertiesKey(params.head, pc)
                    case VirtualFunctionCall(_, dc, _, "getProperty", GetOrDefaultPropertyDescriptor, _, params) if !onlyStringConsts && ch.isSubtypeOf(dc, PropertiesT) ⇒
                        getStringConstsForSystemPropertiesKey(params.head, pc) ++
                            getPossibleStrings(params(1), None, onlyStringConsts = true)
                    case VirtualFunctionCall(_, dc, _, "get", GetDescriptor, _, params) if !onlyStringConsts && ch.isSubtypeOf(dc, PropertiesT) ⇒
                        getStringConstsForSystemPropertiesKey(params.head, pc)
                    case _ ⇒
                        if (pc.isDefined) {
                            state.calleesAndCallers.addIncompleteCallsite(pc.get)
                        }
                        Iterator.empty
                }
            } else {
                if (pc.isDefined) {
                    state.calleesAndCallers.addIncompleteCallsite(pc.get)
                }
                Iterator.empty
            }
        }.flatten
    }

    /**
     * Returns Strings that ma be loaded from a Properties object if the key is a constant String
     * that the given expression may evaluate to.
     */
    private[this] def getStringConstsForSystemPropertiesKey(
        value: Expr[V], pc: Option[Int]
    )(implicit state: State): Iterator[String] = {
        if (!state.hasSystemPropertiesDependee) {
            state.addSystemPropertiesDependee(propertyStore(project, SystemProperties.key))
        }
        if (pc.isDefined) {
            state.calleesAndCallers.addIncompleteCallsite(pc.get)
        }
        if (state.hasSystemProperties) {
            Iterator.empty
        } else {
            val keys = getPossibleStrings(value, None, onlyStringConsts = true)
            keys.flatMap { key ⇒
                state.systemProperties.getOrElse(key, Set.empty[String])
            }
        }
    }

    /**
     * Returns types that a given expression potentially evaluates to.
     * Identifies local uses of Class constants, class instances returned from Class.forName,
     * by accesses to a primitive type's class as well as from Object.getClass.
     */
    private[this] def getPossibleTypes(
        value: Expr[V],
        pc:    Int
    )(implicit state: State): Iterator[Type] = {

        def isForName(expr: Expr[V]): Boolean = { // static call to Class.forName
            expr.isStaticFunctionCall &&
                (expr.asStaticFunctionCall.declaringClass eq ObjectType.Class) &&
                expr.asStaticFunctionCall.name == "forName"
        }

        def isGetClass(expr: Expr[V]): Boolean = { // virtual call to Object.getClass
            expr.isVirtualFunctionCall && expr.asVirtualFunctionCall.name == "getClass" &&
                expr.asVirtualFunctionCall.descriptor == MethodDescriptor.withNoArgs(ObjectType.Class)
        }

        value.asVar.definedBy.iterator.filter { index ⇒
            if (index < 0) {
                state.calleesAndCallers.addIncompleteCallsite(pc)
                false
            } else {
                val expr = state.tacode.stmts(index).asAssignment.expr
                val isResolvable =
                    expr.isClassConst || isForName(expr) || isBaseTypeLoad(expr) || isGetClass(expr)
                if (!isResolvable)
                    state.calleesAndCallers.addIncompleteCallsite(pc)
                isResolvable
            }
        } flatMap { index: Int ⇒
            val expr = state.tacode.stmts(index).asAssignment.expr
            if (expr.isClassConst) {
                Iterator(state.tacode.stmts(index).asAssignment.expr.asClassConst.value)
            } else if (expr.isStaticFunctionCall) {
                getPossibleForNameClasses(expr.asStaticFunctionCall.params.head, Some(pc))
            } else if (expr.isVirtualFunctionCall) {
                getTypesOfVar(expr.asVirtualFunctionCall.receiver.asVar, pc)
            } else {
                Iterator(getBaseType(expr))
            }
        }
    }

    /**
     * Returns true if a given expression is a GetField instruction that retrieves the TYPE field of
     * a primitive types wrapper class, i.e. the class for the primitive type.
     */
    private[this] def isBaseTypeLoad(expr: Expr[V]): Boolean = {
        expr.isGetStatic && expr.asGetStatic.name == "TYPE" && {
            val declClass = expr.asGetStatic.declaringClass
            declClass == VoidType.WrapperType ||
                BaseType.baseTypes.iterator.map(_.WrapperType).contains(declClass)
        }
    }

    /**
     * Returns the [org.opalj.br.Type] for a primitive type where the given expression is a
     * GetStatic expression for the TYPE field of the primitive type's wrapper type.
     */
    private[this] def getBaseType(expr: Expr[V]): Type = {
        val declClass = expr.asGetStatic.declaringClass
        if (declClass == VoidType.WrapperType) VoidType
        else BaseType.baseTypes.iterator.find(declClass == _.WrapperType).get
    }

    /**
     * Retrieves the possible runtime types of a local variable if they are known precisely.
     * Otherwise, the call site is marked as incomplete and an empty Iterator is returned.
     */
    private[this] def getTypesOfVar(
        uvar: V,
        pc:   Int
    )(implicit state: State): Iterator[ReferenceType] = {
        val value = uvar.value.asReferenceValue
        if (value.isPrecise) value.valueType.iterator
        else if (value.allValues.forall(_.isPrecise))
            value.allValues.toIterator.flatMap(_.valueType)
        else {
            state.calleesAndCallers.addIncompleteCallsite(pc)
            Iterator.empty
        }
    }

    /**
     * Returns classes that may be loaded by an invocation of Class.forName.
     */
    private[this] def getPossibleForNameClasses(
        className: Expr[V],
        pc:        Option[Int]
    )(implicit state: State): Iterator[ReferenceType] = {
        val classNames = getPossibleStrings(className, pc)
        classNames.map(cls ⇒
            ObjectType(cls.replace('.', '/'))).filter(project.classFile(_).isDefined)
    }

    /**
     * Returns method types (aka. descriptors) that a given expression potentially evaluates to.
     * Identifies local use of MethodType constants as well as method types acquired from
     * MethodType.methodType.
     */
    private[this] def getPossibleMethodTypes(
        value: Expr[V],
        pc:    Int
    )(implicit state: State): Iterator[MethodDescriptor] = {

        def isMethodType(expr: Expr[V]): Boolean = {
            expr.isStaticFunctionCall &&
                (expr.asStaticFunctionCall.declaringClass eq ObjectType.MethodType) &&
                expr.asStaticFunctionCall.name == "methodType"
        }

        value.asVar.definedBy.iterator.filter { index ⇒
            if (index < 0) {
                state.calleesAndCallers.addIncompleteCallsite(pc)
                false
            } else {
                val expr = state.tacode.stmts(index).asAssignment.expr
                val isResolvable = expr.isMethodTypeConst || isMethodType(expr)
                if (!isResolvable)
                    state.calleesAndCallers.addIncompleteCallsite(pc)
                isResolvable
            }
        } flatMap { index: Int ⇒
            val expr = state.tacode.stmts(index).asAssignment.expr
            if (expr.isMethodTypeConst)
                Iterator(state.tacode.stmts(index).asAssignment.expr.asMethodTypeConst.value)
            else {
                val call = expr.asStaticFunctionCall
                getPossibleMethodTypes(call.params, call.descriptor, pc)
            }
        }
    }

    /**
     * Returns method types that a call to MethodType.methodType may return.
     */
    private[this] def getPossibleMethodTypes(
        params:     Seq[Expr[V]],
        descriptor: MethodDescriptor,
        pc:         Int
    )(implicit state: State): Iterator[MethodDescriptor] = {
        val returnTypes = getPossibleTypes(params.head, pc)
        if (params.size == 1) { // methodType(T) => ()T
            returnTypes.map(MethodDescriptor.withNoArgs)
        } else if (params.size == 3) { // methodType(T1, T2, T3, ...) => (T2, T3, ...)T1
            val firstParamTypes = getPossibleTypes(params(1), pc).asInstanceOf[Iterator[FieldType]]
            val possibleOtherParamTypes = getTypesFromVararg(params(2), pc)
            for {
                returnType ← returnTypes
                firstParamType ← firstParamTypes
                otherParamTypes ← possibleOtherParamTypes
            } yield MethodDescriptor(firstParamType +: otherParamTypes, returnType)
        } else {
            val secondParamType = descriptor.parameterType(1)
            if (secondParamType.isArrayType) { // methodType(T1, Class[]{T2, ...}) => (T2, ...)T1
                val possibleOtherParamTypes = getTypesFromVararg(params(1), pc)
                for {
                    returnType ← returnTypes
                    otherParamTypes ← possibleOtherParamTypes
                } yield MethodDescriptor(otherParamTypes, returnType)
            } else if (secondParamType == ObjectType.Class) { // methodType(T1, T2) => (T2)T2
                val paramTypes = getPossibleTypes(params(1), pc).asInstanceOf[Iterator[FieldType]]
                for {
                    returnType ← returnTypes
                    paramType ← paramTypes
                } yield MethodDescriptor(paramType, returnType)
            } else { // we don't handle methodType(T1, List(T2, ...)) and methodType(T1, MethodType)
                state.calleesAndCallers.addIncompleteCallsite(pc)
                Iterator.empty
            }
        }
    }

    /**
     * Returns the types that a varargs argument of type Class (i.e. Class<?>...) may evaluate to.
     * Only handles the case of a simple array of class constants or primitive types' classes!
     */
    private[this] def getTypesFromVararg(
        expr: Expr[V],
        pc:   Int
    )(implicit state: State): Option[FieldTypes] = {
        val definitions = expr.asVar.definedBy
        if (!definitions.isSingletonSet || definitions.head < 0) {
            state.calleesAndCallers.addIncompleteCallsite(pc)
            None
        } else {
            val definition = state.tacode.stmts(definitions.head).asAssignment
            if (definition.expr.astID != NewArray.ASTID) None
            else {
                val uses = IntArraySetBuilder(definition.targetVar.usedBy.toChain).result()
                if (state.tacode.cfg.bb(uses.head) != state.tacode.cfg.bb(uses.last)) None
                else if (state.tacode.stmts(uses.last).astID != Assignment.ASTID) None
                else {
                    var types: RefArray[FieldType] = RefArray.withSize(uses.size - 1)
                    if (!uses.forall { useSite ⇒
                        if (useSite == uses.last) true
                        else {
                            val use = state.tacode.stmts(useSite)
                            if (use.astID != ArrayStore.ASTID) false
                            else {
                                val typeDefs = use.asArrayStore.value.asVar.definedBy
                                val indices = use.asArrayStore.index.asVar.definedBy
                                if (!typeDefs.isSingletonSet || typeDefs.head < 0 ||
                                    !indices.isSingletonSet || indices.head < 0) false
                                else {
                                    val typeDef = state.tacode.stmts(typeDefs.head).asAssignment.expr
                                    val index = state.tacode.stmts(indices.head).asAssignment.expr
                                    if (!typeDef.isClassConst && !isBaseTypeLoad(typeDef))
                                        false
                                    else if (!index.isIntConst) {
                                        false // we don't know the index in the array
                                    } else {
                                        val tpe =
                                            if (typeDef.isClassConst) typeDef.asClassConst.value
                                            else getBaseType(typeDef).asBaseType
                                        types = types.updated(index.asIntConst.value, tpe)
                                        true
                                    }
                                }
                            }
                        }
                    } || types.contains(null)) {
                        state.calleesAndCallers.addIncompleteCallsite(pc)
                        None
                    } else {
                        Some(types)
                    }
                }
            }
        }
    }

    /**
     * Returns the origins of parameters that are contained in a varargs argument.
     */
    private[this] def getParamsFromVararg(
        expr: Expr[V]
    )(implicit state: State): Seq[V] = {
        val definitions = expr.asVar.definedBy
        if (!definitions.isSingletonSet || definitions.head < 0) {
            Seq.empty
        } else {
            val definition = state.tacode.stmts(definitions.head).asAssignment
            if (definition.expr.astID != NewArray.ASTID) Seq.empty
            else {
                val uses = IntArraySetBuilder(definition.targetVar.usedBy.toChain).result()
                if (state.tacode.cfg.bb(uses.head) != state.tacode.cfg.bb(uses.last)) Seq.empty
                else if (state.tacode.stmts(uses.last).astID != Assignment.ASTID) Seq.empty
                else {
                    var params: Seq[V] = RefArray.withSize(uses.size - 1)
                    if (!uses.forall { useSite ⇒
                        if (useSite == uses.last) true
                        else {
                            val use = state.tacode.stmts(useSite)
                            if (use.astID != ArrayStore.ASTID) false
                            else {
                                val indices = use.asArrayStore.index.asVar.definedBy
                                if (!indices.isSingletonSet || indices.head < 0) false
                                else {
                                    val index = state.tacode.stmts(indices.head).asAssignment.expr
                                    if (!index.isIntConst) {
                                        false // we don't know the index in the array
                                    } else {
                                        params = params.updated(
                                            index.asIntConst.value,
                                            use.asArrayStore.value.asVar
                                        )
                                        true
                                    }
                                }
                            }
                        }
                    } || params.contains(null)) {
                        Seq.empty
                    } else {
                        params
                    }
                }
            }
        }
    }

    private[this] def continuation(eps: SomeEPS)(implicit state: State): PropertyComputationResult = eps match {
        case ESimplePS(_, ub: SystemProperties, isFinal) ⇒
            val newEPS =
                if (isFinal) None else Some(eps.asInstanceOf[EPS[SomeProject, SystemProperties]])
            // Create new state that reflects changes that may have happened in the meantime
            val (loadedClassesUB, instantiatedTypesUB) = loadedClassesAndInstantiatedTypes()
            val newState = state.copy(
                loadedClassesUB = loadedClassesUB,
                instantiatedTypesUB = instantiatedTypesUB,
                calleesAndCallers = new IndirectCalleesAndCallers(state.calleesAndCallers.callees),
                systemPropertiesDependee = newEPS,
                systemProperties = Some(ub.properties)
            )

            // Re-analyze invocations with the new state
            analyzeMethod()(newState)
            returnResult()(newState)

        case ESimplePS(_, _: TACAI, isFinal) ⇒
            state.removeTACDependee()
            state.addTACDependee(eps.asInstanceOf[EPS[Method, TACAI]])
            processMethod(state)

    }

    /**
     * Retrieves the current state of loaded classes and instantiated types from the property store.
     */
    private[this] def loadedClassesAndInstantiatedTypes(): (UIDSet[ObjectType], UIDSet[ObjectType]) = {
        // the set of classes that are definitely loaded at this point in time
        val loadedClassesEOptP = propertyStore(project, LoadedClasses.key)

        // the upper bound for loaded classes, seen so far
        val loadedClassesUB: UIDSet[ObjectType] = loadedClassesEOptP match {
            case eps: EPS[_, _] ⇒ eps.ub.classes
            case _              ⇒ UIDSet.empty
        }

        // the set of types that are definitely initialized at this point in time
        val instantiatedTypesEOptP = propertyStore(project, InstantiatedTypes.key)

        // the upper bound for type instantiations, seen so far
        // in case they are not yet computed, we use the initialTypes
        val instantiatedTypesUB: UIDSet[ObjectType] = instantiatedTypesEOptP match {
            case eps: EPS[_, _] ⇒ eps.ub.types
            case _              ⇒ initialInstantiatedTypes
        }

        (loadedClassesUB, instantiatedTypesUB)
    }

    @inline private[this] def returnResult()(implicit state: State): PropertyComputationResult = {
        var res: List[PropertyComputationResult] = state.calleesAndCallers.partialResultsForCallers

        val calleeUB = if (state.calleesAndCallers.callees.isEmpty)
            NoReflectionRelatedCallees
        else
            new ReflectionRelatedCalleesImplementation(
                state.calleesAndCallers.callees,
                state.calleesAndCallers.incompleteCallsites,
                state.calleesAndCallers.parameters
            )

        val calleesResult =
            if (state.hasOpenDependee) {
                SimplePIntermediateResult(
                    state.definedMethod,
                    calleeUB,
                    state.systemPropertiesDependee ++ state.tacaiDependee,
                    continuation
                )
            } else {
                Result(state.definedMethod, calleeUB)
            }

        res ::= calleesResult

        if (state.newLoadedClasses.nonEmpty) {
            res ::= PartialResult[SomeProject, LoadedClasses](project, LoadedClasses.key, {
                case IntermediateESimpleP(p, ub) ⇒
                    val newUb = ub.classes ++ state.newLoadedClasses
                    // due to monotonicity:
                    // the size check sufficiently replaces the subset check
                    if (newUb.size > ub.classes.size)
                        Some(IntermediateESimpleP(p, new LoadedClasses(newUb)))
                    else
                        None

                case EPK(p, _) ⇒
                    Some(IntermediateESimpleP(p, new LoadedClasses(state.newLoadedClasses)))

                case r ⇒ throw new IllegalStateException(s"unexpected previous result $r")
            })
            state.newLoadedClasses flatMap { loaded ⇒
                LoadedClassesAnalysis.retrieveStaticInitializers(loaded, declaredMethods, project)
            } foreach { clInit ⇒
                res ::=
                    PartialResult[DeclaredMethod, CallersProperty](clInit, CallersProperty.key, {
                        case _: EPK[_, _] ⇒
                            Some(IntermediateESimpleP(clInit, OnlyVMLevelCallers))

                        case IntermediateESimpleP(_, ub) if !ub.hasCallersWithUnknownContext ⇒
                            Some(IntermediateESimpleP(clInit, ub.updatedWithVMLevelCall()))

                        case _: IntermediateESimpleP[_, _] ⇒
                            None

                        case r ⇒
                            throw new IllegalStateException(s"unexpected previous result $r")
                    })
            }
        }

        if (state.newInstantiatedTypes.nonEmpty)
            res ::= RTACallGraphAnalysis.partialResultForInstantiatedTypes(
                p, state.newInstantiatedTypes, initialInstantiatedTypes
            )

        Results(res)
    }
}

object EagerReflectionRelatedCallsAnalysis extends FPCFEagerAnalysisScheduler {

    override type InitializationData = ReflectionRelatedCallsAnalysis

    override def start(
        project:       SomeProject,
        propertyStore: PropertyStore,
        analysis:      ReflectionRelatedCallsAnalysis
    ): FPCFAnalysis = {
        analysis
    }

    override def uses: Set[PropertyKind] =
        Set(CallersProperty, SystemProperties, LoadedClasses, InstantiatedTypes, TACAI)

    override def derives: Set[PropertyKind] =
        Set(CallersProperty, ReflectionRelatedCallees, LoadedClasses, InstantiatedTypes)

    override def init(p: SomeProject, ps: PropertyStore): ReflectionRelatedCallsAnalysis = {
        val analysis = new ReflectionRelatedCallsAnalysis(p)
        ps.registerTriggeredComputation(CallersProperty.key, analysis.analyze)
        analysis
    }

    override def beforeSchedule(p: SomeProject, ps: PropertyStore): Unit = {}

    override def afterPhaseCompletion(p: SomeProject, ps: PropertyStore): Unit = {}
}<|MERGE_RESOLUTION|>--- conflicted
+++ resolved
@@ -141,11 +141,7 @@
 
         private[cg] def tacode: TACode[TACMethodParameter, V] = _tacode.get
 
-<<<<<<< HEAD
-        private[cg] def removeTACDependee(): Unit = _tacode = None
-=======
         private[cg] def removeTACDependee(): Unit = _tacaiDependee = None
->>>>>>> 5db241ab
 
         private[cg] def addTACDependee(ep: EOptionP[Method, TACAI]): Unit = {
             assert(_tacaiDependee.isEmpty)
