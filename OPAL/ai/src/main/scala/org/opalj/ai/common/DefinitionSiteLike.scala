--- conflicted
+++ resolved
@@ -5,18 +5,11 @@
 
 import org.opalj.br.Method
 import org.opalj.collection.immutable.IntTrieSet
-<<<<<<< HEAD
-import org.opalj.tac.DUVar
-import org.opalj.tac.TACMethodParameter
-import org.opalj.tac.TACode
-import org.opalj.value.KnownTypedValue
-=======
 import org.opalj.tac.TACMethodParameter
 import org.opalj.tac.TACode
 import org.opalj.tac.DUVar
 
 import org.opalj.value.ValueInformation
->>>>>>> 7de7cc04
 
 /**
  * Identifies a definition site object in a method in the bytecode using its program counter.
@@ -36,9 +29,5 @@
 
     val method: Method
 
-<<<<<<< HEAD
-    def usedBy[V <: KnownTypedValue](tacode: TACode[TACMethodParameter, DUVar[V]]): IntTrieSet
-=======
     def usedBy[V <: ValueInformation](tacode: TACode[TACMethodParameter, DUVar[V]]): IntTrieSet
->>>>>>> 7de7cc04
 }