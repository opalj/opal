/* BSD 2-Clause License - see OPAL/LICENSE for details. */
package org.opalj

import scala.language.existentials
import scala.reflect.ClassTag

import scala.collection.AbstractIterator

import org.opalj.br.Code
import org.opalj.br.Method
import org.opalj.br.MethodDescriptor
import org.opalj.br.PC
import org.opalj.br.instructions.Instruction
import org.opalj.collection.IntIterator
import org.opalj.collection.immutable.IntTrieSet
import org.opalj.log.GlobalLogContext
import org.opalj.log.LogContext
import org.opalj.log.OPALLogger
import org.opalj.util.AnyToAnyThis

/**
 * Implementation of an abstract interpretation (ai) framework – also referred to as OPAL.
 *
 * Please note that OPAL/the abstract interpreter just refers to the classes and traits
 * defined in this package (`ai`). The classes and traits defined in the sub-packages
 * (in particular in `domain`) are not considered to be part of the core of OPAL/the
 * abstract interpreter.
 *
 * @note This framework assumes that the analyzed bytecode is valid; i.e., the JVM's
 *      bytecode verifier would be able to verify the code. Furthermore, load-time errors
 *      (e.g., `LinkageErrors`) are – by default – completely ignored to facilitate the
 *      analysis of parts of a project. In general, if the presented bytecode is not valid,
 *      the result is undefined (i.e., OPAL may report meaningless results, crash or run
 *      indefinitely).
 *
 * @see [[org.opalj.ai.AI]] - Implements the abstract interpreter that
 *      processes a methods code and uses an analysis-specific domain to perform the
 *      abstract computations.
 * @see [[org.opalj.ai.Domain]] - The core interface between the abstract
 *      interpretation framework and the abstract domain that is responsible for
 *      performing the abstract computations.
 *
 * @author Michael Eichberg
 */
package object ai {

    final val FrameworkName = "OPAL Abstract Interpretation Framework"

    {
        implicit val logContext: LogContext = GlobalLogContext
        import OPALLogger.info
        try {
            assert(false) // <= tests whether assertions are on or off...
            info(FrameworkName, "Production Build")
        } catch {
            case _: AssertionError => info(FrameworkName, "Development Build with Assertions")
        }
    }

    /**
     * Type alias that can be used if the AI can use all kinds of domains.
     *
     * @note This type alias serves comprehension purposes only.
     */
    type SomeAI[D <: Domain] = AI[_ >: D]

    type PrimitiveValuesFactory =
        IntegerValuesFactory with LongValuesFactory with FloatValuesFactory with DoubleValuesFactory
    type ValuesFactory =
        PrimitiveValuesFactory with ReferenceValuesFactory with ExceptionsFactory with TypedValuesFactory
    type TargetDomain = ValuesDomain with ValuesFactory

    final type PCs = org.opalj.br.PCs

    final def NoPCs: IntTrieSet = org.opalj.br.NoPCs

    /**
     * A `ValueOrigin` identifies the origin of a value within a method.
     * In most cases the origin is equal to the program counter of the instruction that created
     * the value. However, several negative values do have special semantics which are explained
     * in the following.
     *
     * == Parameter Identification ==
     *
     * In general, parameters are identified by using negative origin information as described below.
     * Given that
     *  - the maximum size of the method parameters array is 255 and
     *  - that the first slot is required for the `this` reference in case of instance methods and
     *  - that `long` and `double` values require two slots
     * the smallest number used to encode that the value is an actual parameter is `-256`.
     *
     * === AI Framework ===
     *
     * In case of the ai framework, values passed to a method get indexes as follows:
     *  `-1-(isStatic ? 0 : 1)-(the index of the parameter adjusted by the computational
     * type of the previous parameters)`.
     *
     * For example, in case of an instance method with the signature:
     * {{{
     * public void (double d/*parameter index:0*/, Object o/*parameter index:1*/){...}
     * }}}
     *
     *  - The value `-1` is used to identify the implicit `this` reference.
     *
     *  - The value `-2` identifies the value of the parameter `d`.
     *
     *  - The value `-4` identifies the parameter `o`. (The parameter `d` is a value of
     * computational-type category 2 and needs two stack/operands values.)
     *
     * === Three-address Code ===
     * In case of the three address code the parameter origins are normalized
     * (see [[org.opalj.tac.TACAI]] for further details).
     *
     * == Subroutines JSR/RET ==
     * Some special values are used when methods have subroutines:
     * ([[SUBROUTINE_START]], [[SUBROUTINE_END]], [[SUBROUTINE]]). These methods, never show
     * up at the def-use or cfg level, but will show up in the evaluation trace.
     *
     * == Implicit JVM Constants ==
     * The value `-333` is used to encode that the value is an implicit constant
     * ([[ConstantValueOrigin]]). This value is used for the implicit value of `IF_XXX`
     * instructions to facilitates a generalized handling of ifs.
     *
     * Values in the range [ [[SpecialValuesOriginOffset]] (`-800,000,000`) ,
     * [[MethodExternalExceptionsOriginOffset]] (`-1,000,000`) ] are used to identify exceptions that
     * are created outside of the method; i.e., by an instruction which does not belong
     * to the method.
     * Exceptions in the range ([[MethodExternalExceptionsOriginOffset]] (`-1,000,000`),
     * [[ImmediateVMExceptionsOriginOffset]] (-100,000)] are used to identify values that are
     * created by the VM due to an exception while evaluating an instruction.
     *
     * @see [[isImmediateVMException]], [[ValueOriginForImmediateVMException]], [[pcOfImmediateVMException]],
     *      [[isMethodExternalExceptionOrigin]], [[ValueOriginForMethodExternalException]],
     *      [[pcOfMethodExternalException]]
     */
    final type ValueOrigins         = IntTrieSet
    final type ValueOriginsIterator = IntIterator
    type ValueOrigin                = Int
    @inline final def NoValueOrigins: ValueOrigins = IntTrieSet.empty

    /**
     * Used to identify that the origin of the value is outside of the program.
     *
     * For example, the VM sometimes performs comparisons against predetermined fixed
     * values (specified in the JVM Spec.). The origin associated with such values is
     * determined by this value.
     */
    final val ConstantValueOrigin /*: ValueOrigin*/ = -333

    /**
     * Identifies the upper bound for those "origin values" that encode special information;
     * that is, subroutine boundaries.
     */
    final val SpecialValuesOriginOffset /*: ValueOrigin*/ = -800000000

    /**
     * Special value ("pc") that is added to the ''work list''/''list of evaluated instructions''
     * before the '''program counter of the first instruction''' of a subroutine.
     *
     * The marker [[SUBROUTINE]] is used to mark the place in the worklist where we
     * start having information about subroutines.
     */
    final val SUBROUTINE_START = -800000008

    /**
     * Special value ("pc") that is added to the list of `evaluated instructions`
     * to mark the end of the evaluation of a subroutine.
     */
    final val SUBROUTINE_END = -888888888

    /**
     * A special value that is larger than all other values used to mark boundaries
     * and information related to the handling of subroutines and which is smaller
     * that all other regular values.
     */
    final val SUBROUTINE_INFORMATION_BLOCK_SEPARATOR_BOUND = -800000000

    final val SUBROUTINE_RETURN_ADDRESS_LOCAL_VARIABLE = -888880008

    final val SUBROUTINE_RETURN_TO_TARGET = -800008888

    /**
     * Special value that is added to the work list to mark the beginning of a
     * subroutine call.
     */
    final val SUBROUTINE = -900000009

    assert(SUBROUTINE_START <= SpecialValuesOriginOffset)
    assert(SUBROUTINE_END <= SpecialValuesOriginOffset)
    assert(SUBROUTINE_INFORMATION_BLOCK_SEPARATOR_BOUND <= SpecialValuesOriginOffset)
    assert(SUBROUTINE_RETURN_ADDRESS_LOCAL_VARIABLE <= SpecialValuesOriginOffset)
    assert(SUBROUTINE_RETURN_TO_TARGET <= SpecialValuesOriginOffset)
    assert(SUBROUTINE <= SpecialValuesOriginOffset)

    /**
     * Identifies the ''upper bound for those origin values that encode origin
     * information about exceptions created by the JVM''. That is, respective values
     * identify VM generated and thrown exceptions due to the ''immediate execution'' of the
     * instruction; exceptions that may have been raised in a called method - even if they
     * are created by the VM, e.g., due to a div by zero - are not considered immediate VM
     * exceptions.
     */
    final val ImmediateVMExceptionsOriginOffset /*: ValueOrigin*/ = -100000

    /**
     * Returns `true` if the value with the given origin was (implicitly) created
     * by the JVM while executing an instruction with the program counter
     * [[pcOfImmediateVMException]]`(origin)`.
     *
     * @see [[ImmediateVMExceptionsOriginOffset]] for further information.
     */
    final def isImmediateVMException(origin: ValueOrigin): Boolean =
        ImmediateVMExceptionsOriginOffset >= origin && origin > MethodExternalExceptionsOriginOffset

    /**
     * Creates the origin information for a value (typically an exception) that
     * was (implicitly) created while evaluating the instruction with the given
     * program counter (`pc`).
     *
     * @see [[pcOfImmediateVMException]] for further information.
     * @return The origin id of the value that is the result of the evaluation of the instruction
     *         with the given PC '''if the evaluation has failed'''!
     */
    final def ValueOriginForImmediateVMException(pc: PC): ValueOrigin = {
        val origin = ImmediateVMExceptionsOriginOffset - pc
        assert(
            origin <= ImmediateVMExceptionsOriginOffset,
            s"[pc:$pc] " +
                s"origin($origin) > " +
                s"ImmediateVMExceptionsOriginOffset($ImmediateVMExceptionsOriginOffset)"
        )
        assert(origin > MethodExternalExceptionsOriginOffset)
        origin
    }

    /**
     * Returns the program counter (`pc`) of the instruction that (implicitly) led to the
     * creation of the (method external) value (typically an `Exception`).
     *
     * @see [[ValueOriginForImmediateVMException]] for further information.
     */
    final def pcOfImmediateVMException(valueOrigin: ValueOrigin): PC = {
        assert(valueOrigin <= ImmediateVMExceptionsOriginOffset)
        -valueOrigin + ImmediateVMExceptionsOriginOffset
    }

    /**
     * Identifies the ''upper bound for those origin values that encode origin
     * information about values created outside the current method''. Exception which resulted
     * from the evaluation of a failing instruction are never ''method external values''.
     */
    final val MethodExternalExceptionsOriginOffset /*: ValueOrigin*/ = -1000000

    /**
     * Returns `true` if the value with the given origin was (implicitly) created
     * by the JVM while executing an instruction with the program counter
     * [[pcOfMethodExternalException]]`(origin)`.
     *
     * @see [[MethodExternalExceptionsOriginOffset]] for further information.
     */
    final def isMethodExternalExceptionOrigin(origin: ValueOrigin): Boolean =
        origin > SpecialValuesOriginOffset && origin <= MethodExternalExceptionsOriginOffset

    /**
     * Creates the origin information for a value (exception) that was created while evaluating the
     * (invoke) instruction with the given program counter (`pc`).
     *
     * @see [[pcOfMethodExternalException]] for further information.
     * @return The origin id of the value that is the result of the evaluation of the instruction
     *         with the given PC!
     */
    final def ValueOriginForMethodExternalException(pc: Int): Int = {
        val origin = MethodExternalExceptionsOriginOffset - pc
        assert(
            origin <= MethodExternalExceptionsOriginOffset,
            s"[pc:$pc] " +
                s"origin($origin) > " +
                s"MethodExternalExceptionsOriginOffset($MethodExternalExceptionsOriginOffset)"
        )
        assert(SpecialValuesOriginOffset < origin)
        origin
    }

    /**
     * Returns the program counter (`pc`) of the (invoke) instruction that is (indirectly)
     * responsible for the creation of the value.
     *
     * @see [[MethodExternalExceptionsOriginOffset]] for further information.
     */
    final def pcOfMethodExternalException(valueOrigin: Int): Int = {
        assert(valueOrigin <= MethodExternalExceptionsOriginOffset)
        -valueOrigin + MethodExternalExceptionsOriginOffset
    }

    final def isImplicitOrExternalException(valueOrigin: Int): Boolean =
        valueOrigin <= ImmediateVMExceptionsOriginOffset

    /**
     * Returns the PC underlying the given value origin. If the value origin
     * identifies a parameter the value is returned as is.
     */
    final def underlyingPC(valueOrigin: Int): ValueOrigin =
        if (valueOrigin > ImmediateVMExceptionsOriginOffset) valueOrigin // <- it is a parameter or a valid pc
        else if (valueOrigin > MethodExternalExceptionsOriginOffset) pcOfImmediateVMException(valueOrigin)
        else pcOfMethodExternalException(valueOrigin)

    /**
     * Maps `oldVo` to the value found at the location pcToIndex(oldVo) if `oldVO` actually
     * identifies a PC. I.e., if `oldVO` is related to a parameter oldVo is returned as is.
     * If `oldVO` identifies an implicit or a method-external value, oldVO is remapped w.r.t.
     * to the specific category.
     *
     * @param  pcToIndex Array which contains for each PC a new value.
     * @param  oldValueOrigin The value origin for which the underlying PC
     *         - if it exists - should be remapped.
     * @return The mapped value origin.
     */
    final def remapPC(pcToIndex: Array[Int])(oldValueOrigin: Int): Int /*PC*/ =
        if (oldValueOrigin <= MethodExternalExceptionsOriginOffset) {
            val remappedPC = pcToIndex(pcOfMethodExternalException(oldValueOrigin))
            ValueOriginForMethodExternalException(remappedPC)
        } else if (oldValueOrigin <= ImmediateVMExceptionsOriginOffset) {
            val remappedPC = pcToIndex(pcOfImmediateVMException(oldValueOrigin))
            ValueOriginForImmediateVMException(remappedPC)
        } else if (oldValueOrigin < 0) {
            // it is a reference to a parameter
            oldValueOrigin
        } else {
            pcToIndex(oldValueOrigin)
        }

    /**
     * Calculates the initial `ValueOrigin` associated with a method's explicit parameter.
     * The index of the first parameter is 0. If the method is not static the this reference
     * stored in local variable `0` has the origin `-1`.
     *
     * @param  isStatic `true` if method is static and, hence, has no implicit parameter for `this`.
     * @see    [[mapOperandsToParameters]]
     * @return The origin id for the specified parameter.
     */
    def parameterIndexToValueOrigin(
        isStatic:       Boolean,
        descriptor:     MethodDescriptor,
        parameterIndex: Int): Int /*ValueOrigin*/ = {
        assert(descriptor.parametersCount > 0)

        var origin         = if (isStatic) -1 else -2 // this handles the case parameterIndex == 0
        val parameterTypes = descriptor.parameterTypes
        var currentIndex   = 0
        while (currentIndex < parameterIndex) {
            origin -= parameterTypes(currentIndex).computationalType.operandSize
            currentIndex += 1
        }
        origin
    }

    final type Operands[T >: Null <: ValuesDomain#DomainValue]                           = List[T]
    final type AnOperandsArray[T >: Null <: ValuesDomain#DomainValue]                    = Array[Operands[T]]
    final type TheOperandsArray[T >: Null <: d.Operands forSome { val d: ValuesDomain }] = Array[T]

    final type Locals[T >: Null <: ValuesDomain#DomainValue]                         = org.opalj.collection.mutable.Locals[T]
    final type ALocalsArray[T >: Null <: ValuesDomain#DomainValue]                   = Array[Locals[T]]
    final type TheLocalsArray[T >: Null <: d.Locals forSome { val d: ValuesDomain }] = Array[T]

    /**
     * Creates a human-readable textual representation of the current memory layout.
     */
    def memoryLayoutToText(
        domain:        Domain
      )(operandsArray: domain.OperandsArray,
        localsArray:   domain.LocalsArray): String = {
        // THIS METHOD IS NOT PERFORMANCE SENSITIVE!
        val operandsAndLocals = for {
            ((operands, locals), pc) <- operandsArray.zip(localsArray).zipWithIndex
            if operands != null /*|| locals != null*/
        } yield {
            val localsWithIndex = for { (l, idx) <- locals.zipWithIndex if l ne null } yield { s"($idx:$l)" }

            operands.mkString(s"PC: $pc\n\tOperands: ", " <- ", "") +
                localsWithIndex.mkString("\n\tLocals: [", ",", "]")
        }
        operandsAndLocals.mkString("Operands and Locals:\n", "\n", "\n")
    }

    /**
     * Extracts the domain variables (register values) related to the method's parameters;
     * see [[org.opalj.tac.Parameters]] for the detailed layout of the returned array.
     *
     * Recall that at the bytecode level long and double values use two register values. The
     * returned array will, however, abstract over the difference between so-called computational
     * type category I and II values. Furthermore, the explicitly specified parameters are
     * always stored in the indexes [1..parametersCount] to enable unified access to a method's
     * parameters whether the method is static or not. Furthermore, the returned array will
     * contain the self reference (`this`) at index 0 if the method is an instance method;
     * otherwise index 0 will be `null`.
     *
     * @note   If a parameter (variable) is used as a variable and updated,
     *         then the returned domain value will reflect this behavior.
     *         For example, given the following code:
     *         {{{
     *         // Given: class X extends Object
     *         foo(X x) { do { x = new Y(); System.out.println(x) } while(true;)}
     *         }}}
     *         The type of the domain value will be (as expected) x; however - depending on the
     *         domain - it may contain the information that x may also reference the created
     *         object Y.
     *
     * @param  isStatic `true` if the method is static (we have no `this` reference).
     * @param  descriptor The method descriptor.
     *
     * @return The local variables which represent the parameters. The size of the returned array
     *         is the sum of the operand sizes of the parameters + 1 if the method is an instance
     *         method. (@see [[parameterIndexToValueOrigin]] and [[mapOperandsToParameters]]
     *         for further details.)
     */
    def parameterVariables(
        aiResult:   AIResult
      )(isStatic:   Boolean,
        descriptor: MethodDescriptor): Array[aiResult.domain.DomainValue] = {
        val locals: Locals[aiResult.domain.DomainValue] = aiResult.localsArray(0)
        // To enable uniform access, we always reserve space for the `this` parameter;
        // even if it is not used.
        val parametersCount = descriptor.parametersCount + 1
        val params          = aiResult.domain.DomainValueTag.newArray(parametersCount)

        var localsIndex = 0
        if (!isStatic) {
            params(0) = locals(0)
            localsIndex = 1
        }
        var paramIndex = 1
        descriptor.parameterTypes foreach { t =>
            params(paramIndex) = locals(localsIndex)
            localsIndex += t.computationalType.operandSize
            paramIndex += 1
        }
        params
    }

    /**
     * Iterates over all im-/explicit parameter related variables.
     *
     * @param isStatic Has to be `true` iff the method for which the abstract interpretation was
     *                 performed is static.
     */
    def parameterVariablesIterator(
        aiResult:   AIResult
      )(isStatic:   Boolean,
        descriptor: MethodDescriptor): Iterator[aiResult.domain.DomainValue] =
        new AbstractIterator[aiResult.domain.DomainValue] {

            private[this] var parameterIndex: Int  = 0
            private[this] val totalParameters: Int = descriptor.parametersCount + (if (isStatic) 0 else 1)
            private[this] var localsIndex: Int     = 0

            override def hasNext: Boolean = parameterIndex < totalParameters

            override def next(): aiResult.domain.DomainValue =
                if (parameterIndex == 0 && !isStatic) {
                    parameterIndex = 1
                    localsIndex = 1
                    aiResult.localsArray(0)(0)
                } else {
                    val v = aiResult.localsArray(0)(localsIndex)
                    parameterIndex += 1
                    localsIndex += v.computationalType.operandSize
                    v
                }
        }

    /**
     * Maps a list of operands (e.g., as passed to the `invokeXYZ` instructions) to
     * the list of parameters for the given method. The parameters are stored in the
     * local variables ([[Locals]])/registers of the method; i.e., this method
     * creates an initial assignment for the local variables that can directly
     * be used to pass them to [[AI]]'s
     * `perform(...)(<initialOperands = Nil>,initialLocals)` method.
     *
     * @param operands The list of operands used to call the given method. The length
     *      of the list must be:
     *      {{{
     *      calledMethod.descriptor.parametersCount + { if (calledMethod.isStatic) 0 else 1 }
     *      }}}.
     *      I.e., the list of operands must contain one value per parameter and –
     *      in case of instance methods – the receiver object. The list __must not
     *      contain additional values__. The latter is automatically ensured if this
     *      method is called (in)directly by [[AI]] and the operands were just passed
     *      through.
     *      If two or more operands are (reference) identical then the adaptation will only
     *      be performed once and the adapted value will be reused; this ensures that
     *      the relation between values remains stable.
     * @param calledMethod The method that will be evaluated using the given operands.
     * @param targetDomain The [[Domain]] that will be use to perform the abstract
     *      interpretation.
     */
    def mapOperandsToParameters(
        operands:     Operands[_ <: ValuesDomain#DomainValue],
        calledMethod: Method,
        targetDomain: ValuesDomain with ValuesFactory): Locals[targetDomain.DomainValue] = {

        assert(
            operands.size == calledMethod.actualArgumentsCount,
            (if (calledMethod.isStatic) "static " else "/*virtual*/ ") +
                s"${calledMethod.signatureToJava()}(Arguments: ${calledMethod.actualArgumentsCount}) " +
                s"${operands.mkString("Operands(", ",", ")")}"
        )

        import org.opalj.collection.mutable.Locals
        implicit val domainValueTag: ClassTag[targetDomain.DomainValue] = targetDomain.DomainValueTag
        val parameters                                                  = Locals[targetDomain.DomainValue](calledMethod.body.get.maxLocals)
        var localVariableIndex                                          = 0
        var processedOperands                                           = 0
        val operandsInParameterOrder                                    = operands.reverse
        operandsInParameterOrder foreach { operand =>
            val parameter = {
                // Was the same value (determined by "eq") already adapted?
                // If so, we reuse it to facilitate correlation analyses
                var pOperands           = operandsInParameterOrder
                var pOperandIndex       = 0
                var pLocalVariableIndex = 0
                while (pOperandIndex < processedOperands && (pOperands.head ne operand)) {
                    pOperandIndex += 1
                    pLocalVariableIndex += pOperands.head.computationalType.operandSize
                    pOperands = pOperands.tail
                }
                if (pOperandIndex < processedOperands) {
                    parameters(pLocalVariableIndex)
                } else {
                    // the value was not previously adapted
                    operand.adapt(targetDomain, -(processedOperands + 1))
                }
            }
            parameters(localVariableIndex) = parameter
            processedOperands += 1
            localVariableIndex += operand.computationalType.operandSize
        }

        parameters
    }

    /**
     * Maps the operands to the target domain while ensuring that two operands that
     * are identical before are identical afterwards.
     */
    def mapOperands(
        theOperands:  Operands[_ <: ValuesDomain#DomainValue],
<<<<<<< HEAD
        targetDomain: ValuesDomain with ValuesFactory): Array[targetDomain.DomainValue] = {
=======
        targetDomain: ValuesDomain with ValuesFactory
    ): Array[targetDomain.DomainValue] = {
>>>>>>> 7aefd626
        // implicit val domainValueTag: ClassTag[targetDomain.DomainValue] = targetDomain.DomainValueTag
        import targetDomain.DomainValueTag
        val operandsCount     = theOperands.size
        val adaptedOperands   = new Array[targetDomain.DomainValue](operandsCount)
        val processedOperands = new Array[Object](operandsCount)
        var remainingOperands = theOperands
        var i                 = 0
        def getIndex(operand: Object): Int = {
            var ii = 0
            while (ii < i) {
                if (processedOperands(i) eq operand) return i;
                ii += 1
            }
            -1 // not found
        }

        while (remainingOperands.nonEmpty) {
            val nextOperand          = remainingOperands.head
            val previousOperandIndex = getIndex(nextOperand)
            if (previousOperandIndex == -1) adaptedOperands(i) = nextOperand.adapt(targetDomain, i)
            else adaptedOperands(i) = adaptedOperands(previousOperandIndex)

            i += 1
            remainingOperands = remainingOperands.tail
        }

        adaptedOperands
    }

    /**
     * Collects the result of a match of a partial function against an instruction's
     * operands.
     */
    def collectPCWithOperands[B](
        domain:        ValuesDomain
      )(code:          Code,
        operandsArray: domain.OperandsArray
      )(f:             PartialFunction[(Int /*PC*/, Instruction, domain.Operands), B] // IMPROVE Use specialized data-structure to avoid (un)boxing
      ): Seq[B] = {
        val instructions = code.instructions
        val max_pc       = instructions.length
        var pc           = 0
        val result       = List.newBuilder[B]
        while (pc < max_pc) {
            val instruction = instructions(pc)
            val operands    = operandsArray(pc)
            if (operands ne null) {
                val params = (pc, instruction, operands)
                val r: Any = f.applyOrElse(params, AnyToAnyThis)
                if (r.asInstanceOf[AnyRef] ne AnyToAnyThis) {
                    result += r.asInstanceOf[B]
                }
            }
            pc = instruction.indexOfNextInstruction(pc)(code)
        }
        result.result()
    }

    def foreachPCWithOperands[U](
        domain:        ValuesDomain
      )(code:          Code,
        operandsArray: domain.OperandsArray
      )(f: (Int /*PC*/, Instruction, domain.Operands) => U): Unit = {
        val instructions = code.instructions
        val max_pc       = instructions.size
        var pc           = 0
        while (pc < max_pc) {
            val instruction = instructions(pc)
            val operands    = operandsArray(pc)
            if (operands ne null) {
                f(pc, instruction, operands)
            }
            pc = instruction.indexOfNextInstruction(pc)(code)
        }
    }

    final type ExceptionsRaisedByCalledMethod = ExceptionsRaisedByCalledMethods.Value
}<|MERGE_RESOLUTION|>--- conflicted
+++ resolved
@@ -544,12 +544,7 @@
      */
     def mapOperands(
         theOperands:  Operands[_ <: ValuesDomain#DomainValue],
-<<<<<<< HEAD
         targetDomain: ValuesDomain with ValuesFactory): Array[targetDomain.DomainValue] = {
-=======
-        targetDomain: ValuesDomain with ValuesFactory
-    ): Array[targetDomain.DomainValue] = {
->>>>>>> 7aefd626
         // implicit val domainValueTag: ClassTag[targetDomain.DomainValue] = targetDomain.DomainValueTag
         import targetDomain.DomainValueTag
         val operandsCount     = theOperands.size
