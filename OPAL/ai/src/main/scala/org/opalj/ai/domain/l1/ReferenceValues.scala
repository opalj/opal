--- conflicted
+++ resolved
@@ -1528,13 +1528,8 @@
                 // }}}
                 // However, we currently have no support to model the case "Array of <X with Y>";
                 // therefore, we simply accept the target refinement type.
-<<<<<<< HEAD
                 val supertypeUTB: UIDSet[? <: ReferenceType] =
-                    if (supertype.isObjectType &&
-=======
-                val supertypeUTB: UIDSet[_ <: ReferenceType] =
                     if (supertype.isClassType &&
->>>>>>> b335f93c
                         !classHierarchy.isSubtypeOf(supertype, this.upperTypeBound)
                     )
                         this.upperTypeBound add supertype
