--- conflicted
+++ resolved
@@ -1496,9 +1496,6 @@
                     targetPCs
                 }
 
-<<<<<<< HEAD
-                def handleException(exceptionValue: ExceptionValue): PCs = {
-=======
                 /*
                  * @param testForNullnessOfExceptionValue Required to avoid the meaningless
                  *        generation of "NullPointerExceptions" for exceptions thrown by the
@@ -1513,28 +1510,10 @@
                     exceptionValue:                  ExceptionValue,
                     testForNullnessOfExceptionValue: Boolean
                 ): PCs = {
->>>>>>> 3fa64282
                     // Iterating over the individual exceptions is potentially
                     // more precise than just iterating over the "abstraction".
                     val baseValues = exceptionValue.baseValues
                     if (baseValues.isEmpty) {
-<<<<<<< HEAD
-                        exceptionValue.isNull match {
-                            case No ⇒ // just forward
-                                doHandleTheException(exceptionValue, establishNonNull = false)
-                            case Unknown ⇒
-                                val npeHandlerPC =
-                                    if (theDomain.throwNullPointerExceptionOnThrow) {
-                                        val npe = theDomain.VMNullPointerException(pc)
-                                        doHandleTheException(npe, false)
-                                    } else {
-                                        IntArraySet.empty
-                                    }
-                                npeHandlerPC ++ doHandleTheException(exceptionValue, true)
-                            case Yes ⇒
-                                val npe = theDomain.VMNullPointerException(pc)
-                                doHandleTheException(npe, false)
-=======
                         if (testForNullnessOfExceptionValue) {
                             exceptionValue.isNull match {
                                 case No ⇒ // just forward
@@ -1558,7 +1537,6 @@
                             // not null; the latter can only be the case if we have a
                             // "throw null".
                             doHandleTheException(exceptionValue, establishNonNull = false)
->>>>>>> 3fa64282
                         }
                     } else {
                         handleExceptions(baseValues, testForNullnessOfExceptionValue)
