--- conflicted
+++ resolved
@@ -270,21 +270,12 @@
             if (!method.isStatic) {
                 val thisType = method.classFile.thisType
                 val thisValue =
-<<<<<<< HEAD
-                    if (method.isConstructor &&
-                        (method.classFile.thisType ne ObjectType.Object))
-                        // ... we have an uninitialized this!
-                        domain.NewObject(origin(localVariableIndex), thisType)
-                    else
-                        domain.NonNullObjectValue(origin(localVariableIndex), thisType)
-=======
                     if (method.isConstructor && (method.classFile.thisType ne ObjectType.Object)) {
                         // ... we have an uninitialized this!
                         domain.UninitializedThis(thisType)
                     } else {
                         domain.NonNullObjectValue(origin(localVariableIndex), thisType)
                     }
->>>>>>> 584f7762
                 locals.set(localVariableIndex, thisValue)
                 localVariableIndex += 1 /*==thisType.computationalType.operandSize*/
             }
