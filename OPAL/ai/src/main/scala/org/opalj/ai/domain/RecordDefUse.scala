--- conflicted
+++ resolved
@@ -270,18 +270,6 @@
                     used(usedIndex) = ValueOrigins(useSite)
                 } else {
                     used(usedIndex) = oldUsedInfo +! useSite
-<<<<<<< HEAD
-=======
-                }
-            } else {
-                // we have a usage of an implicit exception
-                val usedIndex = pcOfVMLevelValue(usedValue)
-                val oldUsedExceptionsInfo: ValueOrigins = usedExceptions(usedIndex)
-                if (oldUsedExceptionsInfo eq null) {
-                    usedExceptions(usedIndex) = ValueOrigins(useSite)
-                } else {
-                    usedExceptions(usedIndex) = oldUsedExceptionsInfo +! useSite
->>>>>>> 55c816fd
                 }
             }
         }
@@ -469,7 +457,6 @@
         val origins =
             originsOf(operandsArray(successorPC).head) match {
                 case None ⇒
-<<<<<<< HEAD
                     // We don't have precise origin information...
 
                     // We now have to determine the source of the exception - whether
@@ -481,12 +468,15 @@
                             // the VM generated NullPointerException.
                             val thrownValue = operandsArray(currentPC).head
                             val exceptionIsNull = refIsNull(currentPC, thrownValue)
-                            var newDefOps = NoValueOrigins
-                            if (throwNullPointerExceptionOnThrow
-                                && exceptionIsNull.isYesOrUnknown)
+                            var newDefOps =
+                                if (exceptionIsNull.isNoOrUnknown) {
+                                    defOps(currentPC).head
+                                } else {
+                                    NoValueOrigins
+                                }
+                            if (throwNullPointerExceptionOnThrow &&
+                                exceptionIsNull.isYesOrUnknown)
                                 newDefOps += ValueOriginForImmediateVMException(currentPC)
-                            if (exceptionIsNull.isNoOrUnknown)
-                                newDefOps ++= defOps(currentPC).head
                             newDefOps
 
                         case INVOKEINTERFACE.opcode |
@@ -541,21 +531,6 @@
                             ValueOrigins(ValueOriginForImmediateVMException(currentPC))
                     }
 
-=======
-                    if (currentInstruction.isAthrow) {
-                        // The thrown value may be null... in that case the thrown exception is
-                        // the VM generated NullPointerException.
-                        val thrownValue = operandsArray(currentPC).head
-                        val exceptionIsNull = refIsNull(currentPC, thrownValue)
-                        var newDefOps = NoValueOrigins
-                        if (exceptionIsNull.isYesOrUnknown) newDefOps += ValueOriginForVMLevelValue(currentPC)
-                        if (exceptionIsNull.isNoOrUnknown) newDefOps ++= defOps(currentPC).head
-                        newDefOps
-                    } else {
-                        // The instruction implicitly threw the exception... (it was not athrow...)
-                        ValueOrigins(ValueOriginForVMLevelValue(currentPC))
-                    }
->>>>>>> 55c816fd
                 case Some(origins) ⇒
                     origins
             }
