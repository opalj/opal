--- conflicted
+++ resolved
@@ -672,14 +672,9 @@
                 operandsArray(currentPC) match {
                     case (_@ CTC1()) :&: (_@ CTC1()) :&: (_@ CTC1()) :&: _ ⇒
                         val (v1 :&: v2 :&: v3 :&: v4 :&: rest) = defOps(currentPC)
-<<<<<<< HEAD
-                        propagate(v1 :&: v2 :&: v3 :&: v4 :&: v1 :&: v2 :&: rest, defLocals(currentPC))
-                    case (_@ CTC1()) :&: (_@ CTC1()) :&: _ ⇒
-=======
                         val currentLocals = defLocals(currentPC)
                         propagate(v1 :&: v2 :&: v3 :&: v4 :&: v1 :&: v2 :&: rest, currentLocals)
-                    case (v1 @ CTC1()) :&: (v2 @ CTC1()) :&: _ ⇒
->>>>>>> 6d624fe5
+                    case (_@ CTC1()) :&: (_@ CTC1()) :&: _ ⇒
                         val (v1 :&: v2 :&: v3 :&: rest) = defOps(currentPC)
                         propagate(v1 :&: v2 :&: v3 :&: v1 :&: v2 :&: rest, defLocals(currentPC))
                     case (_ /*v1 @ CTC2()*/ ) :&: (_@ CTC1()) :&: _ ⇒
