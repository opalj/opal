/* BSD 2-Clause License:
 * Copyright (c) 2009 - 2017
 * Software Technology Group
 * Department of Computer Science
 * Technische Universität Darmstadt
 * All rights reserved.
 *
 * Redistribution and use in source and binary forms, with or without
 * modification, are permitted provided that the following conditions are met:
 *
 *  - Redistributions of source code must retain the above copyright notice,
 *    this list of conditions and the following disclaimer.
 *  - Redistributions in binary form must reproduce the above copyright notice,
 *    this list of conditions and the following disclaimer in the documentation
 *    and/or other materials provided with the distribution.
 *
 * THIS SOFTWARE IS PROVIDED BY THE COPYRIGHT HOLDERS AND CONTRIBUTORS "AS IS"
 * AND ANY EXPRESS OR IMPLIED WARRANTIES, INCLUDING, BUT NOT LIMITED TO, THE
 * IMPLIED WARRANTIES OF MERCHANTABILITY AND FITNESS FOR A PARTICULAR PURPOSE
 * ARE DISCLAIMED. IN NO EVENT SHALL THE COPYRIGHT OWNER OR CONTRIBUTORS BE
 * LIABLE FOR ANY DIRECT, INDIRECT, INCIDENTAL, SPECIAL, EXEMPLARY, OR
 * CONSEQUENTIAL DAMAGES (INCLUDING, BUT NOT LIMITED TO, PROCUREMENT OF
 * SUBSTITUTE GOODS OR SERVICES; LOSS OF USE, DATA, OR PROFITS; OR BUSINESS
 * INTERRUPTION) HOWEVER CAUSED AND ON ANY THEORY OF LIABILITY, WHETHER IN
 * CONTRACT, STRICT LIABILITY, OR TORT (INCLUDING NEGLIGENCE OR OTHERWISE)
 * ARISING IN ANY WAY OUT OF THE USE OF THIS SOFTWARE, EVEN IF ADVISED OF THE
 * POSSIBILITY OF SUCH DAMAGE.
 */
package org.opalj
package fpcf

import scala.collection.mutable
import scala.collection.{Set ⇒ SomeSet}

import org.junit.runner.RunWith
import org.scalatest.junit.JUnitRunner
import org.scalatest.Matchers
import org.scalatest.FunSpec
import org.scalatest.BeforeAndAfterEach

import org.opalj.util.PerformanceEvaluation.time
import org.opalj.log.GlobalLogContext

/**
 * Tests the property store.
 *
 * @author Michael Eichberg
 */
@RunWith(classOf[JUnitRunner])
class PropertyStoreTest extends FunSpec with Matchers with BeforeAndAfterEach {

    // The following import is REQUIRED to override the type alias "type (scala.)String = java.lang.String"!
    // otherwise the type derived by the typeTag used as the context object is not
    import java.lang.String

    final val TestDuration /*in minutes*/ = 3.0d / 60.0d

    //**********************************************************************************************
    //
    // TEST FIXTURE
    //

    final val stringEntities: List[String] = List(
        "a", "b", "c",
        "aa", "bb", "cc", "ab", "bc", "cd",
        "aaa", "aea",
        "aabbcbbaa",
        "aaaffffffaaa", "aaaffffffffffffffffaaa"
    )
    var psStrings: PropertyStore = initPSStrings()
    def initPSStrings(): PropertyStore = {
        val contextObject = "StringEntities"
        implicit val logContext = GlobalLogContext
        val ps = PropertyStore(stringEntities, () ⇒ false, context = contextObject)
        assert(ps.context[String] === contextObject)
        ps
    }

    // The resulting collection has > 200 000 entities!
    val stringsAndSetsOfStrings = {
        val rawEntities = stringEntities ++ List("d", "e", "f", "g")
        rawEntities ++ rawEntities.toSet.subsets
    }
    var psStringsAndSetsOfStrings: PropertyStore = initPSStringsAndSetsOfStrings()
    def initPSStringsAndSetsOfStrings(): PropertyStore = {
        val contextObject = "StringAndSetOfStringsEntities"
        implicit val logContext = GlobalLogContext

        val ps = PropertyStore(stringsAndSetsOfStrings, () ⇒ false, context = contextObject)
        assert(ps.context[String] === contextObject)
        ps
    }

    final val PalindromeKey = {
        PropertyKey.create[PalindromeProperty](
            "Palindrome",
            (ps: PropertyStore, e: Entity) ⇒ ???,
            (ps: PropertyStore, epks: Iterable[SomeEPK]) ⇒ ???
        )
    }
    sealed trait PalindromeProperty extends Property {
        type Self = PalindromeProperty
        def key = PalindromeKey
        def isRefineable: Boolean = false
    }
    // Multiple properties can share the same property instance
    case object Palindrome extends PalindromeProperty
    case object NoPalindrome extends PalindromeProperty

    /**
     * The number of bits of something...
     */
    final val BitsKey = {
        PropertyKey.create[BitsProperty](
            "Bits",
            (ps: PropertyStore, e: Entity) ⇒ ???,
            (ps: PropertyStore, epks: Iterable[SomeEPK]) ⇒ ???
        )
    }
    case class BitsProperty(bits: Int) extends Property {
        type Self = BitsProperty
        def key = BitsKey
        def isRefineable: Boolean = false
    }

    // HERE: we consider a palindrome to be a super palindrome if the lead is itself a
    //         a palindrom. E.g. aa => Lead: a => Palindrome => aa => SuperPalindrome
    final val SuperPalindromeKey = {
        PropertyKey.create[SuperPalindromeProperty](
            "SuperPalindrome",
            (ps: PropertyStore, e: Entity) ⇒ ???,
            (ps: PropertyStore, epks: Iterable[SomeEPK]) ⇒ ???
        )
    }
    sealed trait SuperPalindromeProperty extends Property {
        type Self = SuperPalindromeProperty
        def key = SuperPalindromeKey
        def isRefineable: Boolean = false
    }
    // Multiple properties can share the same property instance
    case object SuperPalindrome extends SuperPalindromeProperty
    case object NoSuperPalindrome extends SuperPalindromeProperty

    final val TaintedKey = {
        PropertyKey.create[TaintedProperty](
            "Tainted",
            (ps: PropertyStore, e: Entity) ⇒ Tainted,
            (ps: PropertyStore, epks: Iterable[SomeEPK]) ⇒ ???
        )
    }
    sealed trait TaintedProperty extends Property {
        type Self = TaintedProperty
        def key = TaintedKey
        def isRefineable: Boolean = false
    }
    // Multiple properties can share the same property instance
    case object Tainted extends TaintedProperty
    case object NotTainted extends TaintedProperty

    final val StringLengthKey: PropertyKey[StringLength] = {
        PropertyKey.create(
            "StringLength",
            (ps: PropertyStore, e: Entity) ⇒ ???,
            (ps: PropertyStore, epks: Iterable[SomeEPK]) ⇒ ???
        )
    }
    case class StringLength(length: Int) extends Property {
        final type Self = StringLength
        final def key = StringLengthKey
        final def isRefineable: Boolean = false
    }

    final val CountKey: PropertyKey[Count] = {
        PropertyKey.create(
            "Count",
            (ps: PropertyStore, e: Entity) ⇒ ???,
            (ps: PropertyStore, epks: Iterable[SomeEPK]) ⇒ ???
        )
    }
    case class Count(count: Int) extends Property {
        final type Self = Count
        final def key = CountKey
        final def isRefineable: Boolean = true
    }

    final val PurityKey: PropertyKey[Purity] = {
        PropertyKey.create(
            "Purity",
            (ps: PropertyStore, e: Entity) ⇒
                throw new UnknownError(s"no fallback available for $e"),
            (ps: PropertyStore, epks: Iterable[SomeEPK]) ⇒
                Iterable(Result(epks.head.e, Pure))
        )
    }
    sealed trait Purity extends Property {
        final type Self = Purity
        final def key = PurityKey
    }
    case object Pure extends Purity { final override def isRefineable: Boolean = false }
    case object Impure extends Purity { final override def isRefineable: Boolean = false }
    case object ConditionallyPure extends Purity { final override def isRefineable: Boolean = true }

    class Node(val name: String, val targets: mutable.Set[Node] = mutable.Set.empty) {
        override def hashCode: Int = name.hashCode()
        override def equals(other: Any): Boolean = other match {
            case that: Node ⇒ this.name equals that.name
            case _          ⇒ false
        }
        //override def toString: String = s"""$name->{${targets.map(_.name).mkString(",")}}"""
        override def toString: String = name
    }
    object Node { def apply(name: String) = new Node(name) }

    // DESCRIPTION OF A GRAPH (WITH CYCLES)
    val nodeA = Node("a")
    val nodeB = Node("b")
    val nodeC = Node("c")
    val nodeD = Node("d")
    val nodeE = Node("e")
    val nodeR = Node("R")
    nodeA.targets += nodeB // the graph:
    nodeB.targets += nodeC // a -> b -> c
    nodeB.targets += nodeD //        ↘︎ d
    nodeD.targets += nodeD //           d ⟲
    nodeD.targets += nodeE //           d -> e
    nodeE.targets += nodeR //                e -> r
    nodeR.targets += nodeB //       ↖︎-----------↵︎
    val nodeEntities = List[Node](nodeA, nodeB, nodeC, nodeD, nodeE, nodeR)
    var psNodes: PropertyStore = initPSNodes
    def initPSNodes(): PropertyStore = {
        psNodes = PropertyStore(nodeEntities, () ⇒ false)(GlobalLogContext)
        psNodes
    }

    final val ReachableNodesKey: PropertyKey[ReachableNodes] = {
        PropertyKey.create(
            "ReachableNodes",
            (ps: PropertyStore, e: Entity) ⇒ {
                /*IDIOM IF NO FALLBACK IS EXPECTED/SUPPORTED*/
                throw new UnknownError(s"no fallback for ReachableNodes property for $e available")
            },
            (ps: PropertyStore, epks: Iterable[SomeEPK]) ⇒ {
                //                val allReachableNodes = epks.foldLeft(Set.empty[Node]) { (c, epk) ⇒
                //                    c ++ ps(epk.e, ReachableNodesKey /* <=> epk.pk */ ).get.nodes
                //                }
                //                val epk = epks.head
                //                Iterable(Result(epk.e, ReachableNodes(allReachableNodes)))
                // Cycles are completely handled by the analysis;
                // i.e., we do not need to lift the results!
                Iterable.empty
            }
        )
    }
    case class ReachableNodes(nodes: scala.collection.Set[Node]) extends Property {
        type Self = ReachableNodes
        def key = ReachableNodesKey
        def isRefineable = true
    }
    object NoReachableNodes extends ReachableNodes(Set.empty) {
        override def toString: String = "NoReachableNodes"
    }

    if (NoReachableNodes != NoReachableNodes) fail("comparison of ReachableNodes properties failed")

    // DESCRIPTION OF A TREE
    val nodeRoot = Node("Root")
    val nodeLRoot = Node("Root->L")
    val nodeLLRoot = Node("Root->L->L")
    val nodeRRoot = Node("Root->R")
    val nodeLRRoot = Node("Root->R->L")
    val nodeRRRoot = Node("Root->R->R")
    nodeRoot.targets += nodeLRoot
    nodeRoot.targets += nodeRRoot
    nodeLRoot.targets += nodeLLRoot
    nodeRRoot.targets += nodeLRRoot
    nodeRRoot.targets += nodeRRRoot
    val treeEntities = List[Node](nodeRoot, nodeLRoot, nodeLLRoot, nodeRRoot, nodeLRRoot, nodeRRRoot)
    var treeNodes: PropertyStore = initTreeNodes
    def initTreeNodes(): PropertyStore = {
        treeNodes = PropertyStore(treeEntities, () ⇒ false)(GlobalLogContext)
        treeNodes
    }

    final val TreeLevelKey: PropertyKey[TreeLevel] = {
        PropertyKey.create(
            "TreeLevel",
            (ps: PropertyStore, e: Entity) ⇒ ???,
            (ps: PropertyStore, epks: Iterable[SomeEPK]) ⇒ ???
        )
    }
    case class TreeLevel(length: Int) extends Property {
        final type Self = TreeLevel
        final def key = TreeLevelKey
        final def isRefineable = false
    }

    override def afterEach(): Unit = {
        if (psStrings.isShutdown) {
            info("reinitializing string entities property store")
            initPSStrings()
        } else {
            psStrings.waitOnPropertyComputationCompletion(false)
            psStrings.reset()
        }

        if (psStringsAndSetsOfStrings.isShutdown) {
            info("reinitializing string entities property store")
            initPSStringsAndSetsOfStrings()
        } else {
            psStringsAndSetsOfStrings.waitOnPropertyComputationCompletion(false)
            psStringsAndSetsOfStrings.reset()
        }

        if (psNodes.isShutdown) {
            info("reinitializing graph nodes property store")
            initPSNodes()
        } else {
            psNodes.waitOnPropertyComputationCompletion(false)
            psNodes.reset()
        }

        if (treeNodes.isShutdown) {
            info("reinitializing tree nodes property store")
            initTreeNodes()
        } else {
            treeNodes.waitOnPropertyComputationCompletion(false)
            treeNodes.reset()
        }
    }

    //**********************************************************************************************
    //
    // TESTS

    describe("the property store") {

        it("should be in the initial state after calling reset") {
            val ps = psStrings

            // let's fill the property store with:
            //  - an entity based property and
            //  - an on property derivation function
            ps schedule { e: Entity ⇒
                val property = if (e.toString.reverse == e.toString) Palindrome else NoPalindrome
                ImmediateResult(e, property)
            }
            ps.waitOnPropertyComputationCompletion(true)

            // let's test the reset method
            ps.entities { x ⇒ true } should not be ('isEmpty)
            ps.reset()
            ps.entities { x ⇒ true } should be('isEmpty)

        }
    }

    it("should be possible to interrupt the computations") {
        val EntitiesCount = 100000
        val entities: List[java.lang.Integer] = (1 to EntitiesCount).map(Integer.valueOf).toList

        val triggeredComputations = new java.util.concurrent.atomic.AtomicInteger(0)
        @volatile var doInterrupt = false
        val ps = PropertyStore(entities, () ⇒ doInterrupt)(GlobalLogContext)
        ps schedule { e: Entity ⇒
            triggeredComputations.incrementAndGet()
            Thread.sleep(50)
            ImmediateResult(e, BitsProperty(Integer.bitCount(e.asInstanceOf[Integer])))
        }
        doInterrupt = true
        ps.waitOnPropertyComputationCompletion(false)

        if (triggeredComputations.get == EntitiesCount) fail("interrupting the computations failed")
    }

    describe("per entity properties") {

        describe("properties") {

            it("every element can have an individual property instance") {
                val ps = psStrings

                ps schedule { e: Entity ⇒ ImmediateResult(e, StringLength(e.toString.length())) }

                ps.waitOnPropertyComputationCompletion(true)

                stringEntities.foreach { e ⇒ ps(e, StringLengthKey).p.length should be(e.length()) }
            }
        }

        describe("default property values") {

            it("should be possible to execute an analysis that uses properties for which we have no analysis running and, hence, for which the default property value needs to be used") {

                val ps = psStrings

                // Idea... only if data is tainted we check if it is a palindrome...

                ps schedule { e: Entity ⇒
                    ps.require(e, PalindromeKey, e, TaintedKey) { (e: Entity, p: Property) ⇒
                        if (p == Tainted) {
                            if (e.toString.reverse == e.toString())
                                ImmediateResult(e, Palindrome)
                            else
                                ImmediateResult(e, NoPalindrome)
                        } else {
                            NoResult
                        }
                    }
                }

                ps.waitOnPropertyComputationCompletion(true)

                stringEntities.foreach { e ⇒
                    ps(e, TaintedKey).p should be(Tainted)
                }
            }

        }

        describe("computations for groups of entities") {

            it("should be executed for each group in parallel") {
                val ps = psStrings

                ps.execute({ case s: String ⇒ s }, { (s: String) ⇒ s.length }) { (k, es) ⇒
                    es.map(e ⇒ EP(e, StringLength(k)))
                }

                ps.waitOnPropertyComputationCompletion(true)

                stringEntities.foreach { e ⇒
                    ps(e, StringLengthKey).p.length should be(e.length())
                }
            }

        }

        describe("computations depending on a specific property") {

            it("should be triggered for every entity that already has the respective property") {
                import scala.collection.mutable
                val ps = psStrings
                val results = mutable.Map.empty[Property, mutable.Set[String]]

                ps schedule { e: Entity ⇒
                    if (e.toString.reverse == e.toString())
                        ImmediateResult(e, Palindrome)
                    else
                        ImmediateResult(e, NoPalindrome)
                }

                ps.onPropertyChange(PalindromeKey)((e, p) ⇒ results.synchronized {
                    results.getOrElseUpdate(p, mutable.Set.empty[String]).add(e.toString())
                })

                ps.waitOnPropertyComputationCompletion(true)

                val expectedResult = Set(
                    "aabbcbbaa", "aa",
                    "c", "aea", "aaa",
                    "aaaffffffaaa",
                    "aaaffffffffffffffffaaa",
                    "cc", "a", "bb", "b"
                )
                results(Palindrome) should be(expectedResult)
            }

            it("should be triggered for every entity that is associated with the respective property after registering the onPropertyChange function") {
                import scala.collection.mutable
                val ps = psStrings
                val results = mutable.Map.empty[Property, mutable.Set[String]]

                ps.onPropertyChange(PalindromeKey)((e, p) ⇒ results.synchronized {
                    results.getOrElseUpdate(p, mutable.Set.empty).add(e.toString())
                })

                ps schedule { e: Entity ⇒
                    if (e.toString.reverse == e.toString())
                        ImmediateResult(e, Palindrome)
                    else
                        ImmediateResult(e, NoPalindrome)
                }

                ps.waitOnPropertyComputationCompletion(true)

                val expectedResult = Set(
                    "aabbcbbaa", "aa", "c", "aea",
                    "aaa", "aaaffffffaaa",
                    "aaaffffffffffffffffaaa", "cc", "a", "bb", "b"
                )
                results(Palindrome) should be(expectedResult)
            }
        }

        describe("computations which derive a primary result and also secondary results") {

            it("should be possible to store some \"final\" information about some properties concurrently") {
                val ps = psStringsAndSetsOfStrings
                ps.scheduleForCollected { case s: Set[String @unchecked] ⇒ s } { s: Set[String] ⇒
                    // the following property is derived concurrently and multiple
                    // times
                    s.foreach { e ⇒
                        ps.put(e, if (e.toString.reverse == e.toString) Palindrome else NoPalindrome)
                    }
                    ImmediateResult(s, BitsProperty(Integer.bitCount(s.size)))
                }

                ps.waitOnPropertyComputationCompletion(true)

                val expectedResult = mutable.SortedSet(
                    "a", "b", "c", "d", "e", "f", "g",
                    "aa", "cc", "bb",
                    "aaa", "aea",
                    "aabbcbbaa",
                    "aaaffffffaaa",
                    "aaaffffffffffffffffaaa"
                )
                mutable.SortedSet.empty[String] ++ ps.entities(Palindrome) should be(expectedResult)
            }

            it("should be possible to compute the information about some properties collaboratively and concurrently") {
                val ps = psStringsAndSetsOfStrings
                time {
                    ps.scheduleForCollected { case s: Set[String @unchecked] ⇒ s } { s: Set[String] ⇒
                        // the following property is derived concurrently and multiple
                        // times
                        val count = s.foldLeft(0) { (c, e) ⇒
                            c + e.foldLeft(0) { (c, n) ⇒ c + (if (n == 'a') 1 else 0) }
                        }
                        val primaryResult = ImmediateResult(s, BitsProperty(Integer.bitCount(s.size)))

                        if (count == 0)
                            primaryResult
                        else {
                            val secondaryResult = ConcurrentResult[String, Count](
                                "a",
                                CountKey,
                                { (e, pOpt) ⇒
                                    pOpt match {
                                        case Some(Count(oldCount)) ⇒
                                            Some((
                                                Count(oldCount + count),
                                                IntermediateUpdate
                                            ))
                                        case None ⇒
                                            Some((
                                                Count(count),
                                                IntermediateUpdate
                                            ))
                                    }
                                }
                            )
                            Results(primaryResult, secondaryResult)
                        }
                    }

                    ps.waitOnPropertyComputationCompletion(true)
                } { t ⇒ info(s"the analysis took:${t.toSeconds}") }
                // the expected result is computed sequentiall using:
                // allEntities.
                //      filter(_.isInstanceOf[Set[String]]).
                //      map(s => s.asInstanceOf[Set[String]].foldLeft(0) { (c, e) ⇒
                //               c + e.foldLeft(0) { (c, n) ⇒ c + (if (n == 'a') 1 else 0) }
                //          }
                //      ).
                //      sum
                ps.entities(CountKey).map(_.p.count).sum should be(3276800)
            }

        }

        describe("computations waiting on a specific property") {

            it("should be triggered for externally computed and then added properties") {
                import scala.collection.mutable
                val ps = psStrings
                val results = mutable.Map.empty[Property, mutable.Set[String]]

                ps.onPropertyChange(PalindromeKey)((e, p) ⇒ results.synchronized {
                    results.getOrElseUpdate(p, mutable.Set.empty).add(e.toString())
                })

                val palindromeProperties = stringEntities.map { e ⇒
                    EP(e, if (e == e.reverse) Palindrome else NoPalindrome)
                }
                ps.set(palindromeProperties) // <= externally computed

                ps.waitOnPropertyComputationCompletion(true)

                val expectedPalindromes = Set(
                    "aabbcbbaa", "aa", "c", "aea",
                    "aaa", "aaaffffffaaa",
                    "aaaffffffffffffffffaaa", "cc", "a", "bb", "b"
                )
                results(Palindrome) should be(expectedPalindromes)
                results(NoPalindrome) should be(Set("ab", "bc", "cd"))
            }

            it("should be possible to execute a dependent analysis where the dependee is scheduled later") {
                val ps = psStrings

                // Here, only if data is tainted we check if it is a palindrome...

                ps schedule { e: Entity ⇒
                    ps.require(e, PalindromeKey, e, TaintedKey) { (e: Entity, p: Property) ⇒
                        if (p == Tainted) {
                            if (e.toString.reverse == e.toString())
                                ImmediateResult(e, Palindrome)
                            else
                                ImmediateResult(e, NoPalindrome)
                        } else {
                            NoResult // it is technically possible to not associate an entity with a property...
                        }
                    }
                }

                ps schedule { e: Entity ⇒
                    ps.require(e, TaintedKey, e, StringLengthKey) { (e: Entity, p) ⇒
                        if (p.length % 2 == 0) {
                            ImmediateResult(e, Tainted)
                        } else {
                            ImmediateResult(e, NotTainted)
                        }
                    }
                }

                ps schedule { e: Entity ⇒ ImmediateResult(e, StringLength(e.toString.length())) }

                ps.waitOnPropertyComputationCompletion(true)

                stringEntities.foreach { e ⇒
                    ps(e, TaintedKey).p should be(if (e.length % 2 == 0) Tainted else NotTainted)
                    ps(e, StringLengthKey).p should be(StringLength(e.length))
                    if (ps(e, TaintedKey).p == NotTainted) {
                        ps(e, PalindromeKey) should be(EPK(e, PalindromeKey))
                    }
                }

            }

            it("should be possible to execute an analysis incrementally using the standard scheduling funcation <||<") {
                val ps = treeNodes

                var runs = 0
                val startTime = System.currentTimeMillis()
                while (System.currentTimeMillis() - startTime < TestDuration * 60 * 1000) {
                    runs += 1
                    /* The following analysis only uses the new information given to it and updates
                     * the set of observed dependees.
                     */
                    def analysis(level: Int)(n: Node): PropertyComputationResult = {
                        val nextPCs: Traversable[(PropertyComputation[Node], Node)] =
                            n.targets.map(t ⇒ (analysis(level + 1) _, t))
                        IncrementalResult(ImmediateResult(n, TreeLevel(level)), nextPCs)
                    }

                    // the dot in ".<||<" is necessary to shut-up scalariform...
                    ps.scheduleForCollected[Node] { case n @ `nodeRoot` ⇒ n.asInstanceOf[Node] }(
                        analysis(0)
                    )

                    ps.waitOnPropertyComputationCompletion(true)

                    try {
                        ps(nodeRoot, TreeLevelKey) should be(EP(nodeRoot, TreeLevel(0)))
                        ps(nodeRRoot, TreeLevelKey) should be(EP(nodeRRoot, TreeLevel(1)))
                        ps(nodeRRRoot, TreeLevelKey) should be(EP(nodeRRRoot, TreeLevel(2)))
                        ps(nodeLRRoot, TreeLevelKey) should be(EP(nodeLRRoot, TreeLevel(2)))
                        ps(nodeLRoot, TreeLevelKey) should be(EP(nodeLRoot, TreeLevel(1)))
                        ps(nodeLLRoot, TreeLevelKey) should be(EP(nodeLLRoot, TreeLevel(2)))

                    } catch {
                        case t: Throwable ⇒
                            info(s"test failed on run $runs\n"+ps.toString(true))
                            try { ps.validate(None) } catch {
                                case ae: AssertionError ⇒
                                    info(s"validation failed on run $runs\n"+ae.getMessage.toString)
                            }
                            throw t
                    }

                    ps.reset()
                }
                info(s"executed the test $runs times")
            }

            it("should be possible to execute an analysis which at some point stabilizes itself in an intermediate result") {
                import scala.collection.mutable

                val testSizes = Set(1, 5, 50000)
                for (testSize ← testSizes) {
                    // 1. we create a ((very) long) chain
                    val firstNode = Node(0.toString)
                    val allNodes = mutable.Set(firstNode)
                    var prevNode = firstNode
                    for { i ← 1 to 5 } {
                        val nextNode = Node(i.toString)
                        allNodes += nextNode
                        prevNode.targets += nextNode
                        prevNode = nextNode
                    }
                    prevNode.targets += firstNode

                    // 2. we create the store
                    val store = PropertyStore(allNodes, () ⇒ false)(GlobalLogContext)

                    // 3. lets add the analysis
<<<<<<< HEAD
                    def onUpdate(node: Node) = {
                        (_: Entity, _: Property, _: UserUpdateType) ⇒ purityAnalysis(node)
=======
                    def onUpdate(
                        node: Node
                    )(e: Entity, p: Property, u: UserUpdateType): PropertyComputationResult = {
                        purityAnalysis(node)
>>>>>>> 19a56c3f
                    }
                    def purityAnalysis(node: Node): PropertyComputationResult = {
                        val nextNode = node.targets.head // HERE: we always have only one successor
                        store(nextNode, PurityKey) match {
                            case epk: EPK[_, _] ⇒
                                IntermediateResult(
                                    node,
                                    ConditionallyPure,
                                    Iterable(epk),
                                    onUpdate(node)
                                )
                            case EP(_, Pure)   ⇒ Result(node, Pure)
                            case EP(_, Impure) ⇒ Result(node, Impure)
                            case ep @ EP(_, ConditionallyPure) ⇒
                                IntermediateResult(
                                    node,
                                    ConditionallyPure,
                                    Iterable(ep),
                                    onUpdate(node)
                                )
                        }
                    }
                    // 4. execute analysis
                    store.scheduleForCollected { case n: Node ⇒ n }(purityAnalysis)
                    store.waitOnPropertyComputationCompletion(true, true)

                    // 5. let's evaluate the result
                    store.entities(PurityKey) foreach { ep ⇒
                        if (ep.p != Pure) {
                            info(store.toString(true))
                            fail(s"Node(${ep.e}) is not Pure (${ep.p})")
                        }
                    }

                    info(s"test succeeded with $testSize node(s) in a circle")
                }
            }

            it("should be triggered whenever the property is updated and supports an incremental update based on the given property") {
                import scala.collection.mutable
                val ps = psNodes

                var runs = 0
                val startTime = System.currentTimeMillis()
                while (System.currentTimeMillis() - startTime < TestDuration * 60 * 1000) {
                    runs += 1
                    /* The following analysis only uses the new information given to it and updates
                     * the set of observed dependees.
                     */
                    def analysis(n: Node): PropertyComputationResult = {
                        val nTargets = n.targets
                        if (nTargets.isEmpty)
                            return ImmediateResult(n, NoReachableNodes);

                        val allDependees: mutable.Set[Node] = nTargets.clone - n // self-dependencies are ignored!
                        var dependeePs: Traversable[EOptionP[Entity, _ <: ReachableNodes]] = ps(allDependees, ReachableNodesKey)

                        // incremental computation
                        def c(
                            dependeeE:  Entity,
                            dependeeP:  Property,
                            updateType: UpdateType
                        ): PropertyComputationResult = {
                            // Get the set of currently reachable nodes:
                            val alreadyReachableNodes: SomeSet[Node] =
                                ps(n, ReachableNodesKey) match {
                                    case EP(_, ReachableNodes(reachableNodes)) ⇒ reachableNodes
                                    case _                                     ⇒ Set.empty
                                }
                            // Get the set of nodes reached by the dependee:
                            val ReachableNodes(depeendeeReachableNodes) = dependeeP

                            // Compute the new set of reachable nodes:
                            val newReachableNodes = alreadyReachableNodes ++ depeendeeReachableNodes
                            val newP = ReachableNodes(newReachableNodes)

                            // Adapt the set of dependeePs to ensure termination
                            dependeePs = dependeePs.filter { _.e ne dependeeE }
                            if (updateType != FinalUpdate) {
                                dependeePs = dependeePs ++ Traversable(EP(dependeeE, dependeeP.asInstanceOf[ReachableNodes]))
                            }
                            if (dependeePs.nonEmpty)
                                IntermediateResult(n, newP, dependeePs, c)
                            else
                                Result(n, newP)
                        }

                        // initial computation
                        val reachableNodes =
                            dependeePs.foldLeft(allDependees.clone) { (reachableNodes, dependee) ⇒
                                if (dependee.hasProperty)
                                    reachableNodes ++ dependee.p.nodes
                                else
                                    reachableNodes
                            }
                        val intermediateP = ReachableNodes(
                            if (n.targets contains n)
                                reachableNodes + n
                            else
                                reachableNodes
                        )
                        IntermediateResult(n, intermediateP, dependeePs, c)
                    }

                    ps.scheduleForCollected { case n: Node ⇒ n }(analysis)
                    ps.waitOnPropertyComputationCompletion(false)

                    try {
                        // the graph:
                        // a -> b -> c
                        //      b -> d
                        //           d ⟲
                        //           d -> e
                        //                e -> r
                        //       ↖︎----------< r
                        ps(nodeA, ReachableNodesKey) should be(EP(nodeA, ReachableNodes(Set(nodeB, nodeC, nodeD, nodeE, nodeR))))
                        ps(nodeB, ReachableNodesKey) should be(EP(nodeB, ReachableNodes(Set(nodeB, nodeC, nodeD, nodeE, nodeR))))
                        ps(nodeC, ReachableNodesKey) should be(EP(nodeC, ReachableNodes(Set())))
                        ps(nodeC, ReachableNodesKey).isPropertyFinal should be(true)
                        ps(nodeD, ReachableNodesKey) should be(EP(nodeD, ReachableNodes(Set(nodeB, nodeC, nodeD, nodeE, nodeR))))
                        ps(nodeE, ReachableNodesKey) should be(EP(nodeE, ReachableNodes(Set(nodeB, nodeC, nodeD, nodeE, nodeR))))
                        ps(nodeR, ReachableNodesKey) should be(EP(nodeR, ReachableNodes(Set(nodeB, nodeC, nodeD, nodeE, nodeR))))
                    } catch {
                        case t: Throwable ⇒
                            info(s"test failed on run $runs\n"+ps.toString(true))
                            try { ps.validate(None) } catch {
                                case ae: AssertionError ⇒
                                    info(s"validation failed on run $runs\n"+ae.getMessage)
                            }
                            throw t
                    }

                    ps.reset()
                }
                info(s"executed the test $runs times")
            }

            it("should be triggered whenever the property is updated and supports a complete update based on a query of the store's value") {
                import scala.collection.mutable
                val ps = psNodes

                var runs = 0
                val startTime = System.currentTimeMillis()
                while (System.currentTimeMillis() - startTime < TestDuration * 60 * 1000) {
                    runs += 1

                    /* The following analysis collects all nodes a node is connected with (i.e.,
                 * it computes the transitive closure).
                 */
                    def analysis(n: Node): PropertyComputationResult = {
                        val nTargets = n.targets
                        if (nTargets.isEmpty)
                            return ImmediateResult(n, NoReachableNodes);

                        val remainingDependees: mutable.Set[Node] = nTargets.clone - n
                        val c = new Function3[Entity, Property, UpdateType, PropertyComputationResult] {
                            def apply(
                                dependeeE:  Entity,
                                dependeeP:  Property,
                                updateType: UpdateType
                            ): PropertyComputationResult = {
                                // Get the set of currently reachable nodes.
                                val alreadyReachableNodes: SomeSet[Node] =
                                    ps(n, ReachableNodesKey) match {
                                        case EP(_, ReachableNodes(reachableNodes)) ⇒ reachableNodes
                                        case _                                     ⇒ Set.empty
                                    }
                                // Whenever we continue a computation we have have to query
                                // all relevant entities about their "current" properties.
                                // This is strictly necessary to ensure termination because the
                                // property store uses this information to decide whether to immediately
                                // continue the computation or not.
                                val dependeePs = ps(remainingDependees, ReachableNodesKey)
                                val dependeesReachableNodes =
                                    dependeePs.foldLeft(remainingDependees.clone) { (reachableNodes, dependee) ⇒
                                        if (dependee.hasProperty)
                                            reachableNodes ++ dependee.p.nodes
                                        else
                                            reachableNodes
                                    }

                                val newReachableNodes = alreadyReachableNodes ++ dependeesReachableNodes
                                val newP = ReachableNodes(newReachableNodes)

                                if (updateType == FinalUpdate) {
                                    remainingDependees -= dependeeE.asInstanceOf[Node]
                                    val filteredDependeePs = dependeePs.filter {
                                        _.e ne dependeeE
                                    }
                                    if (filteredDependeePs.nonEmpty)
                                        IntermediateResult(n, newP, filteredDependeePs, this)
                                    else
                                        Result(n, newP)
                                } else {
                                    IntermediateResult(n, newP, dependeePs, this)
                                }
                            }
                        }

                        // initial computation
                        val dependeePs = ps(remainingDependees, ReachableNodesKey)
                        val reachableNodes =
                            dependeePs.foldLeft(remainingDependees.clone) { (reachableNodes, dependee) ⇒
                                if (dependee.hasProperty)
                                    reachableNodes ++ dependee.p.nodes
                                else
                                    reachableNodes
                            }
                        val intermediateP = ReachableNodes(
                            if (n.targets contains n)
                                reachableNodes + n
                            else
                                reachableNodes
                        )
                        IntermediateResult(n, intermediateP, dependeePs, c)
                    }

                    ps.scheduleForCollected { case n: Node ⇒ n }(analysis)
                    ps.waitOnPropertyComputationCompletion(false)

                    try {
                        // the graph:
                        // a -> b -> c
                        //      b -> d
                        //           d ⟲
                        //           d -> e
                        //                e -> r
                        //       ↖︎----------< r
                        ps(nodeA, ReachableNodesKey) should be(EP(nodeA, ReachableNodes(Set(nodeB, nodeC, nodeD, nodeE, nodeR))))
                        ps(nodeB, ReachableNodesKey) should be(EP(nodeB, ReachableNodes(Set(nodeB, nodeC, nodeD, nodeE, nodeR))))
                        ps(nodeC, ReachableNodesKey) should be(EP(nodeC, ReachableNodes(Set())))
                        ps(nodeD, ReachableNodesKey) should be(EP(nodeD, ReachableNodes(Set(nodeB, nodeC, nodeD, nodeE, nodeR))))
                        ps(nodeE, ReachableNodesKey) should be(EP(nodeE, ReachableNodes(Set(nodeB, nodeC, nodeD, nodeE, nodeR))))
                        ps(nodeR, ReachableNodesKey) should be(EP(nodeR, ReachableNodes(Set(nodeB, nodeC, nodeD, nodeE, nodeR))))
                    } catch {
                        case t: Throwable ⇒
                            info(s"test failed on run $runs\n"+ps.toString(true))
                            try { ps.validate(None) } catch {
                                case ae: AssertionError ⇒
                                    info(s"validation failed on run $runs\n"+ae.getMessage.toString)
                            }
                            throw t
                    }

                    psNodes.reset()
                }
                info(s"executed the test $runs times")
            }

        }

        describe("lazy computations of an entity's property") {

            it("should not be executed immediately") {
                val ps = psStrings
                @volatile var stringLengthTriggered = false
                val stringLengthPC: PropertyComputation[String] = (e: String) ⇒ {
                    stringLengthTriggered = true
                    ImmediateResult(e, StringLength(e.size))
                }
                ps scheduleLazyComputation (StringLengthKey, stringLengthPC)

                if (stringLengthTriggered) fail("computation is already triggered")
                ps.waitOnPropertyComputationCompletion(true)
                if (stringLengthTriggered) fail("computation is already triggered")
            }

            it("should be executed (at most once) when the property is requested") {
                val ps = psStrings
                @volatile var stringLengthTriggered = false
                val stringLengthPC: PropertyComputation[String] = (e: String) ⇒ {
                    if (stringLengthTriggered) fail("computation is already triggered")
                    stringLengthTriggered = true
                    ImmediateResult(e, StringLength(e.size))
                }
                ps scheduleLazyComputation (StringLengthKey, stringLengthPC)

                val palindromePC: PropertyComputation[String] = (e: String) ⇒ {
                    val s = e.toString
                    ImmediateResult(e, if (s.reverse == s) Palindrome else NoPalindrome)
                }
                ps scheduleLazyComputation (PalindromeKey, palindromePC)

                stringLengthTriggered should be(false)
                ps.waitOnPropertyComputationCompletion(true)

                ps.properties("a") should be(Nil)

                ps("a", StringLengthKey) should be(EPK("a", StringLengthKey)) // this should trigger the computation
                ps("a", StringLengthKey) // but hopefully only once (tested using "triggered")

                @volatile var superPalindromeCompleted = false
                // triggers the computation of "PalindromeProperty
                val pcr = ps.allHaveProperty(
                    "aa", SuperPalindromeKey,
                    List("a"), Palindrome
                ) { aIsPalindrome ⇒
                        superPalindromeCompleted = true
                        Result("aa", if (aIsPalindrome) SuperPalindrome else NoSuperPalindrome)
                    }
                pcr shouldBe (a[SuspendedPC[_]])

                // We can explicitly add results though this is generally not required in a well
                // written analysis.
                ps.handleResult(pcr)

                ps.waitOnPropertyComputationCompletion(true)

                ps("a", StringLengthKey).p should be(StringLength(1))
                ps("a", PalindromeKey).p should be(Palindrome)
                ps("aa", SuperPalindromeKey).p should be(SuperPalindrome)
                superPalindromeCompleted should be(true)
            }

            it("should be triggered for all that are queried using \"allHaveProperty\"") {
                val ps = psStrings

                val palindromePC: PropertyComputation[String] = (e: String) ⇒ {
                    val s = e.toString
                    ImmediateResult(e, if (s.reverse == s) Palindrome else NoPalindrome)
                }
                ps scheduleLazyComputation (PalindromeKey, palindromePC)

                // triggers the computation of "PalindromeProperty
                val pcr =
                    ps.allHaveProperty(
                        "aaa", SuperPalindromeKey,
                        List("a", "aa"), Palindrome
                    ) { arePalindromes ⇒
                            Result("aaa", if (arePalindromes) SuperPalindrome else throw new UnknownError)
                        }
                pcr shouldBe (a[SuspendedPC[_]])
                ps.handleResult(pcr)
                ps.waitOnPropertyComputationCompletion(true)

                ps("a", PalindromeKey) should be(EP("a", Palindrome))
                ps("aa", PalindromeKey) should be(EP("aa", Palindrome))
                ps("aaa", SuperPalindromeKey) should be(EP("aaa", SuperPalindrome))
            }

            it("should be triggered in case of a \"require\" dependency") {
                val ps = psStrings

                val palindromePC: PropertyComputation[String] = (e: String) ⇒ {
                    val s = e.toString
                    ImmediateResult(e, if (s.reverse == s) Palindrome else NoPalindrome)
                }
                ps scheduleLazyComputation (PalindromeKey, palindromePC)

                // triggers the computation of "PalindromeProperty
                val pcr = ps.require("aaa", SuperPalindromeKey, "a", PalindromeKey) { (e, p) ⇒
                    Result("aaa", if (p == Palindrome) SuperPalindrome else NoSuperPalindrome)
                }
                pcr shouldBe (a[SuspendedPC[_]])
                ps.handleResult(pcr)
                ps.waitOnPropertyComputationCompletion(true)

                ps("a", PalindromeKey) should be(EP("a", Palindrome))
                ps("aaa", SuperPalindromeKey) should be(EP("aaa", SuperPalindrome))
            }

        }

        describe("direct computations of an entity's property") {

            it("should not be executed if they are not explicitly queried") {
                val ps = psStrings
                val stringLengthPC = (e: Entity) ⇒ { StringLength(e.toString.size) }
                ps scheduleOnDemandComputation (StringLengthKey, stringLengthPC)

                ps.entities { p ⇒ true } should be('empty)
                ps.waitOnPropertyComputationCompletion(true)
                ps.entities { p ⇒ true } should be('empty)
            }

            it("should return the cached value") {
                val ps = psStrings
                val stringLengthPC = (e: Entity) ⇒ { StringLength(e.toString.size) }
                ps scheduleOnDemandComputation (StringLengthKey, stringLengthPC)

                val first = ps("a", StringLengthKey).p
                val second = ps("a", StringLengthKey).p
                first should be theSameInstanceAs (second)
            }

            it("should be immediately executed and returned when the property is requested") {
                val ps = psStrings
                val stringLengthPC = (e: Entity) ⇒ { StringLength(e.toString.size) }
                ps scheduleOnDemandComputation (StringLengthKey, stringLengthPC)

                ps("a", StringLengthKey) should be(EP("a", StringLength(1)))
                ps("a", StringLengthKey).isPropertyFinal should be(true)
                ps("aea", StringLengthKey) should be(EP("aea", StringLength(3)))

                // test that the other computations are not immediately executed were executed
                ps.entities(p ⇒ true).toSet should be(Set("a", "aea"))
            }

            it("should not be triggered for those that are queried using \"allHaveProperty\" if the query fails early") {
                val ps = psStrings

                val palindromePC = (e: Entity) ⇒ {
                    val s = e.toString
                    if (s.reverse == s) Palindrome else NoPalindrome
                }
                ps scheduleOnDemandComputation (PalindromeKey, palindromePC)

                // triggers the computation of PalindromeProperty for bc...
                val pcr = ps.allHaveProperty(
                    "aaa",
                    SuperPalindromeKey, List("bc", "a", "aa"),
                    Palindrome
                ) { arePalindromes ⇒
                        Result("aaa", if (arePalindromes) SuperPalindrome else NoSuperPalindrome)
                    }
                pcr shouldBe a[Result]
                ps.handleResult(pcr)
                ps.waitOnPropertyComputationCompletion(true)

                ps.properties("bc") should be(List(NoPalindrome))
                ps("aaa", SuperPalindromeKey) should be(EP("aaa", NoSuperPalindrome))
                ps.properties("a") should be(Nil)
                ps.properties("aa") should be(Nil)
            }

            it("can depend on other direct property computations (chaining of direct property computations)") {
                val ps = psStrings
                val stringLengthPC = (e: Entity) ⇒ { StringLength(e.toString.size) }
                ps scheduleOnDemandComputation (StringLengthKey, stringLengthPC)

                val palindromePC = (e: Entity) ⇒ {
                    // here we assume that a palindrome must have more than one char
                    if (ps(e, StringLengthKey).p.length > 1 &&
                        e.toString == e.toString().reverse)
                        Palindrome
                    else
                        NoPalindrome
                }
                ps scheduleOnDemandComputation (PalindromeKey, palindromePC)

                ps("a", StringLengthKey) should be(EP("a", StringLength(1)))
                ps("a", PalindromeKey) should be(EP("a", NoPalindrome))
                ps("aea", StringLengthKey) should be(EP("aea", StringLength(3)))
                ps("aea", PalindromeKey) should be(EP("aea", Palindrome))

                // test that the other computations are not immediately executed/were executed
                ps.entities(p ⇒ true).toSet should be(Set("a", "aea"))
            }

            it("block other computations that request the property until the computation is complete") {
                val ps = psStrings
                val stringLengthPC = (e: Entity) ⇒ {
                    Thread.sleep(250) // to make it "take long"
                    StringLength(e.toString.size)
                }
                ps scheduleOnDemandComputation (StringLengthKey, stringLengthPC)

                @volatile var executed = false
                val t = new Thread(new Runnable {
                    def run: Unit = {
                        Thread.sleep(75)
                        ps("a", StringLengthKey).p should be(StringLength(1))
                        executed = true
                    }
                })
                t.start()
                // calling ".get" is safe because the property is computed using a direct
                // property computation
                ps("a", StringLengthKey).p should be(StringLength(1))
                t.join()
                executed should be(true)
            }
        }
    }
}<|MERGE_RESOLUTION|>--- conflicted
+++ resolved
@@ -704,16 +704,10 @@
                     // 2. we create the store
                     val store = PropertyStore(allNodes, () ⇒ false)(GlobalLogContext)
 
-                    // 3. lets add the analysis
-<<<<<<< HEAD
-                    def onUpdate(node: Node) = {
-                        (_: Entity, _: Property, _: UserUpdateType) ⇒ purityAnalysis(node)
-=======
                     def onUpdate(
                         node: Node
-                    )(e: Entity, p: Property, u: UserUpdateType): PropertyComputationResult = {
+                    )(_: Entity, _: Property, _: UserUpdateType): PropertyComputationResult = {
                         purityAnalysis(node)
->>>>>>> 19a56c3f
                     }
                     def purityAnalysis(node: Node): PropertyComputationResult = {
                         val nextNode = node.targets.head // HERE: we always have only one successor
