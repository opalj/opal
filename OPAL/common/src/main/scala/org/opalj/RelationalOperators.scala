/* BSD 2-Clause License:
 * Copyright (c) 2009 - 2014
 * Software Technology Group
 * Department of Computer Science
 * Technische Universität Darmstadt
 * All rights reserved.
 *
 * Redistribution and use in source and binary forms, with or without
 * modification, are permitted provided that the following conditions are met:
 *
 *  - Redistributions of source code must retain the above copyright notice,
 *    this list of conditions and the following disclaimer.
 *  - Redistributions in binary form must reproduce the above copyright notice,
 *    this list of conditions and the following disclaimer in the documentation
 *    and/or other materials provided with the distribution.
 *
 * THIS SOFTWARE IS PROVIDED BY THE COPYRIGHT HOLDERS AND CONTRIBUTORS "AS IS"
 * AND ANY EXPRESS OR IMPLIED WARRANTIES, INCLUDING, BUT NOT LIMITED TO, THE
 * IMPLIED WARRANTIES OF MERCHANTABILITY AND FITNESS FOR A PARTICULAR PURPOSE
 * ARE DISCLAIMED. IN NO EVENT SHALL THE COPYRIGHT OWNER OR CONTRIBUTORS BE
 * LIABLE FOR ANY DIRECT, INDIRECT, INCIDENTAL, SPECIAL, EXEMPLARY, OR
 * CONSEQUENTIAL DAMAGES (INCLUDING, BUT NOT LIMITED TO, PROCUREMENT OF
 * SUBSTITUTE GOODS OR SERVICES; LOSS OF USE, DATA, OR PROFITS; OR BUSINESS
 * INTERRUPTION) HOWEVER CAUSED AND ON ANY THEORY OF LIABILITY, WHETHER IN
 * CONTRACT, STRICT LIABILITY, OR TORT (INCLUDING NEGLIGENCE OR OTHERWISE)
 * ARISING IN ANY WAY OUT OF THE USE OF THIS SOFTWARE, EVEN IF ADVISED OF THE
 * POSSIBILITY OF SUCH DAMAGE.
 */
package org.opalj

/**
 * The standard relational operators defined in the Java Virtual Machine Specification/
 * Java Language Specification.
 *
 * @author Michael Eichberg
 */
object RelationalOperators extends Enumeration {
    final val LT = Value("<")
    final val < = LT
    final val GT = Value(">")
    final val > = GT
    final val LE = Value("<=")
    final val <= = LE
    final val GE = Value(">=")
    final val >= = GE
    final val EQ = Value("==")
    final val == = EQ
    final val NE = Value("!=")
    final val != = NE

    //
    // Operators to compare floating point numbers.
    //
    final val CMPG = Value("cmpg")
    final val CMPL = Value("cmpl")

    //
    // Operators to compare long values.
    //
    final val CMP = Value("cmp")
<<<<<<< HEAD
=======

>>>>>>> 87f8cd55
}<|MERGE_RESOLUTION|>--- conflicted
+++ resolved
@@ -58,8 +58,5 @@
     // Operators to compare long values.
     //
     final val CMP = Value("cmp")
-<<<<<<< HEAD
-=======
 
->>>>>>> 87f8cd55
 }