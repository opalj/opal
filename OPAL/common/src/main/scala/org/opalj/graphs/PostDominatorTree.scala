--- conflicted
+++ resolved
@@ -175,29 +175,18 @@
             // create a new artificial start node
             val startNode = maxNode + 1
 
-<<<<<<< HEAD
-        val revFGForeachPredecessorOf: Int ⇒ ((Int ⇒ Unit) ⇒ Unit) = (n: Int) ⇒ {
-            if (n == startNode) {
-                (_: (Int ⇒ Unit)) ⇒ {}
-            } else if (isExitNode(n)) {
-                // a function that expects a function that will be called for all successors
-                def f(f: Int ⇒ Unit): Unit = {
-                    f(startNode)
-                    foreachSuccessorOf(n)(f)
-=======
             // reverse flowgraph
             val revFGForeachSuccessorOf: Int ⇒ ((Int ⇒ Unit) ⇒ Unit) = (n: Int) ⇒ {
                 if (n == startNode) {
                     (f: Int ⇒ Unit) ⇒ { foreachExitNode(f); additionalExitNodes.foreach(f) }
                 } else {
                     foreachPredecessorOf(n)
->>>>>>> 19a56c3f
                 }
             }
 
             val revFGForeachPredecessorOf: Int ⇒ ((Int ⇒ Unit) ⇒ Unit) = (n: Int) ⇒ {
                 if (n == startNode) {
-                    DominatorTree.fornone
+                    DominatorTree.fornone // (_: (Int ⇒ Unit)) ⇒ {}
                 } else if (isExitNode(n) || additionalExitNodes.contains(n)) {
                     // a function that expects a function that will be called for all successors
                     (f: Int ⇒ Unit) ⇒ { f(startNode); foreachSuccessorOf(n)(f) }
