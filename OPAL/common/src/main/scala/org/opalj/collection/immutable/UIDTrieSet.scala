/* BSD 2-Clause License - see OPAL/LICENSE for details. */
package org.opalj
package collection
package immutable

import scala.collection.mutable

/**
 * A set of objects of type UID. This set is defined over the ids of the objects and
 * NOT over the objects themselves. I.e., at any given time no two different objects
 * which have the same id, will be found in the set (provided that the ids are not changed
 * after adding the object to this set, which is a pre-requisite.)
 *
 * @note Though `equals` and `hashCode` are implemented, comparing UID trie sets
 *       is still not efficient (n * log n) because the structure of the trie
 *       depends on the insertion order.
 */
sealed abstract class UIDTrieSet[T <: UID] { set =>

    def isEmpty: Boolean
    def nonEmpty: Boolean
    def isSingletonSet: Boolean
    def size: Int
    /**
     * Tests if this set contains a value with the same id as the given value.
     * I.e., no comparison of the values is done, but only the underlying ids
     * are compared.
     */
    final def contains(value: T): Boolean = containsId(value.id)
    def containsId(id: Int): Boolean
    def foreach[U](f: T => U): Unit
    def forall(p: T => Boolean): Boolean
    def exists(p: T => Boolean): Boolean
    def foldLeft[B](z: B)(op: (B, T) => B): B
    final def foreachIterator: ForeachRefIterator[T] = new ForeachRefIterator[T] {
        override def foreach[U](f: T => U): Unit = set.foreach(f)
    }
    def iterator: Iterator[T]
    def add(value: T): UIDTrieSet[T]
    def head: T

    // TODO: optimize implementation
    def ++(other: UIDTrieSet[T]): UIDTrieSet[T] = other.foldLeft(this)((r, e) => r add e)

<<<<<<< HEAD
    override final def equals(other: Any): Boolean = other match {
        case that: UIDTrieSet[_] => this.equals(that)
        case _                   => false
=======
    override final def equals(other: Any): Boolean = {
        other match {
            case that: UIDTrieSet[_] => this.equals(that)
            case _                   => false
        }
>>>>>>> feb24230
    }

    def equals(other: UIDTrieSet[_]): Boolean
}

/**
 * Factory methods for creating UIDTrieSets.
 */
object UIDTrieSet {

    def empty[T <: UID]: UIDTrieSet[T] = UIDTrieSet0.asInstanceOf[UIDTrieSet[T]]

    def apply[T <: UID](value: T): UIDTrieSet[T] = new UIDTrieSet1(value)

    def apply[T <: UID](value1: T, value2: T): UIDTrieSet[T] =
        if (value1.id == value2.id) new UIDTrieSet1(value1)
        else new UIDTrieSet2(value1, value2)
}

/**
 * The common superclass of the nodes of the trie.
 */
sealed private[immutable] trait UIDTrieSetNode[T <: UID] {

    def foreach[U](f: T => U): Unit
    def foldLeft[B](z: B)(op: (B, T) => B): B
    def forall(p: T => Boolean): Boolean
    def exists(p: T => Boolean): Boolean
    def head: T

    //
    // IMPLEMENTATION "INTERNAL" METHODS
    //
    // Adds the value with the id to the trie at the specified level where `key is id >> level`.
    private[immutable] def add(value: T, id: Int, key: Int, level: Int): UIDTrieSetNode[T]
    private[immutable] def containsId(id: Int, key: Int): Boolean
    private[immutable] def toString(indent: Int): String
}

/**
 * The common superclass of the leafs of the trie.
 */
sealed abstract private[immutable] class UIDTrieSetLeaf[T <: UID]
    extends UIDTrieSet[T]
        with UIDTrieSetNode[T] {

<<<<<<< HEAD
    override private[immutable] final def containsId(id: Int, key: Int): Boolean = this.containsId(id)

    override private[immutable] final def toString(indent: Int): String = (" " * indent) + toString()
=======
    override private[immutable] final def containsId(id: Int, key: Int): Boolean = {
        this.containsId(id)
    }

    override private[immutable] final def toString(indent: Int): String = {
        (" " * indent) + toString()
    }
>>>>>>> feb24230

}

case object UIDTrieSet0 extends UIDTrieSetLeaf[UID] {
    override def isSingletonSet: Boolean = false
    override def isEmpty: Boolean        = true
    override def nonEmpty: Boolean       = false
    override def size: Int               = 0
    override def foreach[U](f:  UID => U): Unit = {}
    override def forall(p:      UID => Boolean): Boolean = true
    override def exists(p:      UID => Boolean): Boolean = false
    override def foldLeft[B](z: B)(op: (B, UID) => B): B = z
    override def add(i:         UID): UIDTrieSet1[UID] = new UIDTrieSet1(i)
    override def iterator: Iterator[UID] = Iterator.empty
    override def containsId(id: Int): Boolean = false
    override def head: UID = throw new NoSuchElementException

    override def equals(other: UIDTrieSet[_]): Boolean = other eq this
    override def hashCode: Int    = 0
    override def toString: String = "UIDTrieSet()"

    override private[immutable] def add(
        value: UID,
        id:    Int,
        key:   Int,
        level: Int): UIDTrieSetNode[UID] = this add value
}

final class UIDTrieSet1[T <: UID](val i: T) extends UIDTrieSetLeaf[T] {
    override def isEmpty: Boolean        = false
    override def nonEmpty: Boolean       = true
    override def isSingletonSet: Boolean = true
    override def size: Int               = 1
    override def foreach[U](f:  T => U): Unit = f(i)
    override def forall(p:      T => Boolean): Boolean = p(i)
    override def exists(p:      T => Boolean): Boolean = p(i)
    override def foldLeft[B](z: B)(op: (B, T) => B): B = op(z, i)
    override def add(value: T): UIDTrieSetLeaf[T] = {
        val v = this.i
        if (v.id == value.id) this else new UIDTrieSet2(v, value)
    }
    override def iterator: Iterator[T] = Iterator(i)
    override def containsId(id: Int): Boolean = id == i.id
    override def head: T = i

    override def equals(other: UIDTrieSet[_]): Boolean = (other eq this) || (other match {
        case that: UIDTrieSet1[_] => this.i.id == that.i.id
        case that                 => false
    })

    override def hashCode: Int = i.id

    override def toString: String = s"UIDTrieSet($i)"

    override private[immutable] def add(
        value: T,
        id:    Int,
        key:   Int,
        level: Int): UIDTrieSetNode[T] = this add value
}

/**
 * Represents an ordered set of two values where i1 has to be smaller than i2.
 */
private[immutable] final class UIDTrieSet2[T <: UID] private[immutable] (
        val i1: T,
        val i2: T) extends UIDTrieSetLeaf[T] {

    override def isEmpty: Boolean        = false
    override def nonEmpty: Boolean       = true
    override def isSingletonSet: Boolean = false
    override def size: Int               = 2
    override def iterator: Iterator[T]   = Iterator(i1, i2)
    override def foreach[U](f:  T => U): Unit = { f(i1); f(i2) }
    override def forall(p:      T => Boolean): Boolean = p(i1) && p(i2)
    override def exists(p:      T => Boolean): Boolean = p(i1) || p(i2)
    override def foldLeft[B](z: B)(op: (B, T) => B): B = op(op(z, i1), i2)
    override def containsId(id: Int): Boolean = id == i1.id || id == i2.id
    override def head: T = i1
    override def add(value: T): UIDTrieSetLeaf[T] = {
        val id = value.id

        val i1 = this.i1
        if (i1.id == id) {
            return this;
        }

        val i2 = this.i2
        if (i2.id == id) {
            this
        } else {
            new UIDTrieSet3(i1, i2, value)
        }
    }

    override def equals(other: UIDTrieSet[_]): Boolean = (other eq this) || (
        other match {
            case that: UIDTrieSet2[_] => (this.i1.id == that.i1.id && this.i2.id == that.i2.id) ||
                (this.i1.id == that.i2.id && this.i2.id == that.i1.id)
            case that => false
        }
    )

    override def hashCode: Int = i1.id ^ i2.id // ordering independent

    override def toString: String = s"UIDTrieSet($i1, $i2)"

    override private[immutable] def add(
        value: T,
        id:    Int,
        key:   Int,
        level: Int): UIDTrieSetNode[T] = this add value

}

/**
 * Represents an ordered set of three int values: i1 < i2 < i3.
 */
private[immutable] final class UIDTrieSet3[T <: UID] private[immutable] (
        val i1: T,
        val i2: T,
        val i3: T) extends UIDTrieSetLeaf[T] {

    override def size: Int               = 3
    override def isEmpty: Boolean        = false
    override def nonEmpty: Boolean       = true
    override def isSingletonSet: Boolean = false
    override def containsId(id: Int): Boolean = id == i1.id || id == i2.id || id == i3.id
    override def head: T               = i1
    override def iterator: Iterator[T] = Iterator(i1, i2, i3)
    override def foreach[U](f:  T => U): Unit = { f(i1); f(i2); f(i3) }
    override def forall(p:      T => Boolean): Boolean = p(i1) && p(i2) && p(i3)
    override def exists(p:      T => Boolean): Boolean = p(i1) || p(i2) || p(i3)
    override def foldLeft[B](z: B)(op: (B, T) => B): B = op(op(op(z, i1), i2), i3)

    override def add(value: T): UIDTrieSet[T] = {
        val id     = value.id
        val newSet = this.add(value, id, id, 0)
        if (newSet ne this) new UIDTrieSetN(4, newSet)
        else this
    }

    override def equals(other: UIDTrieSet[_]): Boolean = (other eq this) || (
        other match {
            case that: UIDTrieSet3[_] => that.containsId(this.i1.id) &&
                that.containsId(this.i2.id) &&
                that.containsId(this.i3.id)
            case that => false
        }
    )

    override def hashCode: Int = i1.id ^ i2.id ^ i3.id // ordering independent

    override def toString: String = s"UIDTrieSet($i1, $i2, $i3)"

    override private[immutable] def add(
        value: T,
        id:    Int,
        key:   Int,
        level: Int): UIDTrieSetNode[T] = {
        val i1   = this.i1
        val i1Id = i1.id
        if (id == i1Id) return this;

        val i2   = this.i2
        val i2Id = i2.id
        if (id == i2Id) return this;

        val i3   = this.i3
        val i3Id = i3.id
        if (id == i3Id) return this;

        if ((key & 1) == 0) {
            if ((i1Id >> level & 1) == 0) {
                if ((i2Id >> level & 1) == 0) {
                    if ((i3Id >> level & 1) == 0) {
                        new UIDTrieSetNode_0(value, this)
                    } else {
                        new UIDTrieSetNode_0(
                            i3,
                            new UIDTrieSet3(value, i1, i2)
                        )
                    }
                } else {
                    if ((i3Id >> level & 1) == 0) {
                        new UIDTrieSetNode_0(
                            i2,
                            new UIDTrieSet3(value, i1, i3)
                        )
                    } else {
                        new UIDTrieSetNode_0_1(
                            value,
                            new UIDTrieSet1(i1),
                            new UIDTrieSet2(i2, i3)
                        )
                    }
                }
            } else {
                // value >  _0, i1 =>  _1, ...
                if ((i2Id >> level & 1) == 0) {
                    if ((i3Id >> level & 1) == 0) {
                        new UIDTrieSetNode_0(
                            i1,
                            new UIDTrieSet3(value, i2, i3)
                        )
                    } else {
                        // value >  _0, i1 =>  _1, i2 => _ 0, i3 => _1
                        new UIDTrieSetNode_0_1(
                            value,
                            new UIDTrieSet1(i2),
                            new UIDTrieSet2(i1, i3)
                        )
                    }
                } else {
                    // value >  _0, i1 =>  _1, i2 => _ 1, ...
                    if ((i3Id >> level & 1) == 0) {
                        new UIDTrieSetNode_0_1(
                            value,
                            new UIDTrieSet1(i3),
                            new UIDTrieSet2(i1, i2)
                        )
                    } else {
                        new UIDTrieSetNode_1(value, this)
                    }
                }
            }
        } else {
            // value =>  _1,  ...
            if ((i1Id >> level & 1) == 0) {
                if ((i2Id >> level & 1) == 0) {
                    if ((i3Id >> level & 1) == 0) {
                        new UIDTrieSetNode_0(value, this)
                    } else {
                        new UIDTrieSetNode_0_1(
                            value,
                            new UIDTrieSet2(i1, i2),
                            new UIDTrieSet1(i3)
                        )
                    }
                } else {
                    // value =>  _1, i1 => 0,  i2 => _1
                    if ((i3Id >> level & 1) == 0) {
                        new UIDTrieSetNode_0_1(
                            value,
                            new UIDTrieSet2(i1, i3),
                            new UIDTrieSet1(i2)
                        )
                    } else {
                        new UIDTrieSetNode_1(
                            i1,
                            new UIDTrieSet3(value, i2, i3)
                        )
                    }
                }
            } else {
                // value =>  _1, i1 =>  _1, ...
                if ((i2Id >> level & 1) == 0) {
                    if ((i3Id >> level & 1) == 0) {
                        new UIDTrieSetNode_0_1(
                            value,
                            new UIDTrieSet2(i2, i3),
                            new UIDTrieSet1(i1)
                        )
                    } else {
                        // value =>  _1, i1 =>  _1, i2 => _ 0, i3 => _1
                        new UIDTrieSetNode_1(
                            i2,
                            new UIDTrieSet3(value, i1, i3)
                        )
                    }
                } else {
                    // value =>  _1, i1 =>  _1, i2 => _ 1, ...
                    if ((i3Id >> level & 1) == 0) {
                        new UIDTrieSetNode_1(
                            i3,
                            new UIDTrieSet3(value, i1, i2)
                        )
                    } else {
                        new UIDTrieSetNode_1(value, this)
                    }
                }
            }
        }
    }
}

/**
 * A UIDTrieSet with four or more values.
 */
private[immutable] final class UIDTrieSetN[T <: UID](
        val size: Int,
        root: UIDTrieSetNode[T]) extends UIDTrieSet[T] {

    // assert(size >= 4)

    override def isEmpty: Boolean        = false
    override def nonEmpty: Boolean       = true
    override def isSingletonSet: Boolean = false
    override def containsId(id: Int): Boolean = root.containsId(id, id)
    override def head: T = root.head
    override def foreach[U](f:  T => U): Unit = root.foreach(f)
    override def forall(p:      T => Boolean): Boolean = root.forall(p)
    override def exists(p:      T => Boolean): Boolean = root.exists(p)
    override def foldLeft[B](z: B)(op: (B, T) => B): B = root.foldLeft(z)(op)

    override def iterator: Iterator[T] = new Iterator[T] {
        private[this] var currentNode  = root
        private[this] var index        = 0
        private[this] val furtherNodes = mutable.Stack.empty[UIDTrieSetNode[T]]
        def hasNext: Boolean           = currentNode ne null
        def next(): T = (this.currentNode: @unchecked) match {
            case n: UIDTrieSet1[T] =>
                this.currentNode = if (furtherNodes.nonEmpty) furtherNodes.pop() else null
                n.i
            case n: UIDTrieSet2[T] =>
                if (index == 0) {
                    index = 1
                    n.i1
                } else {
                    this.currentNode = if (furtherNodes.nonEmpty) furtherNodes.pop() else null
                    index = 0
                    n.i2
                }
            case n: UIDTrieSet3[T] =>
                if (index == 0) {
                    index = 1
                    n.i1
                } else if (index == 1) {
                    index = 2
                    n.i2
                } else {
                    this.currentNode = if (furtherNodes.nonEmpty) furtherNodes.pop() else null
                    index = 0
                    n.i3
                }
            case n: UIDTrieSetNode_0[T] =>
                currentNode = n._0
                n.v
            case n: UIDTrieSetNode_1[T] =>
                currentNode = n._1
                n.v
            case n: UIDTrieSetNode_0_1[T] =>
                currentNode = n._0
                furtherNodes.push(n._1)
                n.v
        }
    }

    override def equals(that: UIDTrieSet[_]): Boolean = (that eq this) ||
        // recall that the shape of the trie depends on the insertion order
        // (but doesn't reflect the order)
        (that.size == this.size && this.forall(uid => that.containsId(uid.id)))

    override def hashCode: Int = root.hashCode * size

    override def add(value: T): UIDTrieSet[T] = {
        val id      = value.id
        val root    = this.root
        val newRoot = root.add(value, id, id, 0)
        if (newRoot ne root) {
            new UIDTrieSetN(size + 1, newRoot)
        } else {
            this
        }
    }

    override def toString: String = s"UIDTrieSet(#$size, ${root.toString(1)})"

}

private[immutable] final class UIDTrieSetNode_0_1[T <: UID](
        val v:  T, // value with the current prefix...
        val _0: UIDTrieSetNode[T],
        val _1: UIDTrieSetNode[T]) extends UIDTrieSetNode[T] {

    override def foreach[U](f:  T => U): Unit = { f(v); _0.foreach(f); _1.foreach(f) }
    override def foldLeft[B](z: B)(op: (B, T) => B): B = _1.foldLeft(_0.foldLeft(op(z, v))(op))(op)
    override def forall(p:      T => Boolean): Boolean = p(v) && _0.forall(p) && _1.forall(p)
    override def exists(p:      T => Boolean): Boolean = p(v) || _0.forall(p) || _1.forall(p)
    override def head: T = v

    override def hashCode: Int = v.id ^ _0.hashCode ^ _1.hashCode

    override private[immutable] def add(
        value: T,
        id:    Int,
        key:   Int,
        level: Int): UIDTrieSetNode[T] = {
        val v = this.v
        if (v.id != id) {
            if ((key & 1) == 0) {
                val new_0 = _0.add(value, id, key >> 1, level + 1)
                if (new_0 ne _0) {
                    new UIDTrieSetNode_0_1(v, new_0, _1)
                } else {
                    this
                }
            } else {
                val new_1 = _1.add(value, id, key >> 1, level + 1)
                if (new_1 ne _1) {
                    new UIDTrieSetNode_0_1(v, _0, new_1)
                } else {
                    this
                }
            }
        } else {
            this
        }
    }

    override private[immutable] def containsId(id: Int, key: Int): Boolean = this.v.id == id || {
        val newKey = key >> 1
        if ((key & 1) == 0) _0.containsId(id, newKey) else _1.containsId(id, newKey)
    }

    override private[immutable] def toString(indent: Int): String = {
        val spaces = " " * indent
        s"N($v,\n${spaces}0=>${_0.toString(indent + 1)},\n${spaces}1=>${_1.toString(indent + 1)})"
    }

}

private[immutable] final class UIDTrieSetNode_0[T <: UID](
        val v: T,
        val _0: UIDTrieSetNode[T]) extends UIDTrieSetNode[T] {

    override def hashCode: Int = v.id ^ _0.hashCode

    override def foreach[U](f:  T => U): Unit = { f(v); _0.foreach(f) }
    override def foldLeft[B](z: B)(op: (B, T) => B): B = _0.foldLeft(op(z, v))(op)
    override def forall(p:      T => Boolean): Boolean = p(v) && _0.forall(p)
    override def exists(p:      T => Boolean): Boolean = p(v) || _0.forall(p)
    override def head: T = v

    override private[immutable] def add(
        value: T,
        id:    Int,
        key:   Int,
        level: Int): UIDTrieSetNode[T] = {
        val v   = this.v
        val vId = v.id
        if (vId != id) {
            if ((key & 1) == 0) {
                // let's check if we can improve the balancing of the tree by putting
                // the new value in this node and moving this node further down the tree...
                if (((vId >> level) & 1) == 1) {
                    if (!_0.containsId(id, key >> 1)) {
                        new UIDTrieSetNode_0_1(value, _0, new UIDTrieSet1(v))
                    } else {
                        this
                    }
                } else {
                    val new_0 = _0.add(value, id, key >> 1, level + 1)
                    if (new_0 ne _0) {
                        new UIDTrieSetNode_0(v, new_0)
                    } else {
                        this
                    }
                }
            } else {
                val new_1 = new UIDTrieSet1(value)
                new UIDTrieSetNode_0_1(v, _0, new_1)
            }
        } else {
            this
        }
    }

    private[immutable] def containsId(id: Int, key: Int): Boolean =
        this.v.id == id || ((key & 1) == 0 && _0.containsId(id, key >> 1))

    private[immutable] def toString(indent: Int): String = {
        val spaces = " " * indent
        s"N($v,\n${spaces}0=>${_0.toString(indent + 1)})"
    }
}

private[immutable] final class UIDTrieSetNode_1[T <: UID](
        val v: T,
        val _1: UIDTrieSetNode[T]) extends UIDTrieSetNode[T] {

    override def hashCode: Int = v.id ^ _1.hashCode

    override def foreach[U](f:  T => U): Unit = { f(v); _1.foreach(f) }
    override def foldLeft[B](z: B)(op: (B, T) => B): B = _1.foldLeft(op(z, v))(op)
    override def forall(p:      T => Boolean): Boolean = p(v) && _1.forall(p)
    override def exists(p:      T => Boolean): Boolean = p(v) || _1.forall(p)
    override def head: T = v

    override private[immutable] def add(
        value: T,
        id:    Int,
        key:   Int,
        level: Int): UIDTrieSetNode[T] = {
        val v   = this.v
        val vId = v.id
        if (vId != id) {
            if ((key & 1) == 0) {
                val new_0 = new UIDTrieSet1(value)
                new UIDTrieSetNode_0_1(v, new_0, _1)
            } else {
                // let's check if we can improve the balancing of the tree by putting
                // the new value in this node and moving this node further down the tree...
                if (((vId >> level) & 1) == 0) {
                    if (!_1.containsId(id, key >> 1)) {
                        new UIDTrieSetNode_0_1(value, new UIDTrieSet1(v), _1)
                    } else {
                        this
                    }
                } else {
                    val new_1 = _1.add(value, id, key >> 1, level + 1)
                    if (new_1 ne _1) {
                        new UIDTrieSetNode_1(v, new_1)
                    } else {
                        this
                    }
                }
            }
        } else {
            this
        }
    }

    override private[immutable] def containsId(id: Int, key: Int): Boolean =
        this.v.id == id || ((key & 1) == 1 && _1.containsId(id, key >> 1))

    override private[immutable] def toString(indent: Int): String = {
        val spaces = " " * indent
        s"N($v,\n${spaces}1=>${_1.toString(indent + 1)})"
    }

}<|MERGE_RESOLUTION|>--- conflicted
+++ resolved
@@ -1,4 +1,5 @@
 /* BSD 2-Clause License - see OPAL/LICENSE for details. */
+
 package org.opalj
 package collection
 package immutable
@@ -42,17 +43,9 @@
     // TODO: optimize implementation
     def ++(other: UIDTrieSet[T]): UIDTrieSet[T] = other.foldLeft(this)((r, e) => r add e)
 
-<<<<<<< HEAD
     override final def equals(other: Any): Boolean = other match {
         case that: UIDTrieSet[_] => this.equals(that)
         case _                   => false
-=======
-    override final def equals(other: Any): Boolean = {
-        other match {
-            case that: UIDTrieSet[_] => this.equals(that)
-            case _                   => false
-        }
->>>>>>> feb24230
     }
 
     def equals(other: UIDTrieSet[_]): Boolean
@@ -99,19 +92,9 @@
     extends UIDTrieSet[T]
         with UIDTrieSetNode[T] {
 
-<<<<<<< HEAD
     override private[immutable] final def containsId(id: Int, key: Int): Boolean = this.containsId(id)
 
     override private[immutable] final def toString(indent: Int): String = (" " * indent) + toString()
-=======
-    override private[immutable] final def containsId(id: Int, key: Int): Boolean = {
-        this.containsId(id)
-    }
-
-    override private[immutable] final def toString(indent: Int): String = {
-        (" " * indent) + toString()
-    }
->>>>>>> feb24230
 
 }
 
