--- conflicted
+++ resolved
@@ -1207,17 +1207,10 @@
 
     final override def equals(other: Any): Boolean = {
         other match {
-<<<<<<< HEAD
-            case that: LargeLongLinkedTrieSet ⇒ (this eq that) || {
-                this.size == that.size &&
-                    this.iterator.sameValues(that.iterator)
-            }
-=======
             case that: LargeLongLinkedTrieSet ⇒
                 (this eq that) || {
                     this.size == that.size && this.iterator.sameValues(that.iterator)
                 }
->>>>>>> 89159e7f
             case _ ⇒ false
         }
     }
