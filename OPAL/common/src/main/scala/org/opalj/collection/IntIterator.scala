/* BSD 2-Clause License - see OPAL/LICENSE for details. */
package org.opalj
package collection

import org.opalj.collection.immutable.Chain
import org.opalj.collection.immutable.IntTrieSet
import org.opalj.collection.immutable.IntTrieSet1
import org.opalj.collection.immutable.EmptyIntTrieSet
import org.opalj.collection.immutable.IntArraySet

import scala.collection.AbstractIterator

/**
 * Iterator over a collection of primitive int value; basically overrides all inherited methods
 * to avoid (un)boxing.
 *
 * @note   No guarantee is given what will happen if `next` is called after `hasNext` would return
 *         false.
 *
 * @author Michael Eichberg
 */
abstract class IntIterator extends AbstractIterator[Int] { self ⇒

    /**
     * Returns the next value if `hasNext` has returned `true`; if hasNext has returned `false`
     * and `next` is called, the result is undefined. The method may throw any exception, e.g., an
     * `NullPointerException`, or just return the last value; however, the behavior
     * is undefined and subject to change without notice!
     */
    override def next(): Int

    override def exists(p: Int ⇒ Boolean): Boolean = {
        while (this.hasNext) { if (p(this.next())) return true; }
        false
    }

    override def forall(p: Int ⇒ Boolean): Boolean = {
        while (this.hasNext) { if (!p(this.next())) return false; }
        true
    }

    def contains(i: Int): Boolean = {
        while (this.hasNext) { if (i == this.next()) return true; }
        false
    }

    def foldLeft(start: Int)(f: (Int, Int) ⇒ Int): Int = {
        var c = start
        while (this.hasNext) { c = f(c, next()) }
        c
    }

    def foldLeft(start: Long)(f: (Long, Int) ⇒ Long): Long = {
        var c = start
        while (this.hasNext) { c = f(c, next()) }
        c
    }

    override def foldLeft[T](start: T)(f: (T, Int) ⇒ T): T = {
        var c = start
        while (this.hasNext) { c = f(c, next()) }
        c
    }

    /**
     * Executes the given function `f` until an element is found for which `p` evaluates to `false`
     * or all elements have been processed.
     */
    def foreachWhile[U](p: Int ⇒ Boolean)(f: Int ⇒ U): Unit = {
        while (this.hasNext) {
            val e = this.next()
            if (p(e)) {
                f(e)
            } else {
                return ;
            }
        }
    }

    def map(f: Int ⇒ Int): IntIterator = new IntIterator {
        def hasNext: Boolean = self.hasNext
        def next(): Int = f(self.next())
    }

    def map(f: Int ⇒ Long): LongIterator = new LongIterator {
        def hasNext: Boolean = self.hasNext
        def next(): Long = f(self.next())
    }

    override def map[T](f: Int ⇒ T): RefIterator[T] = new RefIterator[T] {
        def hasNext: Boolean = self.hasNext
        def next(): T = f(self.next())
    }

    override def foreach[U](f: Int ⇒ U): Unit = while (this.hasNext) f(this.next())

    def flatMap(f: Int ⇒ IntIterator): IntIterator = new IntIterator {
        private[this] var it: IntIterator = IntIterator.empty
        private[this] def advanceIterator(): Unit = {
            while (!it.hasNext) {
                if (self.hasNext) {
                    it = f(self.next())
                } else {
                    it = null
                    return ;
                }
            }
        }
        advanceIterator()
        def hasNext: Boolean = it != null
        def next(): Int = { val e = it.next(); advanceIterator(); e }
    }

    def flatMap[T](f: Int ⇒ RefIterator[T]): RefIterator[T] = new RefIterator[T] {
        private[this] var it: RefIterator[T] = RefIterator.empty
        private[this] def advanceIterator(): Unit = {
            while (!it.hasNext) {
                if (self.hasNext) {
                    it = f(self.next())
                } else {
                    it = null
                    return ;
                }
            }
        }
        advanceIterator()
        def hasNext: Boolean = it != null
        def next(): T = { val e = it.next(); advanceIterator(); e }
    }

    override def withFilter(p: Int ⇒ Boolean): IntIterator = new IntIterator {
        private[this] var hasNextValue: Boolean = true
        private[this] var v: Int = 0
        private[this] def goToNextValue(): Unit = {
            while (self.hasNext) {
                v = self.next()
                if (p(v)) return ;
            }
            hasNextValue = false
        }

        goToNextValue()

        def hasNext: Boolean = hasNextValue
        def next(): Int = { val v = this.v; goToNextValue(); v }
    }

    final override def filter(p: Int ⇒ Boolean): IntIterator = withFilter(p)

    /**
     * @note This method, as well as the generic `toArray` should be overwritten when the size is
     *       known.
     */
    def toArray: Array[Int] = {
        // TODO [Scala 2.13.x] Use the IterableOnce.size method to determine the best strategy.
        var asLength = 8
        var as = new Array[Int](asLength)

        var i = 0
        while (hasNext) {
            if (i == asLength) {
                val newAS = new Array[Int](Math.min(asLength * 2, asLength + 512))
                Array.copy(as, 0, newAS, 0, asLength)
                as = newAS
                asLength = as.length
            }
            val v = next()
            as(i) = v
            i += 1
        }
        if (i == asLength)
            as
        else {
            val resultAs = new Array[Int](i)
            Array.copy(as, 0, resultAs, 0, i)
            resultAs
        }
    }

    def toSet: IntTrieSet = {
        var s: IntTrieSet = EmptyIntTrieSet
        while (hasNext) { s += next() }
        s
    }

    /**
     * @note This method should be overwritten, when the underlying collection is already sorted.
     */
    def toSortedSet: IntArraySet = {
        // TODO [Scala 2.13.x] Use the IterableOnce.size method to determine the best strategy.
        IntArraySet._UNSAFE_from(toArray)
    }

    /**
     * Copies all elements to a new array of the given size.
     *
     * @note This method should be overwritten, when the underlying collection is already
     *       any array and more efficient operation, aka System.arrayCopy can be used.
     */
    def copyToArray(size: Int): Array[Int] = {
        val as = new Array[Int](size)
        var i = 0
        while (hasNext && i < size) {
            val v = next()
            as(i) = v
            i += 1
        }
        as
    }

    def toChain: Chain[Int] = {
        val b = Chain.newBuilder[Int]
        while (hasNext) b += next()
        b.result()
    }

    /**
     * Compares the returned values to check if the iteration order is the same.
     *
     * Both iterators may be consumed up to an arbitrary point.
     */
    def sameValues(that: IntIterator): Boolean = {
        while (this.hasNext) {
            if (!that.hasNext || this.next() != that.next())
                return false;
        }
        !that.hasNext
    }

    def ++(other: IntIterator): IntIterator = {
        new IntIterator {
            override def next(): Int =
                if (IntIterator.this.hasNext)
                    IntIterator.this.next()
                else
                    other.next()

            override def hasNext: Boolean = IntIterator.this.hasNext || other.hasNext
        }
    }

}

object IntIterator {

    final val empty: IntIterator = new IntIterator {
        override def hasNext: Boolean = false
        override def next(): Nothing = throw new NoSuchElementException("next on empty iterator")
        override def toArray: Array[Int] = org.opalj.collection.immutable.IntArray.EmptyArrayOfInt
        override def toSet: IntTrieSet = IntTrieSet.empty
        override def toSortedSet: IntArraySet = IntArraySet.empty
    }

    /**
     * Creates a new iterator to iterate over the values in the defined range.
     *
     * @param start The first value (inclusive).
     * @param end The last value (inclusive).
<<<<<<< HEAD
     * @return
=======
     * @return An iterator over the given values.
>>>>>>> 896b9cee
     */
    def inclusive(start: Int, end: Int): IntIterator = new IntIterator {
        private[this] var i: Int = start
        override def hasNext: Boolean = i <= end
        override def next(): Int = {
            if (i > end) IntIterator.empty.next(); // <= will throw the expected exception
            val r = i
            i += 1
            r
        }
    }

    def apply(i: Int): IntIterator = new IntIterator {
        private[this] var returned = false
        def hasNext: Boolean = !returned
        def next(): Int = { returned = true; i }
        override def toArray: Array[Int] = Array(i)
        override def toSet: IntTrieSet = IntTrieSet1(i)
    }

    def apply(i1: Int, i2: Int): IntIterator = new IntIterator {
        private[this] var nextId = 0
        def hasNext: Boolean = nextId < 2
        def next(): Int = { if (nextId == 0) { nextId = 1; i1 } else { nextId = 2; i2 } }
        override def toArray: Array[Int] = Array(i1, i2)
        override def toSet: IntTrieSet = IntTrieSet(i1, i2)
    }

    def apply(i1: Int, i2: Int, i3: Int): IntIterator = new IntIterator {
        private[this] var nextId: Int = 0
        def hasNext: Boolean = nextId < 3
        def next(): Int = { nextId += 1; if (nextId == 1) i1 else if (nextId == 2) i2 else i3 }
        override def toArray: Array[Int] = Array(i1, i2, i3)
        override def toSet: IntTrieSet = IntTrieSet(i1, i2, i3)
    }

}<|MERGE_RESOLUTION|>--- conflicted
+++ resolved
@@ -226,19 +226,6 @@
         }
         !that.hasNext
     }
-
-    def ++(other: IntIterator): IntIterator = {
-        new IntIterator {
-            override def next(): Int =
-                if (IntIterator.this.hasNext)
-                    IntIterator.this.next()
-                else
-                    other.next()
-
-            override def hasNext: Boolean = IntIterator.this.hasNext || other.hasNext
-        }
-    }
-
 }
 
 object IntIterator {
@@ -256,11 +243,7 @@
      *
      * @param start The first value (inclusive).
      * @param end The last value (inclusive).
-<<<<<<< HEAD
-     * @return
-=======
      * @return An iterator over the given values.
->>>>>>> 896b9cee
      */
     def inclusive(start: Int, end: Int): IntIterator = new IntIterator {
         private[this] var i: Int = start
