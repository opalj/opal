/* BSD 2-Clause License:
 * Copyright (c) 2009 - 2014
 * Software Technology Group
 * Department of Computer Science
 * Technische Universität Darmstadt
 * All rights reserved.
 *
 * Redistribution and use in source and binary forms, with or without
 * modification, are permitted provided that the following conditions are met:
 *
 *  - Redistributions of source code must retain the above copyright notice,
 *    this list of conditions and the following disclaimer.
 *  - Redistributions in binary form must reproduce the above copyright notice,
 *    this list of conditions and the following disclaimer in the documentation
 *    and/or other materials provided with the distribution.
 *
 * THIS SOFTWARE IS PROVIDED BY THE COPYRIGHT HOLDERS AND CONTRIBUTORS "AS IS"
 * AND ANY EXPRESS OR IMPLIED WARRANTIES, INCLUDING, BUT NOT LIMITED TO, THE
 * IMPLIED WARRANTIES OF MERCHANTABILITY AND FITNESS FOR A PARTICULAR PURPOSE
 * ARE DISCLAIMED. IN NO EVENT SHALL THE COPYRIGHT OWNER OR CONTRIBUTORS BE
 * LIABLE FOR ANY DIRECT, INDIRECT, INCIDENTAL, SPECIAL, EXEMPLARY, OR
 * CONSEQUENTIAL DAMAGES (INCLUDING, BUT NOT LIMITED TO, PROCUREMENT OF
 * SUBSTITUTE GOODS OR SERVICES; LOSS OF USE, DATA, OR PROFITS; OR BUSINESS
 * INTERRUPTION) HOWEVER CAUSED AND ON ANY THEORY OF LIABILITY, WHETHER IN
 * CONTRACT, STRICT LIABILITY, OR TORT (INCLUDING NEGLIGENCE OR OTHERWISE)
 * ARISING IN ANY WAY OUT OF THE USE OF THIS SOFTWARE, EVEN IF ADVISED OF THE
 * POSSIBILITY OF SUCH DAMAGE.
 */
package org.opalj
package collection
package immutable

/**
 * An empty [[SmallValuesSet]].
 *
 * @author Michael Eichberg
 */
final object EmptySmallValuesSet extends SmallValuesSet {

<<<<<<< HEAD
=======
    override type MutableSmallValuesSet = mutable.SmallValuesSet

>>>>>>> a88268a4
    def mutableCopy: MutableSmallValuesSet = mutable.SmallValuesSet.empty(Int.MaxValue)

    override def ++(values: SmallValuesSet): MutableSmallValuesSet = values.mutableCopy

    def -(value: Int): this.type = this

    def contains(value: Int): Boolean = false

    def exists(f: Int ⇒ Boolean): Boolean = false

    def subsetOf(other: SmallValuesSet): Boolean = true

    def foreach[U](f: Int ⇒ U): Unit = {}

    def forall(f: Int ⇒ Boolean): Boolean = true

    def size: Int = 0

    def isSingletonSet: Boolean = false

    def isEmpty: Boolean = true

    def max: Int = throw new IllegalStateException("the set is empty")
    def min: Int = throw new IllegalStateException("the set is empty")
<<<<<<< HEAD
=======
    override def last: Int = throw new IllegalStateException("the set is empty")
    override def head: Int = throw new IllegalStateException("the set is empty")
>>>>>>> a88268a4

    protected[collection] def mkString(
        start:  String,
        sep:    String,
        end:    String,
        offset: Int
    ): String = start + end
<<<<<<< HEAD

    def mkString(start: String, sep: String, end: String): String = mkString(start, sep, end, 0)
=======

    def mkString(start: String, sep: String, end: String): String = mkString(start, sep, end, 0)

    final override def equals(other: Any): Boolean = {
        other match {
            case that: SmallValuesSet ⇒ that.isEmpty
            case _                    ⇒ false
        }
    }

    final override def hashCode(): Int = -1
>>>>>>> a88268a4

}
<|MERGE_RESOLUTION|>--- conflicted
+++ resolved
@@ -37,11 +37,7 @@
  */
 final object EmptySmallValuesSet extends SmallValuesSet {
 
-<<<<<<< HEAD
-=======
-    override type MutableSmallValuesSet = mutable.SmallValuesSet
 
->>>>>>> a88268a4
     def mutableCopy: MutableSmallValuesSet = mutable.SmallValuesSet.empty(Int.MaxValue)
 
     override def ++(values: SmallValuesSet): MutableSmallValuesSet = values.mutableCopy
@@ -66,11 +62,6 @@
 
     def max: Int = throw new IllegalStateException("the set is empty")
     def min: Int = throw new IllegalStateException("the set is empty")
-<<<<<<< HEAD
-=======
-    override def last: Int = throw new IllegalStateException("the set is empty")
-    override def head: Int = throw new IllegalStateException("the set is empty")
->>>>>>> a88268a4
 
     protected[collection] def mkString(
         start:  String,
@@ -78,21 +69,10 @@
         end:    String,
         offset: Int
     ): String = start + end
-<<<<<<< HEAD
-
-    def mkString(start: String, sep: String, end: String): String = mkString(start, sep, end, 0)
-=======
 
     def mkString(start: String, sep: String, end: String): String = mkString(start, sep, end, 0)
 
-    final override def equals(other: Any): Boolean = {
-        other match {
-            case that: SmallValuesSet ⇒ that.isEmpty
-            case _                    ⇒ false
-        }
-    }
+    def mkString(start: String, sep: String, end: String): String = mkString(start, sep, end, 0)
 
-    final override def hashCode(): Int = -1
->>>>>>> a88268a4
 
 }
