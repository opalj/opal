--- conflicted
+++ resolved
@@ -39,11 +39,7 @@
  */
 package object collection {
 
-<<<<<<< HEAD
-    type SomeIntSet = IntSet[_]
-=======
     type AnIntSet = IntSet[_]
->>>>>>> e29b0f38
 
     //
     // Helpers related to Lists
