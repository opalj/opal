--- conflicted
+++ resolved
@@ -623,27 +623,18 @@
                             fallbacksUsedCounter.incrementAndGet()
                             // We directly compute the property and store it to make
                             // it accessible later on...
-<<<<<<< HEAD
-                            val fallbackReason = {
-=======
                             val reason = {
->>>>>>> fdaabdb7
                                 if (previouslyComputedPropertyKinds(pkId))
                                     PropertyIsNotDerivedByPreviouslyExecutedAnalysis
                                 else
                                     PropertyIsNotComputedByAnyAnalysis
                             }
-<<<<<<< HEAD
-                            val p = PropertyKey.fallbackProperty(store, fallbackReason, e, pk)
-                            val finalEP = FinalEP(e, p)
-=======
                             val p = fallbackPropertyBasedOnPkId(store, reason, e, pkId)
                             if (traceFallbacks) {
                                 val message = s"used fallback $p (reason=$reason) for $e"
                                 trace("analysis progress", message)
                             }
                             val finalEP = FinalEP(e, p.asInstanceOf[P])
->>>>>>> fdaabdb7
                             val r = IdempotentResult(finalEP)
                             appendStoreUpdate(queueId = 0, PropertyUpdate(r))
                             finalEP
