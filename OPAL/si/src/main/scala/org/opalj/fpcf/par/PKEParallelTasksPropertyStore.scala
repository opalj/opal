/* BSD 2-Clause License - see OPAL/LICENSE for details. */
package org.opalj
package fpcf
package par

import java.lang.System.identityHashCode
import java.util.{HashMap ⇒ JHashMap}
import java.util.concurrent.ConcurrentHashMap
import java.util.concurrent.atomic.AtomicInteger
import java.util.concurrent.CountDownLatch
import java.util.concurrent.ConcurrentLinkedQueue
import java.util.concurrent.Semaphore

import scala.collection.JavaConverters._
import scala.collection.mutable.ArrayBuffer
import scala.collection.mutable
import scala.collection.{Map ⇒ SomeMap}

import org.opalj.control.foreachValue
import org.opalj.collection.mutable.RefAccumulator
import org.opalj.log.LogContext
import org.opalj.log.OPALLogger.info
import org.opalj.log.OPALLogger.{debug ⇒ trace}
import org.opalj.log.GlobalLogContext
import org.opalj.fpcf.PropertyKind.SupportedPropertyKinds
import org.opalj.fpcf.PropertyKey.fallbackPropertyBasedOnPKId
import org.opalj.fpcf.PropertyKey.computeFastTrackPropertyBasedOnPKId

/**
 * A concurrent implementation of the property store which parallels the execution of the scheduled
 * computations.
 *
 * Entities are stored after computation.
 *
 * ==Implementation==
 * The idea is to use one specific thread (the `store updates thread`) for processing updates
 * to the store. This enables us to avoid any synchronization w.r.t. updating the
 * depender/dependee relations.
 *
 * We use `NumberOfThreadsForProcessingPropertyComputations` threads for processing the
 * scheduled computations.
 *
 * @author Michael Eichberg
 */
final class PKEParallelTasksPropertyStore private (
        val ctx:                                              Map[Class[_], AnyRef],
        val NumberOfThreadsForProcessingPropertyComputations: Int,
        val tracer:                                           Option[PropertyStoreTracer]
)(
        implicit
        val logContext: LogContext
) extends ParallelPropertyStore {
    store ⇒

    // --------------------------------------------------------------------------------------------
    //
    // CAPABILITIES
    //
    // --------------------------------------------------------------------------------------------

    final def supportsFastTrackPropertyComputations: Boolean = true

    // --------------------------------------------------------------------------------------------
    //
    // STATISTICS
    //
    // --------------------------------------------------------------------------------------------

    // Tasks are allowed to schedule further tasks... therefore, the scheduled tasks counter
    // has to be thread-safe.
    private[this] val scheduledTasksCounter: AtomicInteger = new AtomicInteger(0)
    def scheduledTasksCount: Int = scheduledTasksCounter.get

    private[this] val directInTaskThreadPropertyComputationsCounter: AtomicInteger = new AtomicInteger(0)
    def directInTaskThreadPropertyComputationsCount: Int = {
        directInTaskThreadPropertyComputationsCounter.get
    }

    // Fast-track properties are eagerly computed in the thread requiring the values
    // and are stored using idempotent results
    private[this] val fastTrackPropertiesCounter: AtomicInteger = new AtomicInteger(0)
    def fastTrackPropertiesCount: Int = fastTrackPropertiesCounter.get

    private[this] var redundantIdempotentResultsCounter = 0
    def redundantIdempotentResultsCount: Int = redundantIdempotentResultsCounter

    private[this] var uselessPartialResultComputationCounter = 0
    def uselessPartialResultComputationCount: Int = uselessPartialResultComputationCounter

    private[this] var scheduledLazyTasksCounter = 0
    def scheduledLazyTasksCount: Int = scheduledLazyTasksCounter

    private[this] val fallbacksUsedCounter: AtomicInteger = new AtomicInteger(0)
    def fallbacksUsedCount: Int = fallbacksUsedCounter.get

    private[this] var scheduledOnUpdateComputationsCounter = 0
    def scheduledOnUpdateComputationsCount: Int = scheduledOnUpdateComputationsCounter

    private[this] var scheduledDependeeUpdatesCounter = 0
    /** Computations of dependees which are scheduled immediately. */
    def scheduledDependeeUpdatesCount: Int = scheduledDependeeUpdatesCounter

    private[this] var directDependerOnUpdateComputationsCounter = 0
    /** Computations which are executed immediately and which are not scheduled. */
    def directDependerOnUpdateComputationsCount: Int = directDependerOnUpdateComputationsCounter

    private[this] var directDependeeUpdatesCounter = 0
    def directDependeeUpdatesCount: Int = directDependeeUpdatesCounter

    def immediateOnUpdateComputationsCount: Int = {
        directDependeeUpdatesCounter + scheduledDependeeUpdatesCounter
    }

    private[this] val maxTasksQueueSize: AtomicInteger = new AtomicInteger(-1)

    private[this] var updatesCounter = 0
    private[this] var oneStepFinalUpdatesCounter = 0

    private[this] var quiescenceCounter = 0
    def quiescenceCount: Int = quiescenceCounter

    def statistics: SomeMap[String, Int] = {
        val statistics = mutable.LinkedHashMap[String, Int]()

        if (debug) statistics += "scheduled tasks" -> scheduledTasksCount
        statistics += "scheduled lazy tasks (fast track computations of lazy properties are not counted)" -> scheduledLazyTasksCount
        if (debug) statistics += "max tasks queue size" -> maxTasksQueueSize.get
        if (debug) statistics += "fast-track properties computations" -> fastTrackPropertiesCount
        if (debug) statistics += "computations of fallback properties (queried but not computed properties)" -> fallbacksUsedCount
        statistics += "property store updates" -> updatesCounter
        statistics += "computations which in one step computed a final result" -> oneStepFinalUpdatesCounter
        statistics += "redundant fast-track/fallback property computations" -> redundantIdempotentResultsCount
        statistics += "useless partial result computations" -> uselessPartialResultComputationCount
        statistics += "scheduled reevaluation of dependees due to updated dependers" -> scheduledDependeeUpdatesCount
        if (debug) statistics += "direct in task-thread property computations (cheap property computation or tasks queue is full enough)" -> directInTaskThreadPropertyComputationsCount
        statistics += "direct evaluation of dependers (cheap property computation)" -> directDependerOnUpdateComputationsCount
        statistics += "direct reevaluations of dependee due to updated dependers (cheap property computation)" -> directDependeeUpdatesCount
        statistics += "number of times the store reached quiescence" -> quiescenceCount

        statistics
    }

    // --------------------------------------------------------------------------------------------
    //
    // CORE DATA STRUCTURES
    //
    // Please note, that all data-structures are organized based on the property kind first; i.e.,
    // the property kind id is the index in the underlying array.
    //
    // --------------------------------------------------------------------------------------------

    // ---------------------------------------------------------------------------------------------
    // The following  data-structures are potentially read concurrently.
    //

    // Read by many threads, updated only by the store updates thread.
    // ONLY contains `true` intermediate and final properties; i.e., the value is never null.
    private[this] val properties: Array[ConcurrentHashMap[Entity, SomeEPS]] = {
        Array.fill(SupportedPropertyKinds) { new ConcurrentHashMap() }
    }

    // The following "var"s/"arrays" do not need to be volatile, because the updates – which are
    // only done while the store is quiescent – are done within the driver thread andF are guaranteed
    // to be visible to all relevant threads. The (tasks/storeupdates)semaphores.release methods,
    // which necessarily will be called to start some computations/process some result –
    // do establish the required happens-before relation.

    /** Those computations that will only be scheduled if the property is required. */
    private[this] val lazyComputations: Array[SomePropertyComputation] = {
        new Array(SupportedPropertyKinds)
    }

    /** Computations that will be triggered when a new property becomes available. */
    private[this] val triggeredComputations: Array[Array[SomePropertyComputation]] = {
        new Array(SupportedPropertyKinds)
    }

    private[this] var previouslyComputedPropertyKinds: Array[Boolean] = {
        new Array[Boolean](SupportedPropertyKinds)
    }

    private[this] var computedPropertyKinds: Array[Boolean] = _ /*null*/

    private[this] var delayedPropertyKinds: Array[Boolean] = _ /*null*/

    // ---------------------------------------------------------------------------------------------
    // The following three data-structures are never read or updated concurrently;
    // they are only read/updated by the store updates thread.
    //
    private[this] val dependers: Array[JHashMap[Entity, JHashMap[SomeEPK, (OnUpdateContinuation, PropertyComputationHint)]]] = {
        Array.fill(SupportedPropertyKinds) { new JHashMap() }
    }
    private[this] val dependees: Array[JHashMap[Entity, Traversable[SomeEOptionP]]] = {
        Array.fill(SupportedPropertyKinds) { new JHashMap() }
    }
    private[this] val triggeredLazyComputations: Array[mutable.Set[Entity]] = {
        Array.fill(SupportedPropertyKinds) { mutable.HashSet.empty }
    }

    // ---------------------------------------------------------------------------------------------
    // Helper data-structure to control the overall progress.
    //

    // The latch is initialized whenever the number of jobs goes from "0" to "1".
    // Note that the setup thread will always be responsible to - at least - schedule an initial
    // task/force an initial evaluation.
    @volatile private[this] var latch: CountDownLatch = _

    /**
     * The number of property computations and results which have not been completely processed.
     */
    private[this] val openJobs = new AtomicInteger(0)
    /**
     * MUST BE CALLED BEFORE the job is actually processed.
     */
    private[this] def incOpenJobs(): Unit = {
        val v = openJobs.getAndIncrement()
        if (v == 0) { latch = new CountDownLatch(0) }
    }
    /**
     * MUST BE CALLED AFTER the respective task was processed and all effects have be applied.
     */
    private[this] def decOpenJobs(): Unit = {
        val v = openJobs.decrementAndGet()
        if (v == 0) { latch.countDown() }
    }

    // --------------------------------------------------------------------------------------------
    //
    // Handling property computations.
    //
    // --------------------------------------------------------------------------------------------

    private[this] val propertyStoreThreads: ThreadGroup = {
        new ThreadGroup(s"OPAL - Property Store ${store.hashCode().toHexString} Threads")
    }

    private[this] final val TaskQueues = 12
    private[this] final val DefaultTaskQueue = 0
    /**
     * Array of lists of scheduled (on update) property computations - they will be processed
     * in parallel, giving lists stored at the beginning of the tasks array priority.
     */
    private[this] val tasks = {
        Array.fill(TaskQueues)(new ConcurrentLinkedQueue[QualifiedTask[_ <: Entity]]())
    }
    private[this] val tasksSemaphore = new Semaphore(0)

    private[this] def appendTask(task: QualifiedTask[_ <: Entity]): Unit = {
        incOpenJobs()
        tasks(DefaultTaskQueue).offer(task)
        tasksSemaphore.release()
    }

    private[this] def appendTask(queueId: Int, task: QualifiedTask[_ <: Entity]): Unit = {
        incOpenJobs()
        tasks(Math.min(queueId, TaskQueues - 1)).offer(task)
        tasksSemaphore.release()
    }

    @volatile private[this] var tasksProcessors: ThreadGroup = {

        @inline def processTask(): Unit = {
            if (debug) {
                var currentMaxTasksQueueSize = maxTasksQueueSize.get
                var newMaxTasksQueueSize = Math.max(maxTasksQueueSize.get, tasksSemaphore.availablePermits())
                while (currentMaxTasksQueueSize < newMaxTasksQueueSize &&
                    !maxTasksQueueSize.compareAndSet(currentMaxTasksQueueSize, newMaxTasksQueueSize)) {
                    currentMaxTasksQueueSize = maxTasksQueueSize.get
                    newMaxTasksQueueSize = Math.max(maxTasksQueueSize.get, tasksSemaphore.availablePermits())
                }
            }

            tasksSemaphore.acquire()
            // we know that we will eventually find a task in some queue
            var task: QualifiedTask[_ <: Entity] = null
            var qid = 0
            do { task = tasks(qid).poll(); qid = (qid + 1) % TaskQueues } while (task eq null)
            try {
                // As a sideeffect of processing a task, we may have (implicit) calls to schedule
                // and also implicit handleResult calls; both will increase openJobs.
                if (task.isInitialTask) {
                    task.apply()
                } else {
                    // TODO check if required; i.e., if we are forced or have dependees.
                    task.apply()
                }
            } finally {
                decOpenJobs()
            }
        }

        val tg = new ThreadGroup(propertyStoreThreads, "OPAL - Property Computations Processors")
        for { i ← 1 to NumberOfThreadsForProcessingPropertyComputations } {
            val t = new Thread(tg, s"OPAL - Property Computations Processor $i") {
                override def run(): Unit = gatherExceptions {
                    do {
                        while (!store.isSuspended()) {
                            processTask()
                            if (exception != null)
                                return ;
                        }
                        // The store is suspended; hence, we want to keep the thread alive.
                        Thread.sleep(1000)
                    } while (exception == null)
                }
            }
            t.setDaemon(true)
            t.start()
        }
        tg
    }

    // --------------------------------------------------------------------------------------------
    //
    // Handling PropertyStore updates.
    //
    // --------------------------------------------------------------------------------------------

    /**
     * The jobs which update the store.
     */
    private[this] final val StoreUpdateQueues = 5
    private[this] val storeUpdates = {
        Array.fill(StoreUpdateQueues)(new ConcurrentLinkedQueue[StoreUpdate]())
    }
    private[this] val storeUpdatesSemaphore = new Semaphore(0)

    private[this] def appendStoreUpdate(queueId: Int, update: StoreUpdate): Unit = {
        incOpenJobs()
        storeUpdates(Math.min(queueId, StoreUpdateQueues - 1)).offer(update)
        storeUpdatesSemaphore.release()
    }

    @volatile private[this] var storeUpdatesProcessor: Thread = {

        @inline def processUpdate(): Unit = {
            storeUpdatesSemaphore.acquire()
            // we know that we will eventually find a task...
            var update: StoreUpdate = null
            var queueId = 0
            do {
                update = storeUpdates(queueId).poll()
                queueId = (queueId + 1) % StoreUpdateQueues
            } while (update eq null)
            try {
                update match {
                    case NewProperty(r, forceDependersNotifications) ⇒
                        doHandleResult(r, forceDependersNotifications)

                    case TriggeredLazyComputation(e, pkId, triggeredByForce, lc) ⇒
                        // Recall, that -- once we have a final result -- all meta data
                        // is deleted; in particular information about triggeredLazyComputations.
                        val currentP = properties(pkId).get(e)
                        if (currentP == null) {
                            if (triggeredLazyComputations(pkId).add(e)) {
                                if (tracer.isDefined) tracer.get.schedulingLazyComputation(e, pkId)
                                scheduledLazyTasksCounter += 1
                                appendTask(new PropertyComputationTask[Entity](store, e, pkId, lc))
                            }
                        }
                }
            } finally {
                decOpenJobs()
            }
        }

        val t = new Thread(propertyStoreThreads, "OPAL - Property Updates Processor") {
            override def run(): Unit = gatherExceptions {
                do {
                    while (!store.isSuspended()) {
                        if (exception != null)
                            return ;
                        processUpdate()
                    }
                    // The store is suspended; hence, we want to keep the thread alive.
                    Thread.sleep(1000)
                } while (exception == null)
            }
        }
        t.setDaemon(true)
        t.setPriority(8)
        t.start()
        t
    }

    // --------------------------------------------------------------------------------------------
    //
    // Shutdown/Failure handling
    //
    // --------------------------------------------------------------------------------------------

    @inline protected[this] def gatherExceptions(f: ⇒ Unit): Unit = {
        try {
            f
        } catch {
            case _: InterruptedException if storeUpdatesProcessor == null ⇒ // ignore; shutting down
            case t: Throwable                                             ⇒ collectException(t)
        }
    }

    def shutdown(): Unit = this.synchronized {
        if (storeUpdatesProcessor == null)
            return ;

        // We use the "Thread"s' interrupt method to finally abort the threads...
        val oldStoreUpdatesProcessor = storeUpdatesProcessor
        storeUpdatesProcessor = null
        oldStoreUpdatesProcessor.interrupt()
        val oldTasksProcessors = tasksProcessors
        tasksProcessors = null
        oldTasksProcessors.interrupt()

        if (latch != null) latch.countDown()

        info(
            "analysis progress",
            "shutting down PropertyStore@"+System.identityHashCode(this).toHexString
        )(GlobalLogContext)
    }
    protected[this] override def onFirstException(t: Throwable): Unit = {
        if (tracer.isDefined) tracer.get.firstException(t)
        super.onFirstException(t)
    }

    override def finalize(): Unit = {
        // DEPRECATED: super.finalize()
        shutdown()
    }

    // --------------------------------------------------------------------------------------------
    //
    // Core lazy/triggered computations related functionality
    //
    // --------------------------------------------------------------------------------------------

<<<<<<< HEAD
    override def registerLazyPropertyComputation[E <: Entity, P <: Property](
        pk:       PropertyKey[P],
        pc:       PropertyComputation[E],
        finalEPs: TraversableOnce[FinalP[E, P]]
=======
    override def doRegisterLazyPropertyComputation[E <: Entity, P <: Property](
        pk: PropertyKey[P],
        pc: PropertyComputation[E]
>>>>>>> 7f3c3f14
    ): Unit = {
        if (openJobs.get() > 0) {
            throw new IllegalStateException(
                "lazy computations can only be registered while no computations are running"
            )
        }

        lazyComputations(pk.id) = pc
    }

    override def doRegisterTriggeredComputation[E <: Entity, P <: Property](
        pk: PropertyKey[P],
        pc: PropertyComputation[E]
    ): Unit = {
        if (openJobs.get() > 0) {
            throw new IllegalStateException(
                "triggered computations can only be registered while no computations are running"
            )
        }
        val pkId = pk.id
        var oldComputations: Array[SomePropertyComputation] = null
        var newComputations: Array[SomePropertyComputation] = null

        oldComputations = triggeredComputations(pkId)
        if (oldComputations == null) {
            newComputations = Array[SomePropertyComputation](pc)
        } else {
            newComputations = java.util.Arrays.copyOf(oldComputations, oldComputations.length + 1)
            newComputations(oldComputations.length) = pc
        }
        triggeredComputations(pkId) = newComputations

    }

    // --------------------------------------------------------------------------------------------
    //
    // Core properties/results related functionality
    //
    // --------------------------------------------------------------------------------------------

    override def toString(printProperties: Boolean): String = {
        if (printProperties) {
            val ps = for {
                (eEPSs, pkId) ← properties.iterator.zipWithIndex.take(PropertyKey.maxId + 1)
                propertyKindName = PropertyKey.name(pkId)
                eEPS ← eEPSs.entrySet().asScala.iterator
            } yield {
                val e = eEPS.getKey
                val p = eEPS.getValue
                s"$e -> $propertyKindName[$pkId]=$p"
            }
            ps.mkString("PropertyStore(\n\t", "\n\t", "\n")
        } else {
            s"PropertyStore(properties=${properties.iterator.map(_.size).sum})"
        }
    }

    override def isKnown(e: Entity): Boolean = properties.exists(_.containsKey(e))

    override def hasProperty(e: Entity, pk: PropertyKind): Boolean = {
        properties(pk.id).containsKey(e)
    }

    override def properties[E <: Entity](e: E): Iterator[EPS[E, Property]] = {
        for {
            propertiesOfEntity ← properties.iterator
            property = propertiesOfEntity.get(e)
            if property != null
        } yield {
            property.asInstanceOf[EPS[E, Property]]
        }
    }

    override def entities(propertyFilter: SomeEPS ⇒ Boolean): Iterator[Entity] = {
        val entities = ArrayBuffer.empty[Entity]
        val max = properties.length
        var i = 0
        while (i < max) {
            properties(i) forEach { (e, eps) ⇒ if (propertyFilter(eps)) entities += e }
            i += 1
        }
        entities.toIterator
    }

    /**
     * Returns all entities which have the given (regular / not simple) property bounds based
     * on an "==" (equals) comparison.
     */
    override def entities[P <: Property](lb: P, ub: P): Iterator[Entity] = {
        properties.iterator.zipWithIndex.
            filter { propertiesPerKind ⇒
                val (_ /*propertiesPerEntity*/ , pkId) = propertiesPerKind
                !PropertyKey.isPropertyKeyForSimplePropertyBasedOnPKId(pkId)
            }.
            flatMap { propertiesPerKind ⇒
                val (propertiesPerEntity, _ /*pkId*/ ) = propertiesPerKind
                propertiesPerEntity.entrySet().iterator().asScala.filter { mapEntry ⇒
                    val eps = mapEntry.getValue
                    eps.lb == lb && eps.ub == ub
                }.map(_.getKey)
            }
    }

    override def entities[P <: Property](pk: PropertyKey[P]): Iterator[EPS[Entity, P]] = {
        properties(pk.id).values().iterator().asScala.asInstanceOf[Iterator[EPS[Entity, P]]]
    }

    override def doSet(e: Entity, p: Property): Unit = handleExceptions {
        // ... we have the guarantee that no analyses are/were scheduled/registered
        val pkId = p.key.id
        val oldP = properties(pkId).put(e, FinalEP(e, p))
        if (oldP != null) {
            throw new IllegalStateException(s"$e: update failed old property $oldP exists (new $p)")
        }
    }

    override def doPreInitialize[E <: Entity, P <: Property](
        e:  E,
        pk: PropertyKey[P]
    )(
        pc: EOptionP[E, P] ⇒ EPS[E, P]
    ): Unit = {
        val pkId = pk.id
        val propertiesOfKind = properties(pkId)
        val newEPS =
            propertiesOfKind.get(e) match {
                case null                                    ⇒ pc(EPK(e, pk))
                case oldEPS: EPS[E @unchecked, P @unchecked] ⇒ pc(oldEPS)
            }
        if (newEPS.isFinal) {
            throw new IllegalArgumentException(s"$newEPS must not be final")
        }
        propertiesOfKind.put(e, newEPS)
    }

    // Thread Safe!
    private[this] def scheduleComputationForEntity[E <: Entity](
        e:  E,
        pc: PropertyComputation[E]
    ): Unit = {
        if (debug) scheduledTasksCounter.incrementAndGet()
        appendTask(new InitialPropertyComputationTask[E](this, e, pc))
    }

    // Thread Safe!
    private[this] def computeOrScheduleLazyComputationForEntity[E <: Entity, P <: Property](
        e:                E,
        pk:               PropertyKey[P],
        triggeredByForce: Boolean,
        pc:               PropertyComputation[E]
    ): EOptionP[E, P] = {
        // Currently, we do not support eagerly scheduled computations and fasttrack properties.
        // In that case, we could have a scheduled computation and "in parallel" a request by
        // another thread. This would trigger the fasttrack evaluation and then result in the
        // situation where we already have a (final) result and we then get
        // the result of the scheduled computation.
        val pkId = pk.id
        if (!isPropertyKeyForSimplePropertyBasedOnPKId(pkId) &&
            useFastTrackPropertyComputations &&
            (computedPropertyKinds(pkId) || delayedPropertyKinds(pkId))) {
            val p = computeFastTrackPropertyBasedOnPKId(this, e, pkId)
            if (p.isDefined) {
                if (debug) fastTrackPropertiesCounter.incrementAndGet()
                val finalEP = FinalP(e, p.get.asInstanceOf[P])
                appendStoreUpdate(queueId = 0, NewProperty(IdempotentResult(finalEP)))
                return finalEP;
            }
        }

        appendStoreUpdate(queueId = 1, TriggeredLazyComputation(e, pkId, triggeredByForce, pc))
        EPK(e, pk)
    }

    // Thread Safe!
    override def doScheduleEagerComputationForEntity[E <: Entity](
        e: E
    )(
        pc: PropertyComputation[E]
    ): Unit = {
        scheduleComputationForEntity(e, pc)
    }

    // Thread Safe!
    override def apply[E <: Entity, P <: Property](e: E, pk: PropertyKey[P]): EOptionP[E, P] = {
        val pkId = pk.id
        properties(pkId).get(e) match {
            case null ⇒
                // the entity is unknown ...
                if (computedPropertyKinds == null) {
                    /*&& delayedPropertyKinds ne null (not necessary)*/
                    throw new IllegalStateException("setup phase was not called")
                }

                lazyComputations(pkId) match {
                    case null ⇒
                        if (!computedPropertyKinds(pkId) && !delayedPropertyKinds(pkId)) {
                            // ... a property is queried that is not going to be computed;
                            // we directly compute the property and store it to make
                            // it accessible later on.
                            //
                            // In case of a "simple property" the lookup of the fallback will
                            // throw an appropriate exception; hence, we have to handle this
                            // case specifically!
                            val reason = {
                                if (previouslyComputedPropertyKinds(pkId))
                                    PropertyIsNotDerivedByPreviouslyExecutedAnalysis
                                else
                                    PropertyIsNotComputedByAnyAnalysis
                            }
                            val p =
                                if (isPropertyKeyForSimplePropertyBasedOnPKId(pkId)) {
                                    notComputedPropertyBasedOnPKId(pkId)
                                } else {
                                    fallbackPropertyBasedOnPKId(store, reason, e, pkId)
                                }
                            if (traceFallbacks) {
                                val message = s"used fallback $p (reason=$reason) for $e"
                                trace("analysis progress", message)
                            }
                            if (debug) fallbacksUsedCounter.incrementAndGet()
                            val finalEP = FinalP(e, p.asInstanceOf[P])
                            val r = IdempotentResult(finalEP)
                            appendStoreUpdate(queueId = 0, NewProperty(r))
                            finalEP
                        } else {
                            EPK(e, pk)
                        }

                    case lc: PropertyComputation[E] @unchecked ⇒
                        computeOrScheduleLazyComputationForEntity(e, pk, triggeredByForce = false, lc)
                }

            case eps ⇒
                eps.asInstanceOf[EOptionP[E, P]]
        }
    }

    // Thread Safe!
    final def apply[E <: Entity, P <: Property](epk: EPK[E, P]): EOptionP[E, P] = {
        apply(epk.e, epk.pk)
    }

    // Thread Safe!
    override def force[E <: Entity, P <: Property](e: E, pk: PropertyKey[P]): Unit = {
        val pkId = pk.id
        val lc = lazyComputations(pkId).asInstanceOf[PropertyComputation[E]]
        if (lc != null) {
            if (properties(pkId).get(e) == null) {
                if (tracer.isDefined) tracer.get.force(e, pkId)
                computeOrScheduleLazyComputationForEntity(e, pk, triggeredByForce = true, lc)
            } else {
                // the property was already computed or set...
                if (tracer.isDefined) tracer.get.forceForComputedEPK(e, pkId)
            }
        } else {
            throw new IllegalArgumentException(s"force for a non-lazyily computed property: $pk")
        }
    }

    // Thread safe!
<<<<<<< HEAD
    override def set(e: Entity, p: Property): Unit = handleExceptions {
        if (debug && lazyComputations(p.key.id) != null) {
            throw new IllegalStateException(
                s"$e: setting $p is not supported; lazy computation is (already) registered"
            )
        }
        val r = ExternalResult(e, p)
        appendStoreUpdate(queueId = 0, NewProperty(r))
    }

    // Thread safe!
    final override def handleResult(r: PropertyComputationResult): Unit = {
        handleResult(r, Set.empty)
=======
    final override def handleResult(
        r:               PropertyComputationResult,
        forceEvaluation: Boolean
    ): Unit = {
        handleResult(r, forceEvaluation, Set.empty)
>>>>>>> 7f3c3f14
    }

    // Thread safe!
    private[par] def handleResult(
        r:                           PropertyComputationResult,
        forceDependersNotifications: Set[SomeEPK]
    ): Unit = {
        // In the following, we have to ensure that we do not get multiple notifications
        // of dependers due to forceDependersNotifications; i.e.; we cannot pass
        // forceDependersNotifications to multiple "handleResult" methods!

        r.id match {

            case NoResult.id ⇒ {
                // A computation reported no result; i.e., it is not possible to
                // compute a/some property/properties for a given entity.
            }

            case IncrementalResult.id ⇒
                val IncrementalResult(ir, npcs, propertyComputationsHint) = r
                handleResult(ir, forceDependersNotifications)
                if (propertyComputationsHint == CheapPropertyComputation) {
                    npcs /*: Traversable[(PropertyComputation[e],e)]*/ foreach { npc ⇒
                        if (debug)
                            directInTaskThreadPropertyComputationsCounter.incrementAndGet()
                        val (pc, e) = npc
                        handleResult(pc(e), Set.empty)
                    }
                } else {
                    npcs /*: Traversable[(PropertyComputation[e],e)]*/ foreach { npc ⇒
                        val (pc, e) = npc
                        // check if we can/should handle the computations immediately in
                        // this thread, because there is still enough to do for the other
                        // threads
                        if (tasksSemaphore.availablePermits() > NumberOfThreadsForProcessingPropertyComputations * 2) {
                            if (debug)
                                directInTaskThreadPropertyComputationsCounter.incrementAndGet()
                            val (pc, e) = npc
                            handleResult(pc(e), Set.empty)
                        } else {
                            scheduleComputationForEntity(e, pc)
                        }
                    }
                }

            case IntermediateResult.id ⇒
                val queueId = r.asIntermediateResult.dependees.size / 4 + 1
                val update = NewProperty(r, forceDependersNotifications)
                appendStoreUpdate(queueId, update)

            case SimplePIntermediateResult.id ⇒
                val queueId = r.asSimplePIntermediateResult.dependees.size / 4 + 1
                val update = NewProperty(r, forceDependersNotifications)
                appendStoreUpdate(queueId, update)

            case PartialResult.id ⇒
                // TODO Implement some special logic to accumulate partial results to minimize depender notifications
                val update = NewProperty(r, forceDependersNotifications)
                appendStoreUpdate(queueId = 1, update)

            case _ /*nothing special...*/ ⇒
                // "final" results are prepended
                val update = NewProperty(r, forceDependersNotifications)
                appendStoreUpdate(queueId = 0, update)
        }
    }

    /**
     * Removes the e/pk from `dependees` and also removes it from the dependers of the
     * e/pk's dependees.
     */
    private[this] def clearDependees(epk: SomeEPK): Int = {
        val pkId = epk.pk.id
        val dependeesOfEntity = this.dependees(pkId)
        var dependeesCount = 0
        val oldDependees = dependeesOfEntity.remove(epk.e) // <= the old ones
        if (oldDependees != null) {
            oldDependees.foreach { oldDependee ⇒
                val EOptionP(oldDependeeE, oldDependeePK) = oldDependee
                val dependersOfOldDependee = dependers(oldDependeePK.id).get(oldDependeeE)
                if (dependersOfOldDependee != null) {
                    dependeesCount += 1
                    dependersOfOldDependee.remove(epk)
                }
            }
        }
        dependeesCount
    }

    private[this] def notifyDependers(
        newEPS: SomeEPS,
        pcrs:   RefAccumulator[PropertyComputationResult]
    ): Unit = {
        val e = newEPS.e
        val pkId = newEPS.pk.id
        val isFinal = newEPS.isFinal
        // 3.1. notify dependers
        val oldDependersOption = this.dependers(pkId).remove(e)
        if (oldDependersOption != null) {
            oldDependersOption forEach { (oldDependerEPK, updateFunction) ⇒
                val (c, onUpdateContinuationHint) = updateFunction
                if (tracer.isDefined) tracer.get.notification(newEPS, oldDependerEPK)

                // Clear depender => dependee lists.
                // Given that we will trigger the depender, we now have to remove the
                // respective onUpdateContinuation from all dependees of the respective
                // depender to avoid that the onUpdateContinuation is triggered multiple times!
                val oldDependerDependeesCount = clearDependees(oldDependerEPK)
                if (onUpdateContinuationHint == CheapPropertyComputation) {
                    directDependerOnUpdateComputationsCounter += 1
                    pcrs += c(newEPS)
                } else {
                    scheduledOnUpdateComputationsCounter += 1
                    if (isFinal) {
                        val t = new OnFinalUpdateComputationTask(this, newEPS.asFinal, c)
                        appendTask(oldDependerDependeesCount, t)
                    } else {
                        val t = new OnUpdateComputationTask(this, newEPS.toEPK, c)
                        appendTask(oldDependerDependeesCount, t)
                    }
                }
            }
        }

        // 3.2. perform clean-up if necessary/possible
        if (isFinal) {
            if (tracer.isDefined) tracer.get.metaInformationDeleted(newEPS.asFinal)
            triggeredLazyComputations(pkId).remove(e)
        }
    }

    private[this] def handleInitialProperty(e: Entity, pkId: Int, isFinal: Boolean): Unit = {
        if (isFinal) oneStepFinalUpdatesCounter += 1

        val computationsToStart = this.triggeredComputations(pkId)
        if (computationsToStart ne null) {
            foreachValue[SomePropertyComputation](computationsToStart) { (_ /*index*/ , pc) ⇒
                scheduleEagerComputationForEntity(e)(pc.asInstanceOf[PropertyComputation[Entity]])
            }
        }
    }

    private[this] def handleUpdate(
        oldEPS:                              SomeEPS,
        newEPS:                              SomeEPS,
        isFinal:                             Boolean,
        notifyDependersAboutNonFinalUpdates: Boolean,
        pcrs:                                RefAccumulator[PropertyComputationResult]
    ): UpdateAndNotifyState = {

        // 3. handle relevant updates
        val relevantUpdate = newEPS != oldEPS // always true if newEPS is a final EPS...
        if (tracer.isDefined && relevantUpdate) tracer.get.update(oldEPS, newEPS)
        var notificationRequired = relevantUpdate // required if relevant, but not notified...
        if (isFinal || (notifyDependersAboutNonFinalUpdates && relevantUpdate)) {
            notificationRequired = false
            notifyDependers(newEPS, pcrs)
        }

        // 4. report result
        if (relevantUpdate) {
            if (notificationRequired) {
                RelevantUpdateButNoNotification
            } else {
                RelevantUpdateAndNotification
            }
        } else {
            NoRelevantUpdate
        }
    }

    private[this] def assertNonFinal(e: Entity, oldEPS: SomeEOptionP): Unit = {
        if (oldEPS.isFinal) {
            throw new IllegalStateException(
                s"$e@${identityHashCode(e).toHexString}: already final: $oldEPS"
            )
        }
    }

    private[this] def assertRelation(e: Entity, lb: Property, ub: Property): Unit = {
        try {
            val lbAsOP = lb.asOrderedProperty
            val ubAsOP = ub.asOrderedProperty
            ubAsOP.checkIsEqualOrBetterThan(e, lbAsOP.asInstanceOf[ubAsOP.Self])
        } catch {
            case t: Throwable ⇒
                throw new IllegalArgumentException(
                    s"$e: illegal update: lb=$lb > ub=$ub; cause="+t.getMessage,
                    t
                )
        }
    }

    /**
     * Updates the entity and optionally notifies all dependers.
     *
     * @return true iff the dependers were not notified but a notification is required!
     */
    private[this] def updateAndNotifyForRegularP(
        e:                                   Entity,
        lb:                                  Property,
        ub:                                  Property,
        notifyDependersAboutNonFinalUpdates: Boolean                                   = true,
        pcrs:                                RefAccumulator[PropertyComputationResult]
    ): UpdateAndNotifyState = {
        updatesCounter += 1
        assert(
            Thread.currentThread() == storeUpdatesProcessor || storeUpdatesProcessor == null,
            "only to be called by the store updates processing thread"
        )

        val pk = ub.key
        val pkId = pk.id
        val newEPS = EPS[Entity, Property](e, lb, ub)
        val isFinal = newEPS.isFinal
        val propertiesOfEntity = properties(pkId)

        // 1. update property
        val oldEPS = propertiesOfEntity.put(e, newEPS)

        // 2. check if update was ok
        if (oldEPS == null) {
            handleInitialProperty(e, pkId, isFinal)
        } else if (debug /*&& oldEPS != null*/ ) {
            // The entity is known and we have a property value for the respective
            // kind; i.e., we may have (old) dependees and/or also dependers.
            val oldLB = oldEPS.lb
            val oldUB = oldEPS.ub
            assertNonFinal(e, oldEPS)
            if (lb.isOrderedProperty) {
                assertRelation(e, oldLB, lb)
                assertRelation(e, ub, oldUB)
            }
        }

        // 3. check if the property is updated and generate the corresponding result
        handleUpdate(oldEPS, newEPS, isFinal, notifyDependersAboutNonFinalUpdates, pcrs)
    }

    /**
     * Updates the entity and optionally notifies all dependers.
     *
     * @return true iff the dependers were not notified but a notification is required!
     */
    private[this] def updateAndNotifyForSimpleP(
        e:                                   Entity,
        ub:                                  Property,
        isFinal:                             Boolean,
        notifyDependersAboutNonFinalUpdates: Boolean                                   = true,
        pcrs:                                RefAccumulator[PropertyComputationResult]
    ): UpdateAndNotifyState = {
        updatesCounter += 1
        assert(
            Thread.currentThread() == storeUpdatesProcessor || storeUpdatesProcessor == null,
            "only to be called by the store updates processing thread"
        )

        val pk = ub.key
        val pkId = pk.id
        val newEPS = ESimplePS[Entity, Property](e, ub, isFinal)
        val propertiesOfEntity = properties(pkId)

        // 1. update property
        val oldEPS = propertiesOfEntity.put(e, newEPS)

        // 2. check if update was ok
        if (oldEPS == null) {
            handleInitialProperty(e, pkId, isFinal)
        } else if (debug /*&& oldEPS != null*/ ) {
            // The entity is known and we have a property value for the respective
            // kind; i.e., we may have (old) dependees and/or also dependers.
            val oldUB = oldEPS.ub
            assertNonFinal(e, oldEPS)
            if (ub.isOrderedProperty) {
                assertRelation(e, ub, oldUB)
            }
        }

        // 3. check if the property is updated and generate the corresponding result
        handleUpdate(oldEPS, newEPS, isFinal, notifyDependersAboutNonFinalUpdates, pcrs)
    }

    private[this] def finalUpdate(
        e:    Entity,
        p:    Property,
        pcrs: RefAccumulator[PropertyComputationResult]
    ): UpdateAndNotifyState = {
        if (isPropertyKeyForSimplePropertyBasedOnPKId(p.key.id)) {
            updateAndNotifyForSimpleP(e, p, isFinal = true, true /*actually irrelevant*/ , pcrs)
        } else {
            updateAndNotifyForRegularP(e, p, p, true /*actually irrelevant*/ , pcrs)
        }
    }

    private[this] def assertNoDependees(e: Entity, pkId: Int): Unit = {
        // Given that "on notification" dependees are eagerly killed, clearing
        // dependees is not necessary!
        if (debug && dependees(pkId).containsKey(e)) {
            throw new IllegalStateException(
                s"$e: ${properties(pkId).get(e)} has (unexpected) dependees: \n\t"+
                    s"${dependees(pkId).get(e).mkString(", ")}\n"+
                    "this happens, e.g., if computations are started eagerly while "+
                    "also a respective lazy property computation is scheduled; "+
                    "in this case use force instead!"
            )
        }
    }

    private[this] def doHandleResult(
        r:                                  PropertyComputationResult,
        initialForceDependersNotifications: Set[SomeEPK]
    ): Unit = {

        // Used to store immediate results, which need to be handled immediately
        val pcrs: RefAccumulator[PropertyComputationResult] = RefAccumulator(r)
        var forceDependersNotifications = initialForceDependersNotifications

        def processResult(r: PropertyComputationResult): Unit = {
            assert(
                Thread.currentThread() == storeUpdatesProcessor || storeUpdatesProcessor == null,
                "only to be called by the store updates processing thread"
            )

            if (tracer.isDefined)
                tracer.get.handlingResult(r, forceDependersNotifications)

            r.id match {

                case NoResult.id ⇒ {
                    // A computation reported no result; i.e., it is not possible to
                    // compute a/some property/properties for a given entity.
                }

                //
                // Result containers
                //

                case Results.id ⇒
                    val Results(furtherResults) = r
                    pcrs ++= furtherResults

                case IncrementalResult.id ⇒
                    val IncrementalResult(ir, npcs, propertyComputationsHint) = r
                    pcrs += ir
                    if (propertyComputationsHint == CheapPropertyComputation) {
                        pcrs ++= npcs /*: Iterator[(PropertyComputation[e],e)]*/ map { npc ⇒
                            val (pc, e) = npc
                            pc(e)
                        }
                    } else {
                        npcs /*: Iterator[(PropertyComputation[e],e)]*/ foreach { npc ⇒
                            val (pc, e) = npc
                            scheduleComputationForEntity(e, pc)
                        }
                    }

                //
                // Methods which actually store results...
                //

                case Result.id ⇒
                    val Result(e, p) = r
                    val pk = p.key
                    val epk = EPK(e, pk)
                    clearDependees(epk)
                    forceDependersNotifications -= epk
                    finalUpdate(e, p, pcrs = pcrs)

                case MultiResult.id ⇒
                    val MultiResult(results) = r
                    results foreach { ep ⇒
                        val epk = ep.toEPK
                        clearDependees(epk)
                        forceDependersNotifications -= epk
                        finalUpdate(ep.e, ep.p, pcrs = pcrs)
                    }

                case IdempotentResult.id ⇒
                    val IdempotentResult(ep @ FinalP(e, p)) = r
                    val pkId = p.key.id
                    val epk = ep.toEPK
                    val propertiesOfEntity = properties(pkId)
                    assert(!dependees(pkId).containsKey(e))
                    forceDependersNotifications -= epk
                    if (!propertiesOfEntity.containsKey(e)) {
                        finalUpdate(e, p, pcrs)
                    } else {
                        /*we already have a value*/
                        redundantIdempotentResultsCounter += 1
                        if (debug) {
                            val oldEP = propertiesOfEntity.get(e)
                            if (oldEP != ep) {
                                throw new IllegalArgumentException(s"$e: unexpected update $oldEP => $ep")
                            }
                        }
                    }

                case PartialResult.id ⇒
                    val PartialResult(e, pk, u) = r
                    type E = e.type
                    type P = Property
                    val eOptionP = apply[E, P](e: E, pk: PropertyKey[P])
                    val newEPSOption = u.asInstanceOf[EOptionP[E, P] ⇒ Option[EPS[E, P]]](eOptionP)
                    if (newEPSOption.isDefined) {
                        val newEPS = newEPSOption.get
                        val epk = newEPS.toEPK
                        if (clearDependees(epk) > 0) {
                            throw new IllegalStateException(
                                s"partial result ($r) for property with dependees (and continuation function)"
                            )
                        }
                        forceDependersNotifications -= epk
                        if (isPropertyKeyForSimplePropertyBasedOnPKId(pk.id))
                            updateAndNotifyForSimpleP(newEPS.e, newEPS.ub, isFinal = false, pcrs = pcrs)
                        else
                            updateAndNotifyForRegularP(newEPS.e, newEPS.lb, newEPS.ub, pcrs = pcrs)
                    } else {
                        if (tracer.isDefined) {
                            val partialResult = r.asInstanceOf[SomePartialResult]
                            tracer.get.uselessPartialResult(partialResult, eOptionP)
                        }
                        uselessPartialResultComputationCounter += 1
                    }

                case ExternalResult.id ⇒
                    val ExternalResult(e, p) = r
                    if (debug) {
                        val pkId = p.id
                        val oldP = properties(pkId).get(e)
                        if (oldP != null) {
                            throw new IllegalStateException(s"$e: already has a property $oldP")
                        }
                        if (dependees(pkId).containsKey(e)) {
                            throw new IllegalStateException(s"$e: is already computed/has dependees")
                        }
                    }
                    forceDependersNotifications -= EPK(e, p)
                    finalUpdate(e, p, pcrs)

                case IntermediateResult.id ⇒
                    val IntermediateResult(e, lb, ub, seenDependees, c, onUpdateContinuationHint) = r
                    val pk = ub.key
                    val pkId = pk.id
                    val epk = EPK(e, pk)

                    assertNoDependees(e, pkId)

                    // 1. let's check if a seen dependee is already updated; if so, we directly
                    //    schedule/execute the continuation function again to continue computing
                    //    the property
                    val seenDependeesIterator = seenDependees.toIterator
                    while (seenDependeesIterator.hasNext) {
                        val seenDependee = seenDependeesIterator.next()

                        if (debug && seenDependee.isFinal) {
                            throw new IllegalStateException(
                                s"$e (lb=$lb, ub=$ub): dependency to final property: $seenDependee"
                            )
                        }

                        val seenDependeeE = seenDependee.e
                        val seenDependeePKId = seenDependee.pk.id
                        val propertiesOfEntity = properties(seenDependeePKId)
                        // seenDependee is guaranteed to be not null
                        // currentDependee may be null => newDependee is an EPK => no update
                        val currentDependee = propertiesOfEntity.get(seenDependeeE)
                        if (currentDependee != null && seenDependee != currentDependee) {
                            // Make the current result available for other threads, but
                            // do not yet trigger dependers; however, we have to ensure
                            // that the dependers are eventually triggered if any update
                            // was relevant!
                            val updateAndNotifyState = updateAndNotifyForRegularP(
                                e, lb, ub,
                                notifyDependersAboutNonFinalUpdates = false,
                                pcrs
                            )
                            if (updateAndNotifyState.isNotificationRequired) {
                                forceDependersNotifications += epk
                            }

                            if (tracer.isDefined)
                                tracer.get.immediateDependeeUpdate(
                                    e, pk, seenDependee, currentDependee, updateAndNotifyState
                                )

                            if (onUpdateContinuationHint == CheapPropertyComputation) {
                                directDependeeUpdatesCounter += 1
                                // we want to avoid potential stack-overflow errors...
                                pcrs += c(currentDependee)
                            } else {
                                scheduledDependeeUpdatesCounter += 1
                                if (currentDependee.isFinal) {
                                    val t = ImmediateOnFinalUpdateComputationTask(
                                        store,
                                        currentDependee.asFinal,
                                        previousResult = r,
                                        forceDependersNotifications,
                                        c
                                    )
                                    appendTask(seenDependees.size, t)
                                } else {
                                    val t = ImmediateOnUpdateComputationTask(
                                        store,
                                        currentDependee.toEPK,
                                        previousResult = r,
                                        forceDependersNotifications,
                                        c
                                    )
                                    appendTask(seenDependees.size, t)
                                }
                                // We will postpone the notification to the point where
                                // the result(s) are handled...
                                forceDependersNotifications = Set.empty
                            }

                            return ;
                        }
                    }

                    // When we reach this point, all potential dependee updates are taken into account;
                    // otherwise we would have had an early return

                    // 2.1.  Update the value (trigger dependers/clear old dependees).
                    if (updateAndNotifyForRegularP(e, lb, ub, pcrs = pcrs).areDependersNotified) {
                        forceDependersNotifications -= epk
                    }

                    // 2.2.  The most current value of every dependee was taken into account
                    //       register with new (!) dependees.
                    this.dependees(pkId).put(e, seenDependees)
                    val updateFunction = (c, onUpdateContinuationHint)
                    seenDependees foreach { dependee ⇒
                        val dependeeE = dependee.e
                        val dependeePKId = dependee.pk.id
                        dependers(dependeePKId).
                            computeIfAbsent(dependeeE, _ ⇒ new JHashMap()).put(epk, updateFunction)
                    }

                case SimplePIntermediateResult.id ⇒
                    // TODO Unify handling with IntermediateResult (avoid code duplication)
                    val SimplePIntermediateResult(e, ub, seenDependees, c, onUpdateContinuationHint) = r
                    val pk = ub.key
                    val pkId = pk.id
                    val epk = EPK(e, pk)

                    assertNoDependees(e, pkId)

                    // 1. let's check if a seen dependee is already updated; if so, we directly
                    //    schedule/execute the continuation function again to continue computing
                    //    the property
                    val seenDependeesIterator = seenDependees.toIterator
                    while (seenDependeesIterator.hasNext) {
                        val seenDependee = seenDependeesIterator.next()

                        if (debug && seenDependee.isFinal) {
                            throw new IllegalStateException(
                                s"$e/$pk: dependency to final property: $seenDependee"
                            )
                        }

                        val seenDependeeE = seenDependee.e
                        val seenDependeePKId = seenDependee.pk.id
                        val propertiesOfEntity = properties(seenDependeePKId)
                        // seenDependee is guaranteed to be not null
                        // currentDependee may be null => newDependee is an EPK => no update
                        val currentDependee = propertiesOfEntity.get(seenDependeeE)
                        if (currentDependee != null && seenDependee != currentDependee) {
                            // Make the current result available for other threads, but
                            // do not yet trigger dependers; however, we have to ensure
                            // that the dependers are eventually triggered if any update
                            // was relevant!
                            val updateAndNotifyState = updateAndNotifyForSimpleP(
                                e, ub, false,
                                notifyDependersAboutNonFinalUpdates = false,
                                pcrs
                            )
                            if (updateAndNotifyState.isNotificationRequired) {
                                forceDependersNotifications += epk
                            }

                            if (tracer.isDefined)
                                tracer.get.immediateDependeeUpdate(
                                    e, pk, seenDependee, currentDependee, updateAndNotifyState
                                )

                            if (onUpdateContinuationHint == CheapPropertyComputation) {
                                directDependeeUpdatesCounter += 1
                                // we want to avoid potential stack-overflow errors...
                                pcrs += c(currentDependee)
                            } else {
                                scheduledDependeeUpdatesCounter += 1
                                if (currentDependee.isFinal) {
                                    val t = ImmediateOnFinalUpdateComputationTask(
                                        store,
                                        currentDependee.asFinal,
                                        previousResult = r,
                                        forceDependersNotifications,
                                        c
                                    )
                                    appendTask(seenDependees.size, t)
                                } else {
                                    val t = ImmediateOnUpdateComputationTask(
                                        store,
                                        currentDependee.toEPK,
                                        previousResult = r,
                                        forceDependersNotifications,
                                        c
                                    )
                                    appendTask(seenDependees.size, t)
                                }
                                // We will postpone the notification to the point where
                                // the result(s) are handled...
                                forceDependersNotifications = Set.empty
                            }

                            return ;
                        }
                    }

                    // When we reach this point, all potential dependee updates are taken into account;
                    // otherwise we would have had an early return

                    // 2.1.  Update the value (trigger dependers/clear old dependees).
                    if (updateAndNotifyForSimpleP(e, ub, isFinal = false, pcrs = pcrs).areDependersNotified) {
                        forceDependersNotifications -= epk
                    }

                    // 2.2.  The most current value of every dependee was taken into account;
                    //       register with new (!) dependees.
                    this.dependees(pkId).put(e, seenDependees)
                    val updateFunction = (c, onUpdateContinuationHint)
                    seenDependees foreach { dependee ⇒
                        val dependeeE = dependee.e
                        val dependeePKId = dependee.pk.id
                        dependers(dependeePKId).
                            computeIfAbsent(dependeeE, _ ⇒ new JHashMap()).
                            put(epk, updateFunction)
                    }
            }
        }

        do {
            while (pcrs.nonEmpty) {
                processResult(pcrs.pop())
            }
            if (forceDependersNotifications.nonEmpty) {
                val epk = forceDependersNotifications.head
                forceDependersNotifications = forceDependersNotifications.tail
                val eps = properties(epk.pk.id).get(epk.e)
                if (tracer.isDefined) tracer.get.delayedNotification(eps)

                notifyDependers(eps, pcrs)
            }
        } while (forceDependersNotifications.nonEmpty || pcrs.nonEmpty)
    }

    override def setupPhase(
        computedPropertyKinds: Set[PropertyKind],
        delayedPropertyKinds:  Set[PropertyKind]
    ): Unit = handleExceptions {
        if (debug && openJobs.get > 0) {
            throw new IllegalStateException(
                "setup phase can only be called as long as no tasks are scheduled"
            )
        }
        val currentComputedPropertyKinds = this.computedPropertyKinds
        if (currentComputedPropertyKinds != null) {
            currentComputedPropertyKinds.iterator.zipWithIndex foreach { e ⇒
                val (isComputed, pkId) = e
                previouslyComputedPropertyKinds(pkId) |= isComputed
            }
        }

        val newComputedPropertyKinds = new Array[Boolean](SupportedPropertyKinds)
        computedPropertyKinds foreach { pk ⇒ newComputedPropertyKinds(pk.id) = true }
        this.computedPropertyKinds = newComputedPropertyKinds

        val newDelayedPropertyKinds = new Array[Boolean](SupportedPropertyKinds)
        delayedPropertyKinds foreach { pk ⇒ newDelayedPropertyKinds(pk.id) = true }
        this.delayedPropertyKinds = newDelayedPropertyKinds
    }

    override def waitOnPhaseCompletion(): Unit = handleExceptions {
        var continueComputation: Boolean = false
        // We need a consistent interrupt state for handling fallbacks:
        do {
            continueComputation = false
            while (!isSuspended() && openJobs.get() > 0) {
                if (exception != null) throw exception;
                try {
                    latch.await()
                } catch {
                    case ie: InterruptedException ⇒
                        info("analysis progress", "processing aborted due to thread interruption")
                }
            }

            if (exception != null) throw exception;
            if (isSuspended())
                return ;

            assert(openJobs.get == 0, s"unexpected number of open jobs: ${openJobs.get}")

            // We have reached quiescence. Let's check if we have to fill in fallbacks.
            quiescenceCounter += 1
            if (tracer.isDefined) tracer.get.reachedQuiescence()

            val maxPKIndex = SupportedPropertyKinds // PropertyKey.maxId // properties.length

            // 1. Let's search all EPKs for which no values were computed (no analysis was
            //    scheduled) and fill it in.
            //    (Recall that we return fallback properties eagerly if no analysis is
            //     scheduled or will be scheduled; but it is still possible that we will
            //     not have a property for a specific entity, if the underlying analysis
            //     doesn't compute one; in that case we need to put in fallback values.)
            var pkId = 0
            while (pkId < maxPKIndex) {
                if (!delayedPropertyKinds(pkId)) {
                    val dependersOfEntity = dependers(pkId)
                    val propertiesOfEntity = properties(pkId)
                    if (isPropertyKeyForSimplePropertyBasedOnPKId(pkId)) {
                        // Iterate over all entities which have NO simple properties and use the
                        // "notComputedProperty".
                        var newProperties = List.empty[NewProperty]
                        dependersOfEntity.keySet() forEach { e ⇒
                            if (propertiesOfEntity.get(e) == null) {
                                // ... we have dependers on a property, which was not computed!
                                val p = notComputedPropertyBasedOnPKId(pkId)
                                newProperties ::= NewProperty(Result(e, p))

                            }
                        }
                        continueComputation ||= newProperties.nonEmpty
                        newProperties foreach { p ⇒ appendStoreUpdate(queueId = 0, p) }
                    } else {
                        var newProperties = List.empty[NewProperty]
                        dependersOfEntity.keySet() forEach { e ⇒
                            if (propertiesOfEntity.get(e) == null) {
                                val reason = {
                                    if (previouslyComputedPropertyKinds(pkId) ||
                                        computedPropertyKinds(pkId))
                                        PropertyIsNotDerivedByPreviouslyExecutedAnalysis
                                    else
                                        PropertyIsNotComputedByAnyAnalysis
                                }
                                val p = fallbackPropertyBasedOnPKId(this, reason, e, pkId)
                                if (traceFallbacks) {
                                    val message = s"used fallback $p (reason=$reason) for $e"
                                    trace("analysis progress", message)
                                }
                                fallbacksUsedCounter.incrementAndGet()
                                newProperties ::= NewProperty(Result(e, p))
                            }
                        }
                        continueComputation ||= newProperties.nonEmpty
                        newProperties foreach { p ⇒ appendStoreUpdate(queueId = 0, p) }
                    }
                } else {
                    if (!dependers(pkId).isEmpty) {
                        throw new IllegalStateException(
                            s"unexpected dependencies on ${PropertyKey.name(pkId)} found"
                        )
                    }
                }
                pkId += 1
            }

            // 2. The phase is really over, kill all state that is no longer required and
            //    commit all intermediate values
            if (!continueComputation) {
                // let's search for "unsatisfied computations" related to "forced properties"
                pkId = 0
                while (pkId < maxPKIndex) {
                    if (computedPropertyKinds(pkId)) {
                        // 2.1. remaining depender/dependee relationships are no longer required:
                        dependees(pkId).clear()
                        dependers(pkId).clear()

                        // 2.2. commit all values:
                        if (isPropertyKeyForSimplePropertyBasedOnPKId(pkId)) {
                            properties(pkId).replaceAll { (e, eps) ⇒
                                if (eps.isFinal) { eps } else { eps.toUBEP }
                            }
                        } else {
                            properties(pkId).replaceAll { (e, eps) ⇒
                                if (eps.isFinal) {
                                    eps
                                } else {
                                    FinalP(e, PropertyKey.resolveCycle(this, eps))
                                }
                            }
                        }
                    }
                    pkId += 1
                }
            }

        } while (continueComputation)

        if (exception != null) throw exception;
    }
}

/**
 * Factory for creating `PKEParallelTasksPropertyStore`s.
 *
 * @author Michael Eichberg
 */
object PKEParallelTasksPropertyStore extends ParallelPropertyStoreFactory {

    def apply(
        context: PropertyStoreContext[_ <: AnyRef]*
    )(
        implicit
        logContext: LogContext
    ): PKEParallelTasksPropertyStore = {
        val contextMap: Map[Class[_], AnyRef] = context.map(_.asTuple).toMap
        new PKEParallelTasksPropertyStore(
            contextMap,
            NumberOfThreadsForProcessingPropertyComputations,
            tracer = None
        )
    }

    def apply(
        tracer: PropertyStoreTracer
    )(
        implicit
        logContext: LogContext
    ): PKEParallelTasksPropertyStore = {

        new PKEParallelTasksPropertyStore(
            Map.empty,
            NumberOfThreadsForProcessingPropertyComputations,
            Some(tracer)
        )
    }

    def create(
        tracer:  PropertyStoreTracer,
        context: Map[Class[_], AnyRef] // ,PropertyStoreContext[_ <: AnyRef]*
    )(
        implicit
        logContext: LogContext
    ): PKEParallelTasksPropertyStore = {

        new PKEParallelTasksPropertyStore(
            context,
            NumberOfThreadsForProcessingPropertyComputations,
            Some(tracer)
        )
    }

}

// USED INTERNALLY

private[par] sealed trait StoreUpdate

private[par] case class NewProperty(
        pcr:                         PropertyComputationResult,
        forceDependersNotifications: Set[SomeEPK]              = Set.empty
) extends StoreUpdate

private[par] case class TriggeredLazyComputation[E <: Entity](
        e:                E,
        pkId:             Int,
        triggeredByForce: Boolean,
        pc:               PropertyComputation[E]
) extends StoreUpdate
<|MERGE_RESOLUTION|>--- conflicted
+++ resolved
@@ -434,16 +434,9 @@
     //
     // --------------------------------------------------------------------------------------------
 
-<<<<<<< HEAD
-    override def registerLazyPropertyComputation[E <: Entity, P <: Property](
-        pk:       PropertyKey[P],
-        pc:       PropertyComputation[E],
-        finalEPs: TraversableOnce[FinalP[E, P]]
-=======
     override def doRegisterLazyPropertyComputation[E <: Entity, P <: Property](
         pk: PropertyKey[P],
         pc: PropertyComputation[E]
->>>>>>> 7f3c3f14
     ): Unit = {
         if (openJobs.get() > 0) {
             throw new IllegalStateException(
@@ -704,27 +697,8 @@
     }
 
     // Thread safe!
-<<<<<<< HEAD
-    override def set(e: Entity, p: Property): Unit = handleExceptions {
-        if (debug && lazyComputations(p.key.id) != null) {
-            throw new IllegalStateException(
-                s"$e: setting $p is not supported; lazy computation is (already) registered"
-            )
-        }
-        val r = ExternalResult(e, p)
-        appendStoreUpdate(queueId = 0, NewProperty(r))
-    }
-
-    // Thread safe!
     final override def handleResult(r: PropertyComputationResult): Unit = {
         handleResult(r, Set.empty)
-=======
-    final override def handleResult(
-        r:               PropertyComputationResult,
-        forceEvaluation: Boolean
-    ): Unit = {
-        handleResult(r, forceEvaluation, Set.empty)
->>>>>>> 7f3c3f14
     }
 
     // Thread safe!
