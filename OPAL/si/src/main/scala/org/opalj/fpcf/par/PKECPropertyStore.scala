/* BSD 2-Clause License - see OPAL/LICENSE for details. */
package org.opalj
package fpcf
package par

import scala.annotation.switch

import java.util.concurrent.ConcurrentHashMap
import java.util.concurrent.LinkedBlockingQueue
import java.util.concurrent.atomic.AtomicInteger
import scala.collection.mutable.ArrayBuffer
import scala.collection.mutable.ListBuffer
import scala.util.control.ControlThrowable

<<<<<<< HEAD
import com.typesafe.config.Config

import org.opalj.fpcf.PropertyKey.fallbackPropertyBasedOnPKId
import org.opalj.log.LogContext
=======
import org.opalj.fpcf.PropertyKey.fallbackPropertyBasedOnPKId
import org.opalj.log.LogContext

import com.typesafe.config.Config
>>>>>>> 7aefd626

/**
 * Yet another parallel property store.
 *
 * @param taskManager The strategy for prioritizing tasks
 * @param THREAD_COUNT Number of threads to use for simultaneous processing
 * @param MaxEvaluationDepth Maximum recursion level for lazy property computations before a task
 *                           is spawned to be handled by another thread
 *
 * @author Dominik Helm
 */
class PKECPropertyStore(
        final val ctx:                   Map[Class[_], AnyRef],
        val taskManager:                 PKECTaskManager,
        val THREAD_COUNT:                Int,
        override val MaxEvaluationDepth: Int
      )(implicit
        val logContext: LogContext) extends ParallelPropertyStore {

    implicit val propertyStore: PKECPropertyStore = this

    var evaluationDepth: Int = 0

    val ps: Array[ConcurrentHashMap[Entity, EPKState]] =
        Array.fill(PropertyKind.SupportedPropertyKinds) { new ConcurrentHashMap() }

    private[this] val triggeredComputations: Array[Array[SomePropertyComputation]] =
        new Array(PropertyKind.SupportedPropertyKinds)

    private[this] val queues: Array[LinkedBlockingQueue[QualifiedTask]] =
        Array.fill(THREAD_COUNT) { new LinkedBlockingQueue[QualifiedTask]() }

    private[this] val initialQueues: Array[java.util.ArrayDeque[QualifiedTask]] =
        Array.fill(THREAD_COUNT) { new java.util.ArrayDeque[QualifiedTask](50000 / THREAD_COUNT) }

    private[this] var setAndPreinitializedValues: List[SomeEPK] = List.empty

    override def shutdown(): Unit = {}

    var idle                     = true
    override def isIdle: Boolean = idle

    // --------------------------------------------------------------------------------------------
    //
    // STATISTICS
    //
    // --------------------------------------------------------------------------------------------

    private[this] var quiescenceCounter = 0
    override def quiescenceCount: Int   = quiescenceCounter

    private[this] val scheduledTasks      = new AtomicInteger(0)
    override def scheduledTasksCount: Int = scheduledTasks.get()

    private[this] val scheduledOnUpdateComputations      = new AtomicInteger(0)
    override def scheduledOnUpdateComputationsCount: Int = scheduledOnUpdateComputations.get

    private[this] val fallbacksForComputedProperties          = new AtomicInteger(0)
    override def fallbacksUsedForComputedPropertiesCount: Int = fallbacksForComputedProperties.get
    override private[fpcf] def incrementFallbacksUsedForComputedPropertiesCounter(): Unit =
        fallbacksForComputedProperties.getAndIncrement()

    // --------------------------------------------------------------------------------------------
    //
    // BASIC QUERY METHODS (ONLY TO BE CALLED WHEN THE STORE IS QUIESCENT)
    //
    // --------------------------------------------------------------------------------------------

    override def toString(printProperties: Boolean): String =
        if (printProperties) {
            val properties = for (pkId <- 0 to PropertyKey.maxId) yield {
                var entities: List[String] = List.empty
                ps(pkId).forEachValue(
                    Long.MaxValue,
                    (state: EPKState) => entities ::= state.eOptP.toString.replace("\n", "\n\t")
                )
                entities.sorted.mkString(s"Entities for property key $pkId:\n\t", "\n\t", "\n")
            }
            properties.mkString("PropertyStore(\n\t", "\n\t", "\n)")
        } else {
            s"PropertyStore(properties=${ps.iterator.map(_.size).sum})"
        }

    override def entities(propertyFilter: SomeEPS => Boolean): Iterator[Entity] =
        ps.iterator.flatMap { propertiesPerKind =>
            val result: ListBuffer[Entity] = ListBuffer.empty
            propertiesPerKind.forEachValue(
                Long.MaxValue,
                (state: EPKState) => if (propertyFilter(state.eOptP.asEPS)) result.append(state.eOptP.e)
            )
            result
        }

    override def entities[P <: Property](pk: PropertyKey[P]): Iterator[EPS[Entity, P]] = {
        val result: ListBuffer[EPS[Entity, P]] = ListBuffer.empty
        ps(pk.id).forEachValue(Long.MaxValue, (state: EPKState) => result.append(state.eOptP.asInstanceOf[EPS[Entity, P]]))
        result.iterator
    }

    override def entities[P <: Property](lb: P, ub: P): Iterator[Entity] = entities { eps =>
        eps.lb == lb && eps.ub == ub
    }

    override def entitiesWithLB[P <: Property](lb: P): Iterator[Entity] = entities { eps => eps.lb == lb }

    override def entitiesWithUB[P <: Property](ub: P): Iterator[Entity] = entities { eps => eps.ub == ub }

    override def properties[E <: Entity](e: E): Iterator[EPS[E, Property]] = ps.iterator.flatMap { propertiesPerKind =>
        val ePKState = propertiesPerKind.get(e)
        if ((ePKState ne null) && ePKState.eOptP.isEPS) Iterator.single(ePKState.eOptP.asInstanceOf[EPS[E, Property]])
        else Iterator.empty
    }

    override def hasProperty(e: Entity, pk: PropertyKind): Boolean = {
        val ePKState = ps(pk.id).get(e)
        (ePKState ne null) && (ePKState.eOptP.hasUBP || ePKState.eOptP.hasLBP)
    }

    override def isKnown(e: Entity): Boolean = ps.exists { propertiesPerKind => propertiesPerKind.containsKey(e) }

    override def get[E <: Entity, P <: Property](e: E, pk: PropertyKey[P]): Option[EOptionP[E, P]] = {
        val ePKState = ps(pk.id).get(e)
        if (ePKState eq null) None
        else Some(ePKState.eOptP.asInstanceOf[EOptionP[E, P]])
    }

    override def get[E <: Entity, P <: Property](epk: EPK[E, P]): Option[EOptionP[E, P]] = get(epk.e, epk.pk)

    // --------------------------------------------------------------------------------------------
    //
    // CORE IMPLEMENTATION - NOT THREAD SAFE PART
    //
    // --------------------------------------------------------------------------------------------

    override protected[this] def doScheduleEagerComputationForEntity[E <: Entity](
        e: E
      )(pc: PropertyComputation[E]): Unit = schedulePropertyComputation(e, pc)

    override protected[this] def doRegisterTriggeredComputation[E <: Entity, P <: Property](
        pk: PropertyKey[P],
        pc: PropertyComputation[E]): Unit = {

        // Recall that the scheduler has to take care of registering a triggered computation
        // before the first analysis derives a respective value!
        // Hence, there is no need to immediately check that we have to trigger a computation.

        val pkId                                            = pk.id
        val oldComputations: Array[SomePropertyComputation] = triggeredComputations(pkId)
        var newComputations: Array[SomePropertyComputation] = null

        if (oldComputations == null) {
            newComputations = Array[SomePropertyComputation](pc)
        } else {
            newComputations = java.util.Arrays.copyOf(oldComputations, oldComputations.length + 1)
            newComputations(oldComputations.length) = pc
        }
        triggeredComputations(pkId) = newComputations
    }

    override protected[this] def doSet(e: Entity, p: Property): Unit = {
        val epkState = EPKState(FinalEP(e, p), null, null)

        val oldP = ps(p.id).put(e, epkState)
        if (oldP ne null) {
            throw new IllegalStateException(s"$e already had the property $oldP")
        }
        setAndPreinitializedValues ::= EPK(e, p.key)
    }

    override protected[this] def doPreInitialize[E <: Entity, P <: Property](
        e:  E,
        pk: PropertyKey[P]
      )(pc: EOptionP[E, P] => InterimEP[E, P]): Unit = {
        val pkId             = pk.id
        val propertiesOfKind = ps(pkId)
        val oldEPKState      = propertiesOfKind.get(e)
        val newInterimEP: SomeInterimEP = oldEPKState match {
            case null =>
                val epk = EPK(e, pk)
                setAndPreinitializedValues ::= epk
                pc(epk)
            case epkState => pc(epkState.eOptP.asInstanceOf[EOptionP[E, P]])
        }
        assert(newInterimEP.isRefinable)
        val newEPKState = EPKState(newInterimEP, null, null)
        propertiesOfKind.put(e, newEPKState)
    }

    // --------------------------------------------------------------------------------------------
    //
    // CORE IMPLEMENTATION - THREAD SAFE PART
    //
    // --------------------------------------------------------------------------------------------

    private[par] def scheduleTask(task: QualifiedTask): Unit = handleExceptions {
        val numTasks = scheduledTasks.incrementAndGet()
        if (idle) {
            initialQueues(numTasks % THREAD_COUNT).offer(task)
        } else {
            activeTasks.incrementAndGet()
            queues(numTasks % THREAD_COUNT).offer(task)
        }
    }

    private[this] def schedulePropertyComputation[E <: Entity](
        e:  E,
        pc: PropertyComputation[E]): Unit = scheduleTask(new PropertyComputationTask(e, pc))

    override def force[E <: Entity, P <: Property](e: E, pk: PropertyKey[P]): Unit = doApply(EPK(e, pk), e, pk.id)

    override def execute(f: => Unit): Unit = scheduleTask(new ExecuteTask(f))

    override def handleResult(r: PropertyComputationResult): Unit = handleExceptions {
        (r.id: @switch) match {

            case NoResult.id =>
            // A computation reported no result; i.e., it is not possible to
            // compute a/some property/properties for a given entity.

            //
            // Result containers
            //

            case Results.id => r.asResults.foreach { handleResult }

            case IncrementalResult.id =>
                val IncrementalResult(ir, npcs) = r
                handleResult(ir)
                npcs /*: Iterator[(PropertyComputation[e],e)]*/ foreach { npc =>
                    val (pc, e) = npc
                    schedulePropertyComputation(e, pc)
                }

            //
            // Methods which actually store results...
            //

            case Result.id => handleFinalResult(r.asResult.finalEP)

            case MultiResult.id =>
                val MultiResult(results) = r
                results.iterator.foreach { finalEP => handleFinalResult(finalEP) }

            case InterimResult.id =>
                val interimR = r.asInterimResult
                handleInterimResult(
                    interimR.eps,
                    interimR.c,
                    interimR.dependees
                )

            case PartialResult.id =>
                val PartialResult(e, pk, u) = r
                handlePartialResult(u, e, pk)

            case InterimPartialResult.id =>
                val InterimPartialResult(prs, dependees, c) = r

                prs foreach { pr =>
                    handlePartialResult(
                        pr.u.asInstanceOf[SomeEOptionP => Option[SomeInterimEP]],
                        pr.e,
                        pr.pk
                    )
                }

                val e   = new FakeEntity()
                val epk = EPK(e, AnalysisKey)

                val epkState = EPKState(epk, null, dependees)
                epkState.c = { (dependee: SomeEPS) =>
                    val result = c(dependee)

                    val state = ps(AnalysisKeyId).remove(e)
                    state.dependees = null

                    result
                }

                ps(AnalysisKeyId).put(e, epkState)

                updateDependees(epkState, dependees)
        }
    }

    private[this] def handleFinalResult(
        finalEP:       FinalEP[Entity, Property],
        unnotifiedPKs: Set[PropertyKind] = Set.empty): Unit = {
        val SomeEPS(e, pk) = finalEP
        var isFresh        = false
        val ePKState       = ps(pk.id).computeIfAbsent(e, { _ => isFresh = true; EPKState(finalEP, null, null) })
        if (isFresh) triggerComputations(e, pk.id)
        else ePKState.setFinal(finalEP, unnotifiedPKs)
    }

    private[par] def triggerComputations(e: Entity, pkId: Int): Unit = {
        val computations = triggeredComputations(pkId)
        if (computations ne null) {
            computations foreach { pc => schedulePropertyComputation(e, pc.asInstanceOf[PropertyComputation[Entity]]) }
        }
    }

    private[this] def handleInterimResult(
        interimEP: InterimEP[Entity, _ >: Null <: Property],
        c:         ProperOnUpdateContinuation,
        dependees: Set[SomeEOptionP]): Unit = {
        val SomeEPS(e, pk) = interimEP
        var isFresh        = false
        val ePKState       = ps(pk.id).computeIfAbsent(e, { _ => isFresh = true; EPKState(interimEP, c, dependees) })
        if (isFresh) {
            triggerComputations(e, pk.id)
            updateDependees(ePKState, dependees)
        } else ePKState.interimUpdate(interimEP, c, dependees)
    }

    private[this] def handlePartialResult(
        update: UpdateComputation[Entity, Property],
        e:      Entity,
        pk:     PropertyKey[Property]): Unit = {
        val ePKState = ps(pk.id).computeIfAbsent(e, _ => EPKState(EPK(e, pk), null, null))
        ePKState.partialUpdate(update)
    }

    def updateDependees(depender: EPKState, newDependees: Set[SomeEOptionP]): Unit = {
        val suppressedPKs = suppressInterimUpdates(depender.eOptP.pk.id)
        newDependees.forall { dependee =>
            val dependeePK    = dependee.pk.id
            val dependeeState = ps(dependeePK).get(dependee.e)
            dependeeState.addDependerOrScheduleContinuation(depender, dependee, dependeePK, suppressedPKs)
        }
    }

    override protected[this] def doApply[E <: Entity, P <: Property](
        epk:  EPK[E, P],
        e:    E,
        pkId: Int): EOptionP[E, P] = {
        val current = ps(pkId).get(e)
        if (current eq null) {
            val lazyComputation = lazyComputations(pkId).asInstanceOf[E => PropertyComputationResult]
            if (lazyComputation ne null) {
                val previous = ps(pkId).putIfAbsent(e, EPKState(epk, null, null))
                if (previous eq null) {
                    /* We try to evaluate lazy computations in the current thread to avoid
                       synchronization overhead, but we restrict ourselves to at most
                       MaxEvaluationDepth levels of recursion before scheduling a task for a
                       different thread instead. */
                    if (evaluationDepth < MaxEvaluationDepth) {
                        evaluationDepth += 1
                        handleResult(lazyComputation(e))
                        evaluationDepth -= 1
                        ps(pkId).get(e).eOptP.asInstanceOf[EOptionP[E, P]]
                    } else {
                        scheduleTask(
                            new LazyComputationTask(
                                e,
                                lazyComputation,
                                pkId
                            )
                        )
                        epk
                    }
                } else {
                    previous.eOptP.asInstanceOf[EOptionP[E, P]]
                }
            } else if (propertyKindsComputedInThisPhase(pkId)) {
                val transformer = transformersByTargetPK(pkId)
                if (transformer ne null) {
                    val dependee = this(e, transformer._1)
                    if (dependee.isFinal) {
                        val result   = transformer._2(e, dependee.asFinal.p)
                        val previous = ps(pkId).putIfAbsent(e, EPKState(result, null, null))
                        if (previous eq null) {
                            triggerComputations(e, pkId)
                            result.asInstanceOf[FinalEP[E, P]]
                        } else {
                            previous.eOptP.asInstanceOf[EOptionP[E, P]]
                        }
                    } else {
                        val newState = EPKState(epk, d => new Result(transformer._2(e, d.asFinal.p)), Set(dependee))
                        val previous = ps(pkId).putIfAbsent(e, newState)
                        if (previous eq null) {
                            updateDependees(newState, Set(dependee))
                            epk
                        } else {
                            previous.eOptP.asInstanceOf[EOptionP[E, P]]
                        }
                    }
                } else {
                    val previous = ps(pkId).putIfAbsent(e, EPKState(epk, null, null))
                    if (previous eq null) {
                        epk
                    } else {
                        previous.eOptP.asInstanceOf[EOptionP[E, P]]
                    }
                }
            } else {
                val finalEP  = computeFallback[E, P](e, pkId)
                val previous = ps(pkId).putIfAbsent(e, EPKState(finalEP, null, null))
                if (previous eq null) {
                    triggerComputations(e, pkId)
                    finalEP
                } else {
                    previous.eOptP.asInstanceOf[EOptionP[E, P]]
                }
            }
        } else {
            current.eOptP.asInstanceOf[EOptionP[E, P]]
        }
    }

    private[this] val activeTasks                = new AtomicInteger(0)
    private[this] val threads: Array[PKECThread] = Array.fill(THREAD_COUNT) { null }

    private[this] def startThreads(thread: Int => PKECThread): Unit = {
        var tId = 0
        while (tId < THREAD_COUNT) {
            val t = thread(tId)
            threads(tId) = t
            tId += 1
        }
        threads.foreach { _.start }
        threads.foreach { _.join }
        if (doTerminate) {
            if (exception ne null) throw exception;
            else throw new InterruptedException
        }
    }

    override def waitOnPhaseCompletion(): Unit = handleExceptions {
        idle = false

        // If some values were explicitly set, we have to trigger corresponding triggered
        // computations.
        setAndPreinitializedValues.foreach { epk => triggerComputations(epk.e, epk.pk.id) }
        setAndPreinitializedValues = List.empty

        activeTasks.addAndGet(initialQueues.iterator.map(_.size()).sum)

        while (subPhaseId < subPhaseFinalizationOrder.length) {
            var continueCycles = false
            do {
                var continueFallbacks = false
                do {
                    startThreads(new WorkerThread(_))

                    quiescenceCounter += 1

                    startThreads(new FallbackThread(_))

                    continueFallbacks = activeTasks.get() > 0
                } while (continueFallbacks)

                startThreads(new CycleResolutionThread(_))

                resolveCycles()

                continueCycles = activeTasks.get() > 0
            } while (continueCycles)

            startThreads(new PartialPropertiesFinalizerThread(_))

            subPhaseId += 1

            ps(AnalysisKeyId).clear()
        }

        idle = true
    }

    private[this] val interimStates: Array[ArrayBuffer[EPKState]]       = Array.fill(THREAD_COUNT)(null)
    private[this] val successors: Array[EPKState => Iterable[EPKState]] = Array.fill(THREAD_COUNT)(null)

    // executed on the main thread only
    private[this] def resolveCycles(): Unit = {
        val theInterimStates = new ArrayBuffer[EPKState](interimStates.iterator.map(_.size).sum)
        var tId              = 0
        while (tId < THREAD_COUNT) {
            theInterimStates ++= interimStates(tId)
            tId += 1
        }

        val theSuccessors = (interimEPKState: EPKState) => {
            successors(getResponsibleTId(interimEPKState.eOptP.e))(interimEPKState)
        }

        val cSCCs = graphs.closedSCCs(theInterimStates, theSuccessors)

        for (cSCC <- cSCCs) {
            for (interimEPKState <- cSCC) {
                interimEPKState.dependees = null
                scheduleTask(new SetTask(interimEPKState.eOptP.toFinalEP))
            }
        }
    }

    class PKECThread(name: String) extends Thread(name)

    class WorkerThread(ownTId: Int) extends PKECThread(s"PropertyStoreThread-#$ownTId") {

        override def run(): Unit =
            try {
                val initialTasks                  = initialQueues(ownTId)
                val initialTaskSize               = initialTasks.size()
                var curInitialTask: QualifiedTask = null
                while ({ curInitialTask = initialTasks.poll(); curInitialTask != null }) {
                    curInitialTask.apply()
                }
                // Subtract the processed tasks just once to avoid synchronization overhad for
                // decrementing every time we process a task
                activeTasks.addAndGet(-initialTaskSize)

                val tasksQueue = queues(ownTId)
                val tasks      = new java.util.ArrayDeque[QualifiedTask](50000 / THREAD_COUNT)
                while (!doTerminate) {
                    tasksQueue.drainTo(tasks)
                    if (tasks.isEmpty) {
                        val active = activeTasks.get()
                        if (active == 0) {
                            return;
                        } else {
                            // try workstealing:
                            val largestQueue     = queues.maxBy(_.size())
                            val largestQueueSize = largestQueue.size()
                            if (largestQueueSize > 100) {
                                largestQueue.drainTo(tasks, largestQueueSize / (THREAD_COUNT + 1))
                            } else {
                                val nextTask = tasksQueue.take()
                                if (!doTerminate) {
                                    nextTask.apply()
                                    activeTasks.decrementAndGet()
                                }
                            }
                        }
                    } else {
                        var curTask: QualifiedTask = null
                        while ({ curTask = tasks.poll(); curTask != null } && !doTerminate) {
                            curTask.apply()
                            activeTasks.decrementAndGet()
                        }
                    }
                }
            } catch {
                case ct: ControlThrowable    => throw ct
                case _: InterruptedException =>
                case ex: Throwable =>
                    collectException(ex)
                    doTerminate = true
            } finally {
                threads.foreach { t => if (t ne this) t.interrupt() }
            }
    }

    class FallbackThread(ownTId: Int) extends PKECThread(s"PropertyStoreFallbackThread-#$ownTId") {

        override def run(): Unit = handleExceptions {
            var pkId = 0
            while (pkId <= PropertyKey.maxId) {
                if (propertyKindsComputedInThisPhase(pkId) && (lazyComputations(pkId) eq null)) {
                    ps(pkId).forEachValue(
                        Long.MaxValue,
                        (epkState: EPKState) =>
                            if (epkState.eOptP.isEPK && ((epkState.dependees eq null) || epkState.dependees.isEmpty)) {
                                val e = epkState.eOptP.e
                                if (getResponsibleTId(e) == ownTId) {
                                    val reason  = PropertyIsNotDerivedByPreviouslyExecutedAnalysis
                                    val p       = fallbackPropertyBasedOnPKId(propertyStore, reason, e, pkId)
                                    val finalEP = FinalEP(e, p)
                                    incrementFallbacksUsedForComputedPropertiesCounter()
                                    handleFinalResult(finalEP)
                                }
                            }
                    )
                }
                pkId += 1
            }
        }
    }

    class CycleResolutionThread(ownTId: Int) extends PKECThread(s"PropertyStoreCycleResolutionThread-#$ownTId") {

        override def run(): Unit = handleExceptions {
            val localInterimStates = ArrayBuffer.empty[EPKState]
            var pkId               = 0
            while (pkId <= PropertyKey.maxId) {
                if (propertyKindsComputedInThisPhase(pkId)) {
                    ps(pkId).forEachValue(
                        Long.MaxValue,
                        { (epkState: EPKState) =>
                            val eOptP = epkState.eOptP
                            if (eOptP.isRefinable && getResponsibleTId(eOptP.e) == ownTId) {
                                localInterimStates.append(epkState)
                            }
                        }
                    )
                }
                pkId += 1
            }
            interimStates(ownTId) = localInterimStates

            successors(ownTId) = (interimEPKState: EPKState) => {
                val dependees = interimEPKState.dependees
                if (dependees != null) {
                    dependees.map { eOptionP => ps(eOptionP.pk.id).get(eOptionP.e) }
                } else {
                    Iterable.empty
                }
            }
        }
    }

    class PartialPropertiesFinalizerThread(ownTId: Int)
        extends PKECThread(s"PropertyStorePartialPropertiesFinalizerThread-#$ownTId") {

        override def run(): Unit = handleExceptions {
            val pksToFinalize = subPhaseFinalizationOrder(subPhaseId).toSet

            pksToFinalize foreach { pk =>
                val pkId = pk.id
                ps(pkId).forEachValue(
                    Long.MaxValue,
                    { (epkState: EPKState) =>
                        val eOptP = epkState.eOptP
                        if (getResponsibleTId(eOptP.e) == ownTId && eOptP.isRefinable && !eOptP.isEPK) // TODO Won't be required once subPhaseFinalizationOrder is reliably only the partial properties
                            handleFinalResult(eOptP.toFinalEP, pksToFinalize)
                    }
                )
            }
        }
    }

    sealed trait QualifiedTask extends (() => Unit) with Comparable[QualifiedTask] {
        def priority: Int

        override def compareTo(other: QualifiedTask): Int = priority - other.priority
    }

    class ExecuteTask(f: => Unit) extends QualifiedTask {
        val priority = 0

        override def apply(): Unit = handleExceptions {
            f
        }
    }

    class SetTask[E <: Entity, P <: Property](
            finalEP: FinalEP[E, P]) extends QualifiedTask {
        val priority = 0

        override def apply(): Unit = handleExceptions {
            handleFinalResult(finalEP)
        }
    }

    class PropertyComputationTask[E <: Entity](
            e: E,
            pc: PropertyComputation[E]) extends QualifiedTask {
        val priority = 0

        override def apply(): Unit = handleResult(pc(e))
    }

    class LazyComputationTask[E <: Entity](
            e:  E,
            pc: PropertyComputation[E],
            pkId: Int) extends QualifiedTask {
        val priority = 0

        override def apply(): Unit = {
            val state = ps(pkId).get(e)
            state.synchronized {
                if (state.eOptP.isEPK) handleResult(pc(e))
            }
        }
    }

    class ContinuationTask(
            depender:    EPKState,
            oldDependee: SomeEOptionP,
            dependee: EPKState) extends QualifiedTask {
        scheduledOnUpdateComputations.incrementAndGet()

        val priority: Int = taskManager.weight(depender, dependee)

        override def apply(): Unit = depender.applyContinuation(oldDependee)
    }

    private[this] def getResponsibleTId(e: Entity): Int = Math.abs(e.hashCode() >> 5) % THREAD_COUNT
}

case class EPKState(
        var eOptP:     SomeEOptionP,
        var c:         OnUpdateContinuation,
        var dependees: Set[SomeEOptionP],
        // Use Java's HashSet here, this is internal implementiton only and they are *way* faster
        dependers: java.util.HashSet[EPKState] = new java.util.HashSet(),
        suppressedDependers: java.util.HashSet[EPKState] = new java.util.HashSet()) {

    override lazy val hashCode: Int = eOptP.hashCode()

    override def equals(obj: Any): Boolean = obj match {
        case other: EPKState => eOptP == other.eOptP
        case _               => false
    }

    def setFinal(finalEP: FinalEP[Entity, Property], unnotifiedPKs: Set[PropertyKind])(implicit ps: PKECPropertyStore)
        : Unit = {
        var theEOptP: SomeEOptionP = null
        this.synchronized {
            theEOptP = eOptP
            if (theEOptP.isFinal) {
                throw new IllegalStateException(s"${theEOptP.e} already had the property $theEOptP")
            } else {
                if (ps.debug) eOptP.checkIsValidPropertiesUpdate(finalEP, Nil)
                dependers.synchronized {
                    eOptP = finalEP
                    notifyAndClearDependers(theEOptP, dependers, unnotifiedPKs)
                    notifyAndClearDependers(finalEP, suppressedDependers, unnotifiedPKs)
                }
            }
            dependees = null
        }

        if (theEOptP.isEPK) ps.triggerComputations(theEOptP.e, theEOptP.pk.id)
    }

    def interimUpdate(
        interimEP:    InterimEP[Entity, Property],
        newC:         OnUpdateContinuation,
        newDependees: Set[SomeEOptionP]
      )(implicit ps: PKECPropertyStore): Unit = {

        var theEOptP: SomeEOptionP = null
        this.synchronized {
            theEOptP = eOptP
            if (theEOptP.isFinal) {
                throw new IllegalStateException(s"${theEOptP.e} already had the property $theEOptP")
            } else {
                if (ps.debug) theEOptP.checkIsValidPropertiesUpdate(interimEP, newDependees)
                if (interimEP.isUpdatedComparedTo(theEOptP)) {
                    dependers.synchronized {
                        eOptP = interimEP
                        notifyAndClearDependers(theEOptP, dependers)
                    }
                }
                c = newC
                dependees = newDependees
            }
        }

        ps.updateDependees(this, newDependees)

        if (theEOptP.isEPK) ps.triggerComputations(theEOptP.e, theEOptP.pk.id)
    }

    def partialUpdate(updateComputation: UpdateComputation[Entity, Property])(implicit ps: PKECPropertyStore): Unit = {
        var theEOptP: SomeEOptionP = null

        this.synchronized {
            theEOptP = eOptP
            if (theEOptP.isFinal) {
                throw new IllegalStateException(s"${theEOptP.e} already had the property $theEOptP")
            } else {
                updateComputation(theEOptP) match {
                    case Some(interimEP) =>
                        if (ps.debug) assert(eOptP != interimEP)
                        dependers.synchronized {
                            eOptP = interimEP
                            notifyAndClearDependers(theEOptP, dependers)
                        }
                    case _ =>
                }
            }
        }

        if (theEOptP.isEPK) ps.triggerComputations(theEOptP.e, theEOptP.pk.id)
    }

    def addDependerOrScheduleContinuation(
        depender:      EPKState,
        dependee:      SomeEOptionP,
        dependeePK:    Int,
        suppressedPKs: Array[Boolean]
      )(implicit ps: PKECPropertyStore): Boolean = dependers.synchronized {
        val theEOptP = eOptP
        // If the epk state is already updated (compared to the given dependee)
        // AND that update must not be suppressed (either final or not a suppressed PK).
        val isSuppressed = suppressedPKs(dependeePK)
        if ((theEOptP ne dependee) && (!isSuppressed || theEOptP.isFinal)) {
            if (isSuppressed) ps.scheduleTask(new ps.ContinuationTask(depender, theEOptP, this))
            else ps.scheduleTask(new ps.ContinuationTask(depender, dependee, this))
            false
        } else {
            if (isSuppressed) {
                suppressedDependers.add(depender)
            } else {
                dependers.add(depender)
            }
            true
        }
    }

    def removeDepender(dependerState: EPKState): Unit = dependers.synchronized {
        dependers.remove(dependerState)
        suppressedDependers.remove(dependerState)
    }

    def notifyAndClearDependers(
        oldEOptP:      SomeEOptionP,
        theDependers:  java.util.HashSet[EPKState],
        unnotifiedPKs: Set[PropertyKind] = Set.empty
      )(implicit ps: PKECPropertyStore): Unit = {
        theDependers.forEach { dependerState =>
            if (!unnotifiedPKs.contains(dependerState.eOptP.pk) && dependerState.dependees != null) {
                ps.scheduleTask(new ps.ContinuationTask(dependerState, oldEOptP, this))
            }
        }

        // Clear all dependers that will be notified, they will re-register if required
        theDependers.clear()
    }

    def applyContinuation(oldDependee: SomeEOptionP)(implicit ps: PKECPropertyStore): Unit = this.synchronized {
        val theDependees = dependees
        // Are we still interested in that dependee?
        if (theDependees != null &&
            (oldDependee.isFinal || theDependees.contains(oldDependee))) {
            // We always retrieve the most up-to-date state of the dependee.
            val currentDependee = ps.ps(oldDependee.pk.id).get(oldDependee.e).eOptP.asEPS
            // IMPROVE: If we would know about ordering, we could only perform the operation
            // if the given value of the dependee is actually the "newest".
            ps.handleResult(c(currentDependee))
        }
    }
}

trait PKECTaskManager {
    def weight(
        depender: EPKState, // The state to be updated
        dependee: EPKState  // The dependee that triggered this update
      ): Int
}

object PKECTaskManager {
    def dependeesCount(depender: EPKState): Int = {
        val dependerDependees = if (depender == null) null else depender.dependees
        if (dependerDependees == null) 0 else dependerDependees.size
    }

    def dependersCount(dependee: EPKState): Int = dependee.dependers.size() + dependee.suppressedDependers.size()
}

case object PKECNoPriorityTaskManager extends PKECTaskManager {
    override def weight(depender: EPKState, dependee: EPKState): Int = 0
}

case object PKECFIFOTaskManager extends PKECTaskManager {
    val counter = new AtomicInteger(0)

    override def weight(depender: EPKState, dependee: EPKState): Int = counter.getAndIncrement()
}

case object PKECLIFOTaskManager extends PKECTaskManager {
    val counter = new AtomicInteger(Int.MaxValue)

    override def weight(depender: EPKState, dependee: EPKState): Int = counter.getAndDecrement()
}

case object PKECManyDependeesFirstTaskManager extends PKECTaskManager {
    override def weight(depender: EPKState, dependee: EPKState): Int = -PKECTaskManager.dependeesCount(depender)
}

case object PKECManyDependeesLastTaskManager extends PKECTaskManager {
    override def weight(depender: EPKState, dependee: EPKState): Int = PKECTaskManager.dependeesCount(depender)
}

case object PKECManyDependersFirstTaskManager extends PKECTaskManager {
    override def weight(depender: EPKState, dependee: EPKState): Int = -PKECTaskManager.dependersCount(dependee)
}

case object PKECManyDependersLastTaskManager extends PKECTaskManager {
    override def weight(depender: EPKState, dependee: EPKState): Int = PKECTaskManager.dependersCount(dependee)
}

case object PKECManyDependenciesFirstTaskManager extends PKECTaskManager {
    override def weight(depender: EPKState, dependee: EPKState): Int =
        -(Math.max(1, PKECTaskManager.dependersCount(dependee)) *
            Math.max(PKECTaskManager.dependeesCount(depender), 1))
}

case object PKECManyDependenciesLastTaskManager extends PKECTaskManager {
    override def weight(depender: EPKState, dependee: EPKState): Int =
        Math.max(1, PKECTaskManager.dependersCount(dependee)) *
            Math.max(PKECTaskManager.dependeesCount(depender), 1)
}

private class FakeEntity {
    override def toString: String = "FakeEntity"
}

object PKECPropertyStore extends PropertyStoreFactory[PKECPropertyStore] {

    final val TaskManagerKey        = "org.opalj.fpcf.par.PKECPropertyStore.TasksManager"
    final val MaxEvaluationDepthKey = "org.opalj.fpcf.par.PKECPropertyStore.MaxEvaluationDepth"

    @volatile var MaxThreads: Int = org.opalj.concurrent.NumberOfThreadsForCPUBoundTasks

    def apply(
        context: PropertyStoreContext[_ <: AnyRef]*
      )(implicit
        logContext: LogContext): PKECPropertyStore = {
        val contextMap: Map[Class[_], AnyRef] = context.map(_.asTuple).toMap

        val config = contextMap.get(classOf[Config]) match {
            case Some(config: Config) => config
            case _                    => org.opalj.BaseConfig
        }

        val taskManager = config.getString(TaskManagerKey) match {
            case "NoPriority"            => PKECNoPriorityTaskManager
            case "FIFO"                  => PKECFIFOTaskManager
            case "LIFO"                  => PKECLIFOTaskManager
            case "ManyDependeesFirst"    => PKECManyDependeesFirstTaskManager
            case "ManyDependeesLast"     => PKECManyDependeesLastTaskManager
            case "ManyDependersFirst"    => PKECManyDependersFirstTaskManager
            case "ManyDependersLast"     => PKECManyDependersLastTaskManager
            case "ManyDependenciesFirst" => PKECManyDependenciesFirstTaskManager
            case "ManyDependenciesLast"  => PKECManyDependenciesLastTaskManager
        }

        val maxEvaluationDepth = config.getInt(MaxEvaluationDepthKey)

        val ps = new PKECPropertyStore(contextMap, taskManager, MaxThreads, maxEvaluationDepth)
        ps
    }
}<|MERGE_RESOLUTION|>--- conflicted
+++ resolved
@@ -12,17 +12,10 @@
 import scala.collection.mutable.ListBuffer
 import scala.util.control.ControlThrowable
 
-<<<<<<< HEAD
 import com.typesafe.config.Config
 
 import org.opalj.fpcf.PropertyKey.fallbackPropertyBasedOnPKId
 import org.opalj.log.LogContext
-=======
-import org.opalj.fpcf.PropertyKey.fallbackPropertyBasedOnPKId
-import org.opalj.log.LogContext
-
-import com.typesafe.config.Config
->>>>>>> 7aefd626
 
 /**
  * Yet another parallel property store.
@@ -122,9 +115,8 @@
         result.iterator
     }
 
-    override def entities[P <: Property](lb: P, ub: P): Iterator[Entity] = entities { eps =>
-        eps.lb == lb && eps.ub == ub
-    }
+    override def entities[P <: Property](lb: P, ub: P): Iterator[Entity] =
+        entities { eps => eps.lb == lb && eps.ub == ub }
 
     override def entitiesWithLB[P <: Property](lb: P): Iterator[Entity] = entities { eps => eps.lb == lb }
 
