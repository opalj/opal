--- conflicted
+++ resolved
@@ -427,11 +427,7 @@
 
     private[this] def handleFinalResult(
         finalEP:                     SomeFinalEP,
-<<<<<<< HEAD
-        potentiallyIdemPotentUpdate: Boolean     = true // TODO: THIS IS A HORRIBLE WORKAROUND
-=======
         potentiallyIdemPotentUpdate: Boolean     = false
->>>>>>> a6671952
     ): Unit = {
         val e = finalEP.e
         val pkId = finalEP.pk.id
