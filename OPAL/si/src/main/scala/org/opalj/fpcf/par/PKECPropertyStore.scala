/* BSD 2-Clause License - see OPAL/LICENSE for details. */
package org.opalj
package fpcf
package par

import scala.annotation.switch

import java.util.concurrent.ConcurrentHashMap
import java.util.concurrent.LinkedBlockingQueue
import java.util.concurrent.atomic.AtomicInteger
import scala.collection.mutable.ArrayBuffer
import scala.collection.mutable.ListBuffer
import scala.util.boundary.Break

import com.typesafe.config.Config

import org.opalj.control.foreachWithIndex
import org.opalj.fpcf.PropertyKey.fallbackPropertyBasedOnPKId
import org.opalj.log.LogContext
import org.opalj.util.elidedAssert

/**
 * Yet another parallel property store.
 *
 * @param taskManager The strategy for prioritizing tasks
 * @param THREAD_COUNT Number of threads to use for simultaneous processing
 * @param MaxEvaluationDepth Maximum recursion level for lazy property computations before a task
 *                           is spawned to be handled by another thread
 *
 * @author Dominik Helm
 */
class PKECPropertyStore(
    final val ctx:                   Map[Class[?], AnyRef],
    val taskManager:                 PKECTaskManager,
    val THREAD_COUNT:                Int,
    override val MaxEvaluationDepth: Int
)(
    implicit val logContext: LogContext
) extends ParallelPropertyStore {

    implicit val propertyStore: PKECPropertyStore = this

    val evaluationDepth: ThreadLocal[Int] = ThreadLocal.withInitial[Int](() => 0)

    val ps: Array[ConcurrentHashMap[Entity, EPKState]] =
        Array.fill(PropertyKind.SupportedPropertyKinds) { new ConcurrentHashMap() }

    private val triggeredComputations: Array[Array[SomePropertyComputation]] =
        new Array(PropertyKind.SupportedPropertyKinds)

    private val queues: Array[LinkedBlockingQueue[QualifiedTask]] =
        Array.fill(THREAD_COUNT) { new LinkedBlockingQueue[QualifiedTask]() }

    private val initialQueues: Array[java.util.ArrayDeque[QualifiedTask]] =
        Array.fill(THREAD_COUNT) { new java.util.ArrayDeque[QualifiedTask](50000 / THREAD_COUNT) }

    override def shutdown(): Unit = {}

    var idle = true
    override def isIdle: Boolean = idle

    // --------------------------------------------------------------------------------------------
    //
    // STATISTICS
    //
    // --------------------------------------------------------------------------------------------

    private var quiescenceCounter = 0
    override def quiescenceCount: Int = quiescenceCounter

    private val scheduledTasks = new AtomicInteger(0)
    override def scheduledTasksCount: Int = scheduledTasks.get()

    private val scheduledOnUpdateComputations = new AtomicInteger(0)
    override def scheduledOnUpdateComputationsCount: Int = scheduledOnUpdateComputations.get

    private val fallbacksForComputedProperties = new AtomicInteger(0)
    override def fallbacksUsedForComputedPropertiesCount: Int = fallbacksForComputedProperties.get
    override private[fpcf] def incrementFallbacksUsedForComputedPropertiesCounter(): Unit = {
        fallbacksForComputedProperties.getAndIncrement()
    }

    // --------------------------------------------------------------------------------------------
    //
    // BASIC QUERY METHODS (ONLY TO BE CALLED WHEN THE STORE IS QUIESCENT)
    //
    // --------------------------------------------------------------------------------------------

    override def toString(printProperties: Boolean): String = {
        if (printProperties) {
            val properties = for (pkId <- 0 to PropertyKey.maxId) yield {
                var entities: List[String] = List.empty
                ps(pkId).forEachValue(
                    Long.MaxValue,
                    (state: EPKState) => entities ::= state.eOptP.toString.replace("\n", "\n\t")
                )
                entities.sorted.mkString(s"Entities for property key $pkId:\n\t", "\n\t", "\n")
            }
            properties.mkString("PropertyStore(\n\t", "\n\t", "\n)")
        } else {
            s"PropertyStore(properties=${ps.iterator.map(_.size).sum})"
        }
    }

    override def entities(propertyFilter: SomeEPS => Boolean): Iterator[Entity] = {
        ps.iterator.flatMap { propertiesPerKind =>
            val result: ListBuffer[Entity] = ListBuffer.empty
            propertiesPerKind.forEachValue(
                Long.MaxValue,
                (state: EPKState) => if (propertyFilter(state.eOptP.asEPS)) result.append(state.eOptP.e)
            )
            result
        }
    }

    override def entities[P <: Property](pk: PropertyKey[P]): Iterator[EPS[Entity, P]] = {
        val result: ListBuffer[EPS[Entity, P]] = ListBuffer.empty
        ps(pk.id).forEachValue(
            Long.MaxValue,
            { (state: EPKState) => result.append(state.eOptP.asInstanceOf[EPS[Entity, P]]) }
        )
        result.iterator
    }

    override def entities[P <: Property](lb: P, ub: P): Iterator[Entity] = {
        entities { eps => eps.lb == lb && eps.ub == ub }
    }

    override def entitiesWithLB[P <: Property](lb: P): Iterator[Entity] = {
        entities { eps => eps.lb == lb }
    }

    override def entitiesWithUB[P <: Property](ub: P): Iterator[Entity] = {
        entities { eps => eps.ub == ub }
    }

    override def properties[E <: Entity](e: E): Iterator[EPS[E, Property]] = {
        ps.iterator.flatMap { propertiesPerKind =>
            val ePKState = propertiesPerKind.get(e)
            if ((ePKState ne null) && ePKState.eOptP.isEPS)
                Iterator.single(ePKState.eOptP.asInstanceOf[EPS[E, Property]])
            else
                Iterator.empty
        }
    }

    override def hasProperty(e: Entity, pk: PropertyKind): Boolean = {
        val ePKState = ps(pk.id).get(e)
        (ePKState ne null) && (ePKState.eOptP.hasUBP || ePKState.eOptP.hasLBP)
    }

    override def isKnown(e: Entity): Boolean = {
        ps.exists { propertiesPerKind => propertiesPerKind.containsKey(e) }
    }

    override def get[E <: Entity, P <: Property](e: E, pk: PropertyKey[P]): Option[EOptionP[E, P]] = {
        val ePKState = ps(pk.id).get(e)
        if (ePKState eq null)
            None
        else
            Some(ePKState.eOptP.asInstanceOf[EOptionP[E, P]])
    }

    override def get[E <: Entity, P <: Property](epk: EPK[E, P]): Option[EOptionP[E, P]] = {
        get(epk.e, epk.pk)
    }

    // --------------------------------------------------------------------------------------------
    //
    // CORE IMPLEMENTATION - NOT THREAD SAFE PART
    //
    // --------------------------------------------------------------------------------------------

    override protected def doScheduleEagerComputationForEntity[E <: Entity](
        e: E
    )(pc: PropertyComputation[E]): Unit = {
        schedulePropertyComputation(e, pc)
    }

    override protected def doRegisterTriggeredComputation[E <: Entity, P <: Property](
        pk: PropertyKey[P],
        pc: PropertyComputation[E]
    ): Unit = {
        val pkId = pk.id
        val oldComputations: Array[SomePropertyComputation] = triggeredComputations(pkId)
        var newComputations: Array[SomePropertyComputation] = null

        if (oldComputations == null) {
            newComputations = Array[SomePropertyComputation](pc)
        } else {
            newComputations = java.util.Arrays.copyOf(oldComputations, oldComputations.length + 1)
            newComputations(oldComputations.length) = pc
        }
        triggeredComputations(pkId) = newComputations
    }

    override protected def doSet(e: Entity, p: Property): Unit = {
        val epkState = EPKState(FinalEP(e, p), null, null)

        val oldP = ps(p.id).put(e, epkState)
        if (oldP ne null) {
            throw new IllegalStateException(s"$e already had the property $oldP")
        }
    }

    override protected def doPreInitialize[E <: Entity, P <: Property](
        e:  E,
        pk: PropertyKey[P]
    )(pc: EOptionP[E, P] => InterimEP[E, P]): Unit = {
        val pkId = pk.id
        val propertiesOfKind = ps(pkId)
        val oldEPKState = propertiesOfKind.get(e)
        val newInterimEP: SomeInterimEP =
            oldEPKState match {
                case null =>
                    val epk = EPK(e, pk)
                    pc(epk)
                case epkState =>
                    pc(epkState.eOptP.asInstanceOf[EOptionP[E, P]])
            }
        elidedAssert(newInterimEP.isRefinable)
        val newEPKState = EPKState(newInterimEP, null, null)
        propertiesOfKind.put(e, newEPKState)
    }

    // --------------------------------------------------------------------------------------------
    //
    // CORE IMPLEMENTATION - THREAD SAFE PART
    //
    // --------------------------------------------------------------------------------------------

    private[par] def scheduleTask(task: QualifiedTask): Unit = handleExceptions {
        val numTasks = scheduledTasks.incrementAndGet()
        if (idle) {
            initialQueues(numTasks % THREAD_COUNT).offer(task)
        } else {
            activeTasks.incrementAndGet()
            queues(numTasks % THREAD_COUNT).offer(task)
        }
    }

    private def schedulePropertyComputation[E <: Entity](
        e:  E,
        pc: PropertyComputation[E]
    ): Unit = {
        scheduleTask(new PropertyComputationTask(e, pc))
    }

    override def force[E <: Entity, P <: Property](e: E, pk: PropertyKey[P]): Unit = {
        doApply(EPK(e, pk), e, pk.id)
    }

    override def execute(f: => Unit): Unit = {
        scheduleTask(new ExecuteTask(f))
    }

    override def handleResult(r: PropertyComputationResult): Unit = handleExceptions {
        (r.id: @switch) match {

            case NoResult.id =>
            // A computation reported no result; i.e., it is not possible to
            // compute a/some property/properties for a given entity.

            //
            // Result containers
            //

            case Results.id =>
                r.asResults.foreach { handleResult }

            case IncrementalResult.id =>
                val IncrementalResult(ir, npcs) = r: @unchecked
                handleResult(ir)
                npcs /*: Iterator[(PropertyComputation[e],e)]*/ foreach { npc =>
                    val (pc, e) = npc
                    schedulePropertyComputation(e, pc.asInstanceOf[PropertyComputation[Entity]])
                }

            //
            // Methods which actually store results...
            //

            case Result.id =>
                handleFinalResult(r.asResult.finalEP)

            case MultiResult.id =>
                val MultiResult(results) = r: @unchecked
                results.iterator.foreach { finalEP => handleFinalResult(finalEP) }

            case InterimResult.id =>
                val interimR = r.asInterimResult: @unchecked
                handleInterimResult(
                    interimR.eps,
                    interimR.c,
                    interimR.dependees
                )

            case PartialResult.id =>
                val PartialResult(e, pk, u) = r: @unchecked
                handlePartialResult(u, e, pk)

            case InterimPartialResult.id =>
                val InterimPartialResult(prs, dependees, c) = r: @unchecked

                prs foreach { pr =>
                    handlePartialResult(
                        pr.u.asInstanceOf[SomeEOptionP => Option[SomeInterimEP]],
                        pr.e,
                        pr.pk
                    )
                }

                val e = new FakeEntity()
                val epk = EPK(e, AnalysisKey)

                val epkState = EPKState(epk, null, dependees)
                epkState.c = { (dependee: SomeEPS) =>
                    val result = c(dependee)

                    val state = ps(AnalysisKeyId).remove(e)
                    state.dependees = null

                    result
                }

                ps(AnalysisKeyId).put(e, epkState)

                updateDependees(epkState, dependees)
        }
    }

    private def handleFinalResult(
        finalEP:       FinalEP[Entity, Property],
        unnotifiedPKs: Set[PropertyKind] = Set.empty
    ): Unit = {
        val SomeEPS(e, pk) = finalEP
        var isFresh = false
        val ePKState = ps(pk.id).computeIfAbsent(
            e,
            { _ =>
                isFresh = true; EPKState(finalEP, null, null)
            }
        )
        if (isFresh) triggerComputations(e, pk.id)
        else ePKState.setFinal(finalEP, unnotifiedPKs)
    }

    private[par] def triggerComputations(e: Entity, pkId: Int): Unit = {
        val computations = triggeredComputations(pkId)
        if (computations ne null) {
            computations foreach { pc => schedulePropertyComputation(e, pc.asInstanceOf[PropertyComputation[Entity]]) }
        }
    }

    private def handleInterimResult(
        interimEP: InterimEP[Entity, ? >: Null <: Property],
        c:         ProperOnUpdateContinuation,
        dependees: Set[SomeEOptionP]
    ): Unit = {
        val SomeEPS(e, pk) = interimEP
        var isFresh = false
        val ePKState =
            ps(pk.id).computeIfAbsent(
                e,
                { _ =>
                    isFresh = true; EPKState(interimEP, c, dependees)
                }
            )
        if (isFresh) {
            triggerComputations(e, pk.id)
            updateDependees(ePKState, dependees)
        } else ePKState.interimUpdate(interimEP, c, dependees)
    }

    private def handlePartialResult(
        update: UpdateComputation[Entity, Property],
        e:      Entity,
        pk:     PropertyKey[Property]
    ): Unit = {
        val ePKState = ps(pk.id).computeIfAbsent(e, _ => EPKState(EPK(e, pk), null, null))
        ePKState.partialUpdate(update)
    }

    def updateDependees(depender: EPKState, newDependees: Set[SomeEOptionP]): Unit = {
        val suppressedPKs = suppressInterimUpdates(depender.eOptP.pk.id)
        newDependees.forall { dependee =>
            val dependeePK = dependee.pk.id
            val dependeeState = ps(dependeePK).get(dependee.e)
            dependeeState.addDependerOrScheduleContinuation(depender, dependee, dependeePK, suppressedPKs)
        }
    }

    override protected def doApply[E <: Entity, P <: Property](
        epk:  EPK[E, P],
        e:    E,
        pkId: Int
    ): EOptionP[E, P] = {
        val current = ps(pkId).get(e)
        if (current eq null) {
            val lazyComputation = lazyComputations(pkId).asInstanceOf[E => PropertyComputationResult]
            if (lazyComputation ne null) {
                val previous = ps(pkId).putIfAbsent(e, EPKState(epk, null, null))
                if (previous eq null) {
                    /* We try to evaluate lazy computations in the current thread to avoid
                       synchronization overhead, but we restrict ourselves to at most
                       MaxEvaluationDepth levels of recursion before scheduling a task for a
                       different thread instead. */
                    val currentEvaluationDepth = evaluationDepth.get()
                    if (currentEvaluationDepth < MaxEvaluationDepth) {
                        evaluationDepth.set(currentEvaluationDepth + 1)
                        handleResult(lazyComputation(e))
                        evaluationDepth.set(currentEvaluationDepth)
                        ps(pkId).get(e).eOptP.asInstanceOf[EOptionP[E, P]]
                    } else {
                        scheduleTask(
                            new LazyComputationTask(
                                e,
                                lazyComputation,
                                pkId
                            )
                        )
                        epk
                    }
                } else {
                    previous.eOptP.asInstanceOf[EOptionP[E, P]]
                }
            } else if (propertyKindsComputedInThisPhase(pkId)) {
                val transformer = transformersByTargetPK(pkId)
                if (transformer ne null) {
                    val dependee = this(e, transformer._1)
                    if (dependee.isFinal) {
                        val result = transformer._2(e, dependee.asFinal.p)
                        val previous = ps(pkId).putIfAbsent(e, EPKState(result, null, null))
                        if (previous eq null) {
                            triggerComputations(e, pkId)
                            result.asInstanceOf[FinalEP[E, P]]
                        } else {
                            previous.eOptP.asInstanceOf[EOptionP[E, P]]
                        }
                    } else {
                        val newState = EPKState(epk, d => new Result(transformer._2(e, d.asFinal.p)), Set(dependee))
                        val previous = ps(pkId).putIfAbsent(e, newState)
                        if (previous eq null) {
                            updateDependees(newState, Set(dependee))
                            epk
                        } else {
                            previous.eOptP.asInstanceOf[EOptionP[E, P]]
                        }
                    }
                } else {
                    val previous = ps(pkId).putIfAbsent(e, EPKState(epk, null, null))
                    if (previous eq null) {
                        epk
                    } else {
                        previous.eOptP.asInstanceOf[EOptionP[E, P]]
                    }
                }
            } else {
                val finalEP = computeFallback[E, P](e, pkId)
                val previous = ps(pkId).putIfAbsent(e, EPKState(finalEP, null, null))
                if (previous eq null) {
                    triggerComputations(e, pkId)
                    finalEP
                } else {
                    previous.eOptP.asInstanceOf[EOptionP[E, P]]
                }
            }
        } else {
            current.eOptP.asInstanceOf[EOptionP[E, P]]
        }
    }

    private val activeTasks = new AtomicInteger(0)
    private val threads: Array[PKECThread] = Array.fill(THREAD_COUNT) { null }

    private def startThreads(thread: Int => PKECThread): Unit = {
        var tId = 0
        while (tId < THREAD_COUNT) {
            val t = thread(tId)
            threads(tId) = t
            tId += 1
        }
        threads.foreach { _.start }
        threads.foreach { _.join }
        if (doTerminate) {
            if (exception ne null) throw exception;
            else throw new InterruptedException
        }
    }

    override def waitOnPhaseCompletion(): Unit = handleExceptions {
        idle = false

        if (triggeredComputations.exists(_ ne null)) {
            // Let's trigger triggered computations for those entities, which have values!
            foreachWithIndex(ps) { (epss, pkId) =>
                if (propertyKindsComputedInThisPhase(pkId) && (triggeredComputations(pkId) ne null)) {
                    epss.forEach { (e, eOptionP) =>
                        if (eOptionP.eOptP.isEPS) {
                            triggerComputations(e, pkId)
                        }
                    }
                }
            }
        }

        activeTasks.addAndGet(initialQueues.iterator.map(_.size()).sum)

        while (subPhaseId < subPhaseFinalizationOrder.length) {
            while {
                while {
                    startThreads(new WorkerThread(_))

                    quiescenceCounter += 1

                    startThreads(new FallbackThread(_))

                    activeTasks.get() > 0
                } do ()

                startThreads(new CycleResolutionThread(_))

                resolveCycles()

                activeTasks.get() > 0
            } do ()

            startThreads(new PartialPropertiesFinalizerThread(_))

            subPhaseId += 1
            ps(AnalysisKeyId).clear()
        }

        clearObsoletePropertyKinds()
        idle = true
    }

<<<<<<< HEAD
    override protected def clearPK(id: Int): Unit = ps(id).clear()

    private[this] val interimStates: Array[ArrayBuffer[EPKState]] =
=======
    private val interimStates: Array[ArrayBuffer[EPKState]] =
>>>>>>> 214a6b80
        Array.fill(THREAD_COUNT)(null)
    private val successors: Array[EPKState => Iterable[EPKState]] =
        Array.fill(THREAD_COUNT)(null)

    // executed on the main thread only
    private def resolveCycles(): Unit = {
        val theInterimStates = new ArrayBuffer[EPKState](interimStates.iterator.map(_.size).sum)
        var tId = 0
        while (tId < THREAD_COUNT) {
            theInterimStates ++= interimStates(tId)
            tId += 1
        }

        val theSuccessors = (interimEPKState: EPKState) => {
            successors(getResponsibleTId(interimEPKState.eOptP.e))(interimEPKState)
        }

        val cSCCs = graphs.closedSCCs(theInterimStates, theSuccessors)

        for (cSCC <- cSCCs) {
            for (interimEPKState <- cSCC) {
                interimEPKState.dependees = null
                scheduleTask(new SetTask(interimEPKState.eOptP.toFinalEP))
            }
        }
    }

    class PKECThread(name: String) extends Thread(name)

    class WorkerThread(ownTId: Int) extends PKECThread(s"PropertyStoreThread-#$ownTId") {

        override def run(): Unit = {
            try {
                val initialTasks = initialQueues(ownTId)
                val initialTaskSize = initialTasks.size()
                var curInitialTask: QualifiedTask = null
                while ({ curInitialTask = initialTasks.poll(); curInitialTask != null }) {
                    curInitialTask.apply()
                }
                // Subtract the processed tasks just once to avoid synchronization overhead for
                // decrementing every time we process a task
                activeTasks.addAndGet(-initialTaskSize)

                val tasksQueue = queues(ownTId)
                val tasks = new java.util.ArrayDeque[QualifiedTask](50000 / THREAD_COUNT)
                while (!doTerminate) {
                    tasksQueue.drainTo(tasks)
                    if (tasks.isEmpty) {
                        val active = activeTasks.get()
                        if (active == 0) {
                            return;
                        } else {
                            // try workstealing:
                            val largestQueue = queues.maxBy(_.size())
                            val largestQueueSize = largestQueue.size()
                            if (largestQueueSize > 100) {
                                largestQueue.drainTo(tasks, largestQueueSize / (THREAD_COUNT + 1))
                            } else {
                                val nextTask = tasksQueue.take()
                                if (!doTerminate) {
                                    nextTask.apply()
                                    activeTasks.decrementAndGet()
                                }
                            }
                        }
                    } else {
                        var curTask: QualifiedTask = null
                        while ({ curTask = tasks.poll(); curTask != null } && !doTerminate) {
                            curTask.apply()
                            activeTasks.decrementAndGet()
                        }
                    }
                }
            } catch {
                case b: Break[?]             => throw b
                case _: InterruptedException =>
                case ex: Throwable           =>
                    collectException(ex)
                    doTerminate = true
            } finally {
                threads.foreach { t =>
                    if (t ne this)
                        t.interrupt()
                }
            }
        }
    }

    class FallbackThread(ownTId: Int) extends PKECThread(s"PropertyStoreFallbackThread-#$ownTId") {

        override def run(): Unit = handleExceptions {
            var pkId = 0
            while (pkId <= PropertyKey.maxId) {
                if (propertyKindsComputedInThisPhase(pkId) && (lazyComputations(pkId) eq null)) {
                    ps(pkId).forEachValue(
                        Long.MaxValue,
                        { (epkState: EPKState) =>
                            if (epkState.eOptP.isEPK && ((epkState.dependees eq null) || epkState.dependees.isEmpty)) {
                                val e = epkState.eOptP.e
                                if (getResponsibleTId(e) == ownTId) {
                                    val reason = PropertyIsNotDerivedByPreviouslyExecutedAnalysis
                                    val p = fallbackPropertyBasedOnPKId(propertyStore, reason, e, pkId)
                                    val finalEP = FinalEP(e, p)
                                    incrementFallbacksUsedForComputedPropertiesCounter()
                                    handleFinalResult(finalEP)
                                }
                            }
                        }
                    )
                }
                pkId += 1
            }
        }
    }

    class CycleResolutionThread(ownTId: Int) extends PKECThread(s"PropertyStoreCycleResolutionThread-#$ownTId") {

        override def run(): Unit = handleExceptions {
            val localInterimStates = ArrayBuffer.empty[EPKState]
            var pkId = 0
            while (pkId <= PropertyKey.maxId) {
                if (propertyKindsComputedInThisPhase(pkId)) {
                    ps(pkId).forEachValue(
                        Long.MaxValue,
                        { (epkState: EPKState) =>
                            val eOptP = epkState.eOptP
                            if (eOptP.isRefinable && getResponsibleTId(eOptP.e) == ownTId) {
                                localInterimStates.append(epkState)
                            }
                        }
                    )
                }
                pkId += 1
            }
            interimStates(ownTId) = localInterimStates

            successors(ownTId) = (interimEPKState: EPKState) => {
                val dependees = interimEPKState.dependees
                if (dependees != null) {
                    dependees.map { eOptionP => ps(eOptionP.pk.id).get(eOptionP.e) }
                } else {
                    Iterable.empty
                }
            }
        }
    }

    class PartialPropertiesFinalizerThread(ownTId: Int)
        extends PKECThread(s"PropertyStorePartialPropertiesFinalizerThread-#$ownTId") {

        override def run(): Unit = handleExceptions {
            val pksToFinalize = subPhaseFinalizationOrder(subPhaseId).toSet

            pksToFinalize foreach { pk =>
                val pkId = pk.id
                ps(pkId).forEachValue(
                    Long.MaxValue,
                    { (epkState: EPKState) =>
                        val eOptP = epkState.eOptP
                        if (getResponsibleTId(eOptP.e) == ownTId && eOptP.isRefinable && !eOptP.isEPK) // TODO Won't be required once subPhaseFinalizationOrder is reliably only the partial properties
                            handleFinalResult(eOptP.toFinalEP, pksToFinalize)
                    }
                )
            }
        }
    }

    sealed trait QualifiedTask extends (() => Unit) with Comparable[QualifiedTask] {
        def priority: Int

        override def compareTo(other: QualifiedTask): Int = priority - other.priority
    }

    class ExecuteTask(f: => Unit) extends QualifiedTask {
        val priority = 0

        override def apply(): Unit = handleExceptions {
            f
        }
    }

    class SetTask[E <: Entity, P <: Property](
        finalEP: FinalEP[E, P]
    ) extends QualifiedTask {
        val priority = 0

        override def apply(): Unit = handleExceptions {
            handleFinalResult(finalEP)
        }
    }

    class PropertyComputationTask[E <: Entity](
        e:  E,
        pc: PropertyComputation[E]
    ) extends QualifiedTask {
        val priority = 0

        override def apply(): Unit = {
            handleResult(pc(e))
        }
    }

    class LazyComputationTask[E <: Entity](
        e:    E,
        pc:   PropertyComputation[E],
        pkId: Int
    ) extends QualifiedTask {
        val priority = 0

        override def apply(): Unit = {
            val state = ps(pkId).get(e)
            state.synchronized {
                if (state.eOptP.isEPK)
                    handleResult(pc(e))
            }
        }
    }

    class ContinuationTask(
        depender:    EPKState,
        oldDependee: SomeEOptionP,
        dependee:    EPKState
    ) extends QualifiedTask {
        scheduledOnUpdateComputations.incrementAndGet()

        val priority: Int = taskManager.weight(depender, dependee)

        override def apply(): Unit = {
            depender.applyContinuation(oldDependee)
        }
    }

    private def getResponsibleTId(e: Entity): Int = {
        Math.abs(e.hashCode() >> 5) % THREAD_COUNT
    }
}

case class EPKState(
    var eOptP:     SomeEOptionP,
    var c:         OnUpdateContinuation,
    var dependees: Set[SomeEOptionP],
    // Use Java's HashSet here, this is internal implementation only and they are *way* faster
    dependers:           java.util.HashSet[EPKState] = new java.util.HashSet(),
    suppressedDependers: java.util.HashSet[EPKState] = new java.util.HashSet()
) {

    override lazy val hashCode: Int = eOptP.hashCode()

    override def equals(obj: Any): Boolean = obj match {
        case other: EPKState => eOptP == other.eOptP
        case _               => false
    }

    def setFinal(finalEP: FinalEP[Entity, Property], unnotifiedPKs: Set[PropertyKind])(implicit
        ps: PKECPropertyStore
    ): Unit = {
        var theEOptP: SomeEOptionP = null
        this.synchronized {
            theEOptP = eOptP
            if (theEOptP.isFinal) {
                throw new IllegalStateException(s"${theEOptP.e} already had the property $theEOptP")
            } else {
                if (ps.debug) eOptP.checkIsValidPropertiesUpdate(finalEP, Nil)
                dependers.synchronized {
                    eOptP = finalEP
                    notifyAndClearDependers(theEOptP, dependers, unnotifiedPKs)
                    notifyAndClearDependers(finalEP, suppressedDependers, unnotifiedPKs)
                }
            }
            dependees = null
        }

        if (theEOptP.isEPK) ps.triggerComputations(theEOptP.e, theEOptP.pk.id)
    }

    def interimUpdate(
        interimEP:    InterimEP[Entity, Property],
        newC:         OnUpdateContinuation,
        newDependees: Set[SomeEOptionP]
    )(implicit ps: PKECPropertyStore): Unit = {

        var theEOptP: SomeEOptionP = null
        this.synchronized {
            theEOptP = eOptP
            if (theEOptP.isFinal) {
                throw new IllegalStateException(s"${theEOptP.e} already had the property $theEOptP")
            } else {
                if (ps.debug) theEOptP.checkIsValidPropertiesUpdate(interimEP, newDependees)
                if (interimEP.isUpdatedComparedTo(theEOptP)) {
                    dependers.synchronized {
                        eOptP = interimEP
                        notifyAndClearDependers(theEOptP, dependers)
                    }
                }
                c = newC
                dependees = newDependees
            }
        }

        ps.updateDependees(this, newDependees)

        if (theEOptP.isEPK) ps.triggerComputations(theEOptP.e, theEOptP.pk.id)
    }

    def partialUpdate(updateComputation: UpdateComputation[Entity, Property])(implicit ps: PKECPropertyStore): Unit = {
        var theEOptP: SomeEOptionP = null

        this.synchronized {
            theEOptP = eOptP
            if (theEOptP.isFinal) {
                throw new IllegalStateException(s"${theEOptP.e} already had the property $theEOptP")
            } else {
                updateComputation(theEOptP) match {
                    case Some(interimEP) =>
                        if (ps.debug) elidedAssert(eOptP != interimEP)
                        dependers.synchronized {
                            eOptP = interimEP
                            notifyAndClearDependers(theEOptP, dependers)
                        }
                    case _ =>
                }
            }
        }

        if (theEOptP.isEPK) ps.triggerComputations(theEOptP.e, theEOptP.pk.id)
    }

    def addDependerOrScheduleContinuation(
        depender:      EPKState,
        dependee:      SomeEOptionP,
        dependeePK:    Int,
        suppressedPKs: Array[Boolean]
    )(implicit ps: PKECPropertyStore): Boolean = {
        dependers.synchronized {
            val theEOptP = eOptP
            // If the epk state is already updated (compared to the given dependee)
            // AND that update must not be suppressed (either final or not a suppressed PK).
            val isSuppressed = suppressedPKs(dependeePK)
            if ((theEOptP ne dependee) && (!isSuppressed || theEOptP.isFinal)) {
                if (isSuppressed)
                    ps.scheduleTask(new ps.ContinuationTask(depender, theEOptP, this))
                else
                    ps.scheduleTask(new ps.ContinuationTask(depender, dependee, this))
                false
            } else {
                if (isSuppressed) {
                    suppressedDependers.add(depender)
                } else {
                    dependers.add(depender)
                }
                true
            }
        }
    }

    def removeDepender(dependerState: EPKState): Unit = {
        dependers.synchronized {
            dependers.remove(dependerState)
            suppressedDependers.remove(dependerState)
        }
    }

    def notifyAndClearDependers(
        oldEOptP:      SomeEOptionP,
        theDependers:  java.util.HashSet[EPKState],
        unnotifiedPKs: Set[PropertyKind] = Set.empty
    )(implicit ps: PKECPropertyStore): Unit = {
        theDependers.forEach { dependerState =>
            if (!unnotifiedPKs.contains(dependerState.eOptP.pk) && dependerState.dependees != null) {
                ps.scheduleTask(new ps.ContinuationTask(dependerState, oldEOptP, this))
            }
        }

        // Clear all dependers that will be notified, they will re-register if required
        theDependers.clear()
    }

    def applyContinuation(oldDependee: SomeEOptionP)(implicit ps: PKECPropertyStore): Unit = {
        this.synchronized {
            val theDependees = dependees
            // Are we still interested in that dependee?
            if (theDependees != null &&
                (oldDependee.isFinal || theDependees.contains(oldDependee))
            ) {
                // We always retrieve the most up-to-date state of the dependee.
                val currentDependee = ps.ps(oldDependee.pk.id).get(oldDependee.e).eOptP.asEPS
                // IMPROVE: If we would know about ordering, we could only perform the operation
                // if the given value of the dependee is actually the "newest".
                ps.handleResult(c(currentDependee))
            }
        }
    }
}

trait PKECTaskManager {
    def weight(
        depender: EPKState, // The state to be updated
        dependee: EPKState // The dependee that triggered this update
    ): Int
}

object PKECTaskManager {
    def dependeesCount(depender: EPKState): Int = {
        val dependerDependees = if (depender == null) null else depender.dependees
        if (dependerDependees == null) 0 else dependerDependees.size
    }

    def dependersCount(dependee: EPKState): Int = {
        dependee.dependers.size() + dependee.suppressedDependers.size()
    }
}

case object PKECNoPriorityTaskManager extends PKECTaskManager {
    override def weight(depender: EPKState, dependee: EPKState): Int = 0
}

case object PKECFIFOTaskManager extends PKECTaskManager {
    val counter = new AtomicInteger(0)

    override def weight(depender: EPKState, dependee: EPKState): Int = counter.getAndIncrement()
}

case object PKECLIFOTaskManager extends PKECTaskManager {
    val counter = new AtomicInteger(Int.MaxValue)

    override def weight(depender: EPKState, dependee: EPKState): Int = counter.getAndDecrement()
}

case object PKECManyDependeesFirstTaskManager extends PKECTaskManager {
    override def weight(depender: EPKState, dependee: EPKState): Int =
        -PKECTaskManager.dependeesCount(depender)
}

case object PKECManyDependeesLastTaskManager extends PKECTaskManager {
    override def weight(depender: EPKState, dependee: EPKState): Int =
        PKECTaskManager.dependeesCount(depender)
}

case object PKECManyDependersFirstTaskManager extends PKECTaskManager {
    override def weight(depender: EPKState, dependee: EPKState): Int =
        -PKECTaskManager.dependersCount(dependee)
}

case object PKECManyDependersLastTaskManager extends PKECTaskManager {
    override def weight(depender: EPKState, dependee: EPKState): Int =
        PKECTaskManager.dependersCount(dependee)
}

case object PKECManyDependenciesFirstTaskManager extends PKECTaskManager {
    override def weight(depender: EPKState, dependee: EPKState): Int =
        -(Math.max(1, PKECTaskManager.dependersCount(dependee)) *
            Math.max(PKECTaskManager.dependeesCount(depender), 1))
}

case object PKECManyDependenciesLastTaskManager extends PKECTaskManager {
    override def weight(depender: EPKState, dependee: EPKState): Int =
        Math.max(1, PKECTaskManager.dependersCount(dependee)) *
            Math.max(PKECTaskManager.dependeesCount(depender), 1)
}

private class FakeEntity {
    override def toString: String = "FakeEntity"
}

object PKECPropertyStore extends PropertyStoreFactory[PKECPropertyStore] {

    final val TaskManagerKey = "org.opalj.fpcf.par.PKECPropertyStore.TasksManager"
    final val MaxEvaluationDepthKey = "org.opalj.fpcf.par.PKECPropertyStore.MaxEvaluationDepth"

    @volatile var MaxThreads: Int = org.opalj.concurrent.NumberOfThreadsForCPUBoundTasks

    def apply(
        context: PropertyStoreContext[? <: AnyRef]*
    )(
        implicit logContext: LogContext
    ): PKECPropertyStore = {
        val contextMap: Map[Class[?], AnyRef] = context.map(_.asTuple).toMap

        val config =
            contextMap.get(classOf[Config]) match {
                case Some(config: Config) => config
                case _                    => org.opalj.BaseConfig
            }

        val taskManager = config.getString(TaskManagerKey) match {
            case "NoPriority"            => PKECNoPriorityTaskManager
            case "FIFO"                  => PKECFIFOTaskManager
            case "LIFO"                  => PKECLIFOTaskManager
            case "ManyDependeesFirst"    => PKECManyDependeesFirstTaskManager
            case "ManyDependeesLast"     => PKECManyDependeesLastTaskManager
            case "ManyDependersFirst"    => PKECManyDependersFirstTaskManager
            case "ManyDependersLast"     => PKECManyDependersLastTaskManager
            case "ManyDependenciesFirst" => PKECManyDependenciesFirstTaskManager
            case "ManyDependenciesLast"  => PKECManyDependenciesLastTaskManager
        }

        val maxEvaluationDepth = config.getInt(MaxEvaluationDepthKey)

        val ps = new PKECPropertyStore(contextMap, taskManager, MaxThreads, maxEvaluationDepth)
        ps
    }
}<|MERGE_RESOLUTION|>--- conflicted
+++ resolved
@@ -535,14 +535,9 @@
         idle = true
     }
 
-<<<<<<< HEAD
     override protected def clearPK(id: Int): Unit = ps(id).clear()
 
     private[this] val interimStates: Array[ArrayBuffer[EPKState]] =
-=======
-    private val interimStates: Array[ArrayBuffer[EPKState]] =
->>>>>>> 214a6b80
-        Array.fill(THREAD_COUNT)(null)
     private val successors: Array[EPKState => Iterable[EPKState]] =
         Array.fill(THREAD_COUNT)(null)
 
