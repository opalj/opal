--- conflicted
+++ resolved
@@ -368,11 +368,7 @@
      */
     final def hasProperty(epk: SomeEPK): Boolean = hasProperty(epk.e, epk.pk)
 
-<<<<<<< HEAD
-    /** See `hasProperty(SomeEPK)` for details. * */
-=======
     /** See `hasProperty(SomeEPK)` for details. */
->>>>>>> 7aefd626
     def hasProperty(e: Entity, pk: PropertyKind): Boolean
 
     /**
