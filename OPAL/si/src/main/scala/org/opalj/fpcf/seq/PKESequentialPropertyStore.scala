--- conflicted
+++ resolved
@@ -652,13 +652,8 @@
                     dependees(AnalysisKeyId).put(sourceE, newDependees)
                 } else {
                     // There was an update and we already scheduled the computation... hence,
-<<<<<<< HEAD
                     // we have no live dependees anymore.
-                    assert(newDependees == null || newDependees.isEmpty)
-=======
-                    // we have no live dependees any more.
                     elidedAssert(newDependees == null || newDependees.isEmpty)
->>>>>>> fd048333
                 }
 
             case InterimResult.id =>
