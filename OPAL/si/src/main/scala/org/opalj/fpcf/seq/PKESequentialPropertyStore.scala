--- conflicted
+++ resolved
@@ -105,16 +105,6 @@
         }
     }
 
-<<<<<<< HEAD
-    private[seq] def dependees(epk: SomeEPK): Traversable[SomeEOptionP] = {
-        dependees(epk.pk.id).getOrElse(epk.e, Nil)
-    }
-
-    private[seq] def dependersCount(epk: SomeEPK): Int = {
-        dependers(epk.pk.id).get(epk.e) match {
-            case Some(dependers) ⇒ dependers.size
-            case None            ⇒ 0
-=======
     private[seq] def dependees(eOptionP: SomeEOptionP): Traversable[SomeEOptionP] = {
         dependees(eOptionP.pk.id).getOrElse(eOptionP.e, Nil)
     }
@@ -130,14 +120,6 @@
         dependers(eOptionP.pk.id).get(eOptionP.e) match {
             case Some(dependers) ⇒ dependers.keys
             case _               ⇒ Nil
->>>>>>> fdffdea9
-        }
-    }
-
-    private[seq] def dependers(epk: SomeEPK): Traversable[SomeEPK] = {
-        dependers(epk.pk.id).get(epk.e) match {
-            case Some(dependers) ⇒ dependers.keys
-            case None            ⇒ Nil
         }
     }
 
@@ -831,41 +813,24 @@
         val contextMap: Map[Class[_], AnyRef] = context.map(_.asTuple).toMap
         val config =
             contextMap.get(classOf[Config]) match {
-<<<<<<< HEAD
-                case Some(config: Config) ⇒ config.getString(TasksManagerKey)
-                case _                    ⇒ "ManyDirectDependersLast" // <= default
-=======
                 case Some(config: Config) ⇒ config
                 case _                    ⇒ org.opalj.BaseConfig
->>>>>>> fdffdea9
             }
         val taskManagerId = config.getString(TasksManagerKey)
         apply(taskManagerId)(contextMap)
     }
 
     final val Strategies = List(
-<<<<<<< HEAD
-        "FIFO",
-        "LIFO",
-=======
->>>>>>> fdffdea9
         "ManyDirectDependenciesLast",
         "ManyDirectDependersLast",
         "ManyDependeesOfDirectDependersLast",
         "ManyDependeesAndDependersOfDirectDependersLast",
-<<<<<<< HEAD
-        "ForwardAllDependeesLast",
-        "ForwardAllDependeesFirst",
-        "BackwardAllDependeesLast",
-        "BackwardAllDependeesFirst"
-=======
         "FIFO",
         "LIFO" /*,
         "ForwardAllDependeesLast",
         "ForwardAllDependeesFirst",
         "BackwardAllDependeesLast",
         "BackwardAllDependeesFirst"*/
->>>>>>> fdffdea9
     )
 
     def apply(
@@ -881,33 +846,6 @@
             case "FIFO"                       ⇒ new FIFOTasksManager
             case "LIFO"                       ⇒ new LIFOTasksManager
 
-<<<<<<< HEAD
-            case "ManyDirectDependenciesLast" ⇒
-                new PKESequentialPropertyStore(context, new ManyDirectDependenciesLastTasksManager)
-
-            case "ManyDirectDependersLast" ⇒
-                new PKESequentialPropertyStore(context, new ManyDirectDependersLastTasksManager)
-
-            case "ManyDependeesOfDirectDependersLast" ⇒
-                val taskManager = new ManyDependeesOfDirectDependersLastTasksManager
-                val ps = new PKESequentialPropertyStore(context, taskManager)
-                taskManager.setSeqPropertyStore(ps)
-                ps
-
-            case "ManyDependeesAndDependersOfDirectDependersLast" ⇒
-                val taskManager = new ManyDependeesAndDependersOfDirectDependersLastTasksManager
-                val ps = new PKESequentialPropertyStore(context, taskManager)
-                taskManager.setSeqPropertyStore(ps)
-                ps
-
-            case "ForwardAllDependeesLast" | "ForwardAllDependeesFirst" |
-                "BackwardAllDependeesLast" | "BackwardAllDependeesFirst" ⇒
-                val forward = taskManagerId.startsWith("Forward")
-                val manyDependeeslast = taskManagerId.endsWith("Last")
-                val taskManager = new AllDependeesTasksManager(forward, manyDependeeslast)
-                val ps = new PKESequentialPropertyStore(context, taskManager)
-                taskManager.setSeqPropertyStore(ps)
-=======
             case "ManyDirectDependenciesLast" ⇒ new ManyDirectDependenciesLastTasksManager
             case "ManyDirectDependersLast"    ⇒ new ManyDirectDependersLastTasksManager
             case "ManyDependeesOfDirectDependersLast" ⇒
@@ -928,14 +866,9 @@
         tasksManager match {
             case propertyStoreDependentTaskManager: PropertyStoreDependentTasksManager ⇒
                 propertyStoreDependentTaskManager.setSeqPropertyStore(ps)
->>>>>>> fdffdea9
                 ps
             case _ ⇒
-<<<<<<< HEAD
-                throw new IllegalArgumentException(s"unknown task manager $taskManagerId")
-=======
                 ps
->>>>>>> fdffdea9
         }
     }
 }