--- conflicted
+++ resolved
@@ -20,16 +20,13 @@
     par.PKECPropertyStore.TasksManager = "NoPriority"
     par.PKECPropertyStore.MaxEvaluationDepth = 32
 
-<<<<<<< HEAD
-  fpcf.AnalysisScenario.AnalysisAutoConfig = false
-=======
+
     AnalysisScenario {
       AnalysisAutoConfig = false
       SchedulingStrategy = "org.opalj.fpcf.scheduling.MaximumPhaseScheduling"
       ScheduleLazyInMultiplePhases = true
     } 
   } 
->>>>>>> f90cbf1e
 
   si.flowanalysis.StructuralAnalysis {
     maxIterations = 1000
