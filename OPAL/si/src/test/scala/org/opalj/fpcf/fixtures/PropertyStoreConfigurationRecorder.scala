/* BSD 2-Clause License - see OPAL/LICENSE for details. */
package org.opalj
package fpcf
package fixtures

import scala.collection.immutable.IntMap
import scala.collection.mutable

import com.typesafe.config.Config

import org.opalj.log.GlobalLogContext
import org.opalj.log.LogContext

class BasePropertyStoreMockup extends PropertyStore {

    implicit val logContext: LogContext = GlobalLogContext

<<<<<<< HEAD
    val ctx: Map[Class[?], AnyRef] = Map.empty
=======
    val ctx: Map[Class[_], AnyRef] = Map(classOf[Config] -> BaseConfig)
>>>>>>> b335f93c

    //
    // Methods which are not required by the following tests...
    //

    override def MaxEvaluationDepth: Int = ???

    override def shutdown(): Unit = ???

    override def toString(printProperties: Boolean): String = ???

    override def scheduledTasksCount: Int = ???

    override def scheduledOnUpdateComputationsCount: Int = ???

    override def quiescenceCount: Int = ???

    override def fallbacksUsedForComputedPropertiesCount: Int = ???

    override def incrementFallbacksUsedForComputedPropertiesCounter(): Unit = ???

    override def isKnown(e: Entity): Boolean = ???

    override def hasProperty(e: Entity, pk: PropertyKind): Boolean = ???

    override def properties[E <: Entity](e: E): Iterator[EPS[E, Property]] = ???

    override def entities[P <: Property](pk: PropertyKey[P]): Iterator[EPS[Entity, P]] = ???

    override def entities[P <: Property](lb: P, ub: P): Iterator[Entity] = ???

    override def entities(propertyFilter: SomeEPS => Boolean): Iterator[Entity] = ???

    override def entitiesWithLB[P <: Property](lb: P): Iterator[Entity] = ???

    override def entitiesWithUB[P <: Property](ub: P): Iterator[Entity] = ???

    override def finalEntities[P <: Property](p: P): Iterator[Entity] = ???

    override def get[E <: Entity, P <: Property](e: E, pk: PropertyKey[P]): Option[EOptionP[E, P]] = ???

    override def get[E <: Entity, P <: Property](epk: EPK[E, P]): Option[EOptionP[E, P]] = ???

    override def doSet(e: Entity, p: Property): Unit = ???

    override def doPreInitialize[E <: Entity, P <: Property](
        e:  E,
        pk: PropertyKey[P]
    )(
        pc: EOptionP[E, P] => InterimEP[E, P]
    ): Unit = ???

    override def doApply[E <: Entity, P <: Property](
        epk:  EPK[E, P],
        e:    E,
        pkId: Int
    ): EOptionP[E, P] = ???

    override def force[E <: Entity, P <: Property](e: E, pk: PropertyKey[P]): Unit = ???

    override def isIdle: Boolean = true

    override def execute(f: => Unit): Unit = ???

    override def doRegisterTriggeredComputation[E <: Entity, P <: Property](
        pk: PropertyKey[P],
        pc: PropertyComputation[E]
    ): Unit = {}

    override def doScheduleEagerComputationForEntity[E <: Entity](
        e: E
    )(
        pc: PropertyComputation[E]
    ): Unit = {}

    override def handleResult(r: PropertyComputationResult): Unit = {}

    override def waitOnPhaseCompletion(): Unit = {}

    override def newPhaseInitialized(
        propertyKindsComputedInThisPhase:  Set[PropertyKind],
        propertyKindsComputedInLaterPhase: Set[PropertyKind],
        suppressInterimUpdates:            Map[PropertyKind, Set[PropertyKind]],
        finalizationOrder:                 List[List[PropertyKind]]
    ): Unit = {}
}

/** A simple property store which will return the values when queried consecutively */
class InitializedPropertyStore(
    val data: IntMap[Map[Entity, mutable.Queue[EOptionP[Entity, Property]]]]
) extends BasePropertyStoreMockup {

    override def doApply[E <: Entity, P <: Property](
        epk:  EPK[E, P],
        e:    E,
        pkId: Int
    ): EOptionP[E, P] = {
        data(pkId)(e).dequeue().asInstanceOf[EOptionP[E, P]]
    }
}

class PropertyStoreConfigurationRecorder extends BasePropertyStoreMockup {

    //
    // Methods containing test fixture related logic.
    //

    var phaseConfigurations: List[(Set[PropertyKind], Set[PropertyKind], Map[PropertyKind, Set[PropertyKind]])] =
        List.empty

    override def newPhaseInitialized(
        propertyKindsComputedInThisPhase:  Set[PropertyKind],
        propertyKindsComputedInLaterPhase: Set[PropertyKind],
        suppressInterimUpdates:            Map[PropertyKind, Set[PropertyKind]],
        finalizationOrder:                 List[List[PropertyKind]]
    ): Unit = {
        phaseConfigurations ::=
            ((
                propertyKindsComputedInThisPhase,
                propertyKindsComputedInLaterPhase,
                suppressInterimUpdates
            ))
    }
}<|MERGE_RESOLUTION|>--- conflicted
+++ resolved
@@ -15,11 +15,7 @@
 
     implicit val logContext: LogContext = GlobalLogContext
 
-<<<<<<< HEAD
-    val ctx: Map[Class[?], AnyRef] = Map.empty
-=======
-    val ctx: Map[Class[_], AnyRef] = Map(classOf[Config] -> BaseConfig)
->>>>>>> b335f93c
+    val ctx: Map[Class[?], AnyRef] = Map(classOf[Config] -> BaseConfig)
 
     //
     // Methods which are not required by the following tests...
