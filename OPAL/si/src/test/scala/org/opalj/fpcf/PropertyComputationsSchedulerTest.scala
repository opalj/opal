/* BSD 2-Clause License - see OPAL/LICENSE for details. */
package org.opalj
package fpcf

import org.junit.runner.RunWith
import org.opalj.fpcf.seq.PKESequentialPropertyStore
import org.scalatest.junit.JUnitRunner
import org.scalatest.Matchers
import org.scalatest.FunSpec
import org.scalatest.BeforeAndAfterEach
import org.opalj.log.GlobalLogContext
import org.opalj.log.LogContext

/**
 * Tests the property computations scheduler.
 *
 * @author Michael Eichberg
 */
@RunWith(classOf[JUnitRunner])
class PropertyComputationsSchedulerTest extends FunSpec with Matchers with BeforeAndAfterEach {

    case class BasicComputationSpecification(
            override val name: String,
            uses:              Set[PropertyKind],
            derives:           Set[PropertyKind],
            isLazy:            Boolean           = false
    ) extends ComputationSpecification {

        override type InitializationData = Null
        override def init(ps: PropertyStore): Null = null

        override def beforeSchedule(ps: PropertyStore): Unit = {}

        override def afterPhaseCompletion(ps: PropertyStore): Unit = {}

        override def schedule(ps: PropertyStore, unused: Null): Unit = {}

    }

    implicit val logContext = GlobalLogContext

    val pks: Array[PropertyKind] = new Array[PropertyKind](12)
    (0 to 11).foreach { i ⇒
        pks(i) = PropertyKey.create[Null, Null](
            "p"+(i),
            (_: PropertyStore, _: FallbackReason, _: Entity) ⇒ ???,
            (_: PropertyStore, _: SomeEPS) ⇒ ???,
            (_: PropertyStore, _: Entity) ⇒ None
        )
    }

    val c1 = BasicComputationSpecification(
        "c1",
        Set.empty,
        Set(pks(1), pks(2))
    )

    val c2 = BasicComputationSpecification(
        "c2",
        Set(pks(2), pks(3)),
        Set(pks(4))
    )

    val c3 = BasicComputationSpecification(
        "c3",
        uses = Set.empty,
        derives = Set(pks(3))
    )

    val c4 = BasicComputationSpecification(
        "c4",
        Set(pks(1)),
        Set(pks(5))
    )

    val c5 = BasicComputationSpecification(
        "c5",
        Set(pks(3), pks(4)),
        Set(pks(0))
    )

    val c6 = BasicComputationSpecification(
        "c6",
        Set(pks(6), pks(8)),
        Set(pks(7))
    )

    val c7 = BasicComputationSpecification(
        "c7",
        Set(pks(5), pks(7), pks(8), pks(0)),
        Set(pks(6))
    )
    val c7Lazy = BasicComputationSpecification(
        "c7lazy",
        Set(pks(5), pks(7), pks(8), pks(0)),
        Set(pks(6)),
        isLazy = true
    )

    val c8 = BasicComputationSpecification(
        "c8",
        Set(pks(6)),
        Set(pks(8), pks(9))
    )

    val c8Lazy = BasicComputationSpecification(
        "c8lazy",
        Set(pks(6)),
        Set(pks(8), pks(9)),
        isLazy = true
    )

    val c9 = BasicComputationSpecification(
        "c9",
        Set(pks(9)),
        Set(pks(10))
    )

    val c10 = BasicComputationSpecification(
        "c10",
        Set.empty,
        Set(pks(10)) // this one also derives property 10; e.g., at a more basic level
    )

    val c10Lazy = BasicComputationSpecification(
        "c10lazy",
        Set.empty,
        Set(pks(10)), // this one also derives property 10; e.g., at a more basic level
        isLazy = true
    )

    val c11 = BasicComputationSpecification(
        "c11",
        Set.empty,
        Set(pks(11), pks(10)) // this one also derives property 10; e.g., at a more basic level
    )

    //**********************************************************************************************
    //
    // TESTS

    describe("an AnalysisScenario") {

        it("should be possible to see the dependencies between the computations") {
            AnalysisScenario(Set(c6, c7, c8)).propertyComputationsDependencies
        }

        it("should be possible to create an empty schedule") {
            val batches = AnalysisScenario(Set()).computeSchedule.batches
            batches should be('empty)
        }

        describe("the scheduling of eager property computations") {

            it("should be possible to create a schedule where a property is computed by two computations") {
                val batches = AnalysisScenario(Set(c9, c10)).computeSchedule.batches
                batches.size should be(1)
            }

            it("should be possible to create a schedule where a property is computed by three computations") {
                val batches = AnalysisScenario(Set(c9, c10, c11)).computeSchedule.batches
                batches.size should be(1)
            }

            it("should be possible to create a schedule with one computation") {
                val batches = AnalysisScenario(Set(c1)).computeSchedule.batches
                batches.size should be(1)
                batches.head.head should be(c1)
            }

            it("should be possible to create a schedule with two independent computations") {
                val batches = AnalysisScenario(Set(c1, c3)).computeSchedule.batches
                batches.size should be(2)
                batches.foreach(_.size should be(1))
                batches.flatMap(batch ⇒ batch).toSet should be(Set(c1, c3))
            }

            it("should be possible to create a schedule where not all properties are explicitly derived") {
                val batches = AnalysisScenario(Set(c1, c2)).computeSchedule.batches
                batches.size should be(2)
                batches.foreach(_.size should be(1))
                batches.head.head should be(c1)
                batches.tail.head.head should be(c2)
            }

            it("should be possible to create a schedule where all computations depend on each other") {
                val batches = AnalysisScenario(Set(c6, c7, c8)).computeSchedule.batches
                batches.size should be(1)
                batches.head.toSet should be(Set(c6, c7, c8))
            }

            it("should be possible to create a complex schedule") {
                val schedule = AnalysisScenario(Set(c1, c2, c3, c4, c5, c6, c7, c8, c9)).computeSchedule
                schedule.batches.take(5).flatMap(batch ⇒ batch).toSet should be(Set(c1, c2, c3, c4, c5))
                schedule.batches.drop(5).head.toSet should be(Set(c6, c7, c8))
            }
        }

        describe("the scheduling of mixed eager and lazy property computations") {

            class PropertyStoreConfigurationRecorder extends PropertyStore {
                implicit val logContext: LogContext = GlobalLogContext
                val ctx: Map[Class[_], AnyRef] = Map.empty
<<<<<<< HEAD
                override def shutdown(): Unit = ???
                override def supportsFastTrackPropertyComputations: Boolean = ???
                override def toString(printProperties: Boolean): String = ???
                override def scheduledTasksCount: Int = ???
                override def scheduledOnUpdateComputationsCount: Int = ???
                override def immediateOnUpdateComputationsCount: Int = ???
                override def quiescenceCount: Int = ???
                override def fastTrackPropertiesCount: Int = ???
                override def statistics: scala.collection.Map[String, Int] = ???
                override def isKnown(e: Entity): Boolean = ???
                override def hasProperty(e: Entity, pk: PropertyKind): Boolean = ???
                override def properties[E <: Entity](e: E): Iterator[EPS[E, Property]] = ???
                override def entities[P <: Property](pk: PropertyKey[P]): Iterator[EPS[Entity, P]] = ???
                override def entities[P <: Property](lb: P, ub: P): Iterator[Entity] = ???
                override def entities(propertyFilter: SomeEPS ⇒ Boolean): Iterator[Entity] = ???
                override def set(e: Entity, p: Property): Unit = ???
                override def apply[E <: Entity, P <: Property](e: E, pk: PropertyKey[P]): EOptionP[E, P] = ???
                override def apply[E <: Entity, P <: Property](epk: EPK[E, P]): EOptionP[E, P] = ???
                override def force[E <: Entity, P <: Property](e: E, pk: PropertyKey[P]): Unit = ???

                override def registerLazyPropertyComputation[E <: Entity, P <: Property](
                    pk:       PropertyKey[P],
                    pc:       PropertyComputation[E],
                    finalEPs: TraversableOnce[FinalP[E, P]]
                ): Unit = {}
                override def registerTriggeredComputation[E <: Entity, P <: Property](
                    pk: PropertyKey[P],
                    pc: PropertyComputation[E]
                ): Unit = {}
                override def scheduleEagerComputationForEntity[E <: Entity](e: E)(pc: PropertyComputation[E]): Unit = {}
                override def handleResult(r: PropertyComputationResult): Unit = {}
                override def waitOnPhaseCompletion(): Unit = {}
=======
                def shutdown(): Unit = ???
                def supportsFastTrackPropertyComputations: Boolean = ???
                def toString(printProperties: Boolean): String = ???
                def scheduledTasksCount: Int = ???
                def scheduledOnUpdateComputationsCount: Int = ???
                def immediateOnUpdateComputationsCount: Int = ???
                def resolvedCSCCsCount: Int = ???
                def quiescenceCount: Int = ???
                def fastTrackPropertiesCount: Int = ???
                def statistics: scala.collection.Map[String, Int] = ???
                def isKnown(e: Entity): Boolean = ???
                def hasProperty(e: Entity, pk: PropertyKind): Boolean = ???
                def properties[E <: Entity](e: E): Iterator[EPS[E, Property]] = ???
                def entities[P <: Property](pk: PropertyKey[P]): Iterator[EPS[Entity, P]] = ???
                def entities[P <: Property](lb: P, ub: P): Iterator[Entity] = ???
                def entities(propertyFilter: SomeEPS ⇒ Boolean): Iterator[Entity] = ???
                def doSet(e: Entity, p: Property): Unit = ???
                def doPreInitialize[E <: Entity, P <: Property](
                    e:  E,
                    pk: PropertyKey[P]
                )(
                    pc: EOptionP[E, P] ⇒ EPS[E, P]
                ): Unit = ???
                def apply[E <: Entity, P <: Property](e: E, pk: PropertyKey[P]): EOptionP[E, P] = ???
                def apply[E <: Entity, P <: Property](epk: EPK[E, P]): EOptionP[E, P] = ???
                def force[E <: Entity, P <: Property](e: E, pk: PropertyKey[P]): Unit = ???

                def doRegisterLazyPropertyComputation[E <: Entity, P <: Property](
                    pk: PropertyKey[P],
                    pc: PropertyComputation[E]
                ): Unit = {}
                def doRegisterTriggeredComputation[E <: Entity, P <: Property](
                    pk: PropertyKey[P],
                    pc: PropertyComputation[E]
                ): Unit = {}
                def doScheduleEagerComputationForEntity[E <: Entity](e: E)(pc: PropertyComputation[E]): Unit = {}
                def handleResult(r: PropertyComputationResult, forceEvaluation: Boolean = false): Unit = {}
                def waitOnPhaseCompletion(): Unit = {}
>>>>>>> 7f3c3f14

                var phaseConfigurations: List[(Set[PropertyKind], Set[PropertyKind])] = List.empty
                override def setupPhase(
                    computedPropertyKinds: Set[PropertyKind],
                    delayedPropertyKinds:  Set[PropertyKind] = Set.empty
                ): Unit = {
                    phaseConfigurations ::= ((computedPropertyKinds, delayedPropertyKinds))
                }

            }

            it("should be possible to create a schedule where a property is computed by multiple computations") {
                val schedule = AnalysisScenario(Set(c9, c10Lazy)).computeSchedule

                /*smoke test: */ schedule(PKESequentialPropertyStore(), trace = false)

                val batches = schedule.batches
                batches.size should be(1)
            }

            it("should be possible to create a mixed schedule where a property is computed by three computations") {
                val batches = AnalysisScenario(Set(c9, c10Lazy, c11)).computeSchedule.batches
                batches.size should be(1)
            }

            it("should be possible to create a complex schedule where some lazily computed properties are computed across multiple batches") {
                val scenario = AnalysisScenario(Set(c1, c2, c3, c4, c5, c6, c7Lazy, c8Lazy, c9))
                val schedule = scenario.computeSchedule
                val ps = new PropertyStoreConfigurationRecorder()
                /*smoke test: */ schedule(ps, trace = false)

                schedule.batches(5).toSet should contain(c7Lazy)
                schedule.batches(5).toSet should contain(c8Lazy)
                ps.phaseConfigurations.tail.head._1 should be(Set(pks(10), pks(9), pks(8), pks(6)))
                // ensure that at the end we always set the phase to "empty, empty"
                ps.phaseConfigurations.head should be((Set.empty, Set.empty))
            }
        }
    }
}
<|MERGE_RESOLUTION|>--- conflicted
+++ resolved
@@ -201,7 +201,6 @@
             class PropertyStoreConfigurationRecorder extends PropertyStore {
                 implicit val logContext: LogContext = GlobalLogContext
                 val ctx: Map[Class[_], AnyRef] = Map.empty
-<<<<<<< HEAD
                 override def shutdown(): Unit = ???
                 override def supportsFastTrackPropertyComputations: Boolean = ???
                 override def toString(printProperties: Boolean): String = ???
@@ -217,40 +216,6 @@
                 override def entities[P <: Property](pk: PropertyKey[P]): Iterator[EPS[Entity, P]] = ???
                 override def entities[P <: Property](lb: P, ub: P): Iterator[Entity] = ???
                 override def entities(propertyFilter: SomeEPS ⇒ Boolean): Iterator[Entity] = ???
-                override def set(e: Entity, p: Property): Unit = ???
-                override def apply[E <: Entity, P <: Property](e: E, pk: PropertyKey[P]): EOptionP[E, P] = ???
-                override def apply[E <: Entity, P <: Property](epk: EPK[E, P]): EOptionP[E, P] = ???
-                override def force[E <: Entity, P <: Property](e: E, pk: PropertyKey[P]): Unit = ???
-
-                override def registerLazyPropertyComputation[E <: Entity, P <: Property](
-                    pk:       PropertyKey[P],
-                    pc:       PropertyComputation[E],
-                    finalEPs: TraversableOnce[FinalP[E, P]]
-                ): Unit = {}
-                override def registerTriggeredComputation[E <: Entity, P <: Property](
-                    pk: PropertyKey[P],
-                    pc: PropertyComputation[E]
-                ): Unit = {}
-                override def scheduleEagerComputationForEntity[E <: Entity](e: E)(pc: PropertyComputation[E]): Unit = {}
-                override def handleResult(r: PropertyComputationResult): Unit = {}
-                override def waitOnPhaseCompletion(): Unit = {}
-=======
-                def shutdown(): Unit = ???
-                def supportsFastTrackPropertyComputations: Boolean = ???
-                def toString(printProperties: Boolean): String = ???
-                def scheduledTasksCount: Int = ???
-                def scheduledOnUpdateComputationsCount: Int = ???
-                def immediateOnUpdateComputationsCount: Int = ???
-                def resolvedCSCCsCount: Int = ???
-                def quiescenceCount: Int = ???
-                def fastTrackPropertiesCount: Int = ???
-                def statistics: scala.collection.Map[String, Int] = ???
-                def isKnown(e: Entity): Boolean = ???
-                def hasProperty(e: Entity, pk: PropertyKind): Boolean = ???
-                def properties[E <: Entity](e: E): Iterator[EPS[E, Property]] = ???
-                def entities[P <: Property](pk: PropertyKey[P]): Iterator[EPS[Entity, P]] = ???
-                def entities[P <: Property](lb: P, ub: P): Iterator[Entity] = ???
-                def entities(propertyFilter: SomeEPS ⇒ Boolean): Iterator[Entity] = ???
                 def doSet(e: Entity, p: Property): Unit = ???
                 def doPreInitialize[E <: Entity, P <: Property](
                     e:  E,
@@ -258,22 +223,22 @@
                 )(
                     pc: EOptionP[E, P] ⇒ EPS[E, P]
                 ): Unit = ???
-                def apply[E <: Entity, P <: Property](e: E, pk: PropertyKey[P]): EOptionP[E, P] = ???
-                def apply[E <: Entity, P <: Property](epk: EPK[E, P]): EOptionP[E, P] = ???
-                def force[E <: Entity, P <: Property](e: E, pk: PropertyKey[P]): Unit = ???
-
-                def doRegisterLazyPropertyComputation[E <: Entity, P <: Property](
+                override def apply[E <: Entity, P <: Property](e: E, pk: PropertyKey[P]): EOptionP[E, P] = ???
+                override def apply[E <: Entity, P <: Property](epk: EPK[E, P]): EOptionP[E, P] = ???
+                override def force[E <: Entity, P <: Property](e: E, pk: PropertyKey[P]): Unit = ???
+
+                override def doRegisterLazyPropertyComputation[E <: Entity, P <: Property](
+                    pk:       PropertyKey[P],
+                    pc:       PropertyComputation[E]
+                ): Unit = {}
+                override def doRegisterTriggeredComputation[E <: Entity, P <: Property](
                     pk: PropertyKey[P],
                     pc: PropertyComputation[E]
                 ): Unit = {}
-                def doRegisterTriggeredComputation[E <: Entity, P <: Property](
-                    pk: PropertyKey[P],
-                    pc: PropertyComputation[E]
-                ): Unit = {}
-                def doScheduleEagerComputationForEntity[E <: Entity](e: E)(pc: PropertyComputation[E]): Unit = {}
-                def handleResult(r: PropertyComputationResult, forceEvaluation: Boolean = false): Unit = {}
-                def waitOnPhaseCompletion(): Unit = {}
->>>>>>> 7f3c3f14
+                override def doScheduleEagerComputationForEntity[E <: Entity](e: E)(pc: PropertyComputation[E]): Unit = {}
+                override def handleResult(r: PropertyComputationResult): Unit = {}
+                override def waitOnPhaseCompletion(): Unit = {}
+
 
                 var phaseConfigurations: List[(Set[PropertyKind], Set[PropertyKind])] = List.empty
                 override def setupPhase(
