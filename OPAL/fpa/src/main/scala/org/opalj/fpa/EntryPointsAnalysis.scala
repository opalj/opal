--- conflicted
+++ resolved
@@ -131,25 +131,9 @@
                 val isInstantiable = (dependeeP eq Instantiable)
                 if (isInstantiable && method.isStaticInitializer)
                     Result(method, IsEntryPoint)
-<<<<<<< HEAD
                 else
                     require(method, propertyKey, method, AccessKey)(
                         visibilityContinuation(method, isInstantiable))
-=======
-                else {
-                    val c_vis: Continuation =
-                        (dependeeE: Entity, dependeeP: Property) ⇒
-                            if (dependeeP == Global &&
-                                (isInstantiable && !method.isStatic) ||
-                                // LOOKS SUSPICIOUS
-                                method.isStatic || method.isConstructor)
-                                Result(method, IsEntryPoint)
-                            else
-                                Result(method, NoEntryPoint)
-
-                    require(method, propertyKey, method, AccessKey)(c_vis)
-                }
->>>>>>> b8aad157
             }
 
         return require(method, propertyKey, classFile, InstantiabilityKey)(c_inst)
