--- conflicted
+++ resolved
@@ -281,13 +281,8 @@
                 // Synthetic and Deprecated do not introduce new dependencies
                 case Synthetic.KindId  => /*do nothing*/
                 case Deprecated.KindId => /*do nothing*/
-<<<<<<< HEAD
                 case _                 =>
-                    val fieldInfo = field.toJava
-=======
-                case _ =>
                     val fieldInfo = vf.toJava
->>>>>>> 6b235911
                     val message = s"unexpected field attribute: $attribute ($fieldInfo)"
                     throw new BytecodeProcessingFailedException(message)
             }
