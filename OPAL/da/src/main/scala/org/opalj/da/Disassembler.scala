--- conflicted
+++ resolved
@@ -54,13 +54,6 @@
             "       [-help will print this help and terminate.]\n"+
             "       [-o <File> the name of the file to which the generated html page should be written]\n"+
             "       [-open the generated html page will be opened in a browser]\n"+
-<<<<<<< HEAD
-            "       [-source <File> a class or jar file or a directory containg jar or class files]*\n"+
-            "       [-noDefaultCSS the generated html page will have on CSS styling]\n"+
-            "       [-css <Source> the path (URL) of a CSS file (\".csss\") which will be referenced from the generated HTML page]\n"+
-            "       [-js <Source> the path (URL) of a JavaScript file (\".js\") which will be referenced from the generated HTML page]\n"+
-            "       <ClassName> name of the class for which we want to create the HTML page\n"+
-=======
             "       [-source <File> a class or jar file or a directory containing jar or class files;\n"+
             "                       if no source files/folders are specified the current folder will be\n"+
             "                       searched for class files]*\n"+
@@ -82,7 +75,6 @@
             "\n"+
             "Note:   \n       If no parameters are specified, the first class file found in the current folder\n"+
             "       or any subfolder of it will be disassembled.\n"+
->>>>>>> 7a73b1b9
             "Example:\n       java …Disassembler -source /Library/jre/lib/rt.jar java.util.ArrayList"
     }
 
