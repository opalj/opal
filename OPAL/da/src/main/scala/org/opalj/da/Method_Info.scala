--- conflicted
+++ resolved
@@ -65,13 +65,10 @@
      */
     def descriptor(implicit cp: Constant_Pool): String = cp(descriptor_index).asString
 
-<<<<<<< HEAD
     /**
-     * @param methodIndex The index of the methodn in the methods table. Required to create unique
+     * @param methodIndex The index of the method in the methods table. Required to create unique
      *                    ids/anchors.
      */
-=======
->>>>>>> fdeec891
     def toXHTML(methodIndex: Int)(implicit cp: Constant_Pool): Node = {
         val (accessFlags, explicitAccessFlags) = accessFlagsToXHTML(access_flags, METHOD)
 
