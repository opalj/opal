%%{ init: { 'flowchart': { 'defaultRenderer': 'elk', 'curve': 'linear' } } }%%
flowchart BT
<<<<<<< HEAD
    common[Common<br>common]

    si[Static Analysis Infrastructure<br>si]
    bi[Bytecode Infrastructure<br>bi]

    br[Bytecode Representation<br>br]
    da[Bytecode Disassembler<br>da]

    ifds[IFDS<br>ifds]
    ai[Abstract Interpretation Framework<br>ai]
    bc[Bytecode Creator<br>bc]

    tac[Three Address Code<br>tac]
    de[Dependency Extraction<br>de]
    ba[Bytecode Assembler<br>ba]

    av[Architecture Validation<br>av]
    apk[APK<br>apk]
    tac2bc[TAC2BC<br>tac2bc]

    framework[Framework]

    demos[Demos]
    bp[BugPicker<br>bp]
    hermes[Hermes<br>hermes]

    style common fill:#9cbecc,color:black
    style framework fill:#c0ffc0
    style bp fill:#ffd7cf
    style hermes fill:#ffd7cf

    si --> common

    bi --> common

    br --> si
    br --> bi
    da --> bi

    ifds --> si
    ifds --> br

    ai --> br

    bc --> da

    de --> ai

    tac --> ifds
    tac --> ai

    tac2bc --> tac
    tac2bc --> ba

    apk --> tac

    ba --> ai
    ba --> bc

    av --> de

    framework --> av
    framework --> tac2bc
    
    demos --> framework
    bp --> framework
    hermes --> framework
=======
    Framework[Framework<br>framework]
    ThreeAddressCode[Three Address Code<br>tac]
    APK[APK<br>apk]
    DependenciesExtractionLibrary[Dependencies Extraction Library<br>de]
    IDE[IDE<br>ide]
    BytecodeInfrastructure[Bytecode Infrastructure<br>bi]
    AbstractInterpretationFramework[Abstract Interpretation Framework<br>ai]
    Hermes[Hermes<br>hermes]
    Common[Common<br>common]
    BytecodeDisassembler[Bytecode Disassembler<br>da]
    StaticAnalysisInfrastructure[Static Analysis Infrastructure<br>si]
    IFDS[IFDS<br>ifds]
    BytecodeRepresentation[Bytecode Representation<br>br]
    BytecodeAssembler[Bytecode Assembler<br>ba]
    ArchitectureValidation[Architecture Validation<br>av]
    Demos[Demos<br>demos]
    BytecodeCreator[Bytecode Creator<br>bc]

    style Common fill:#9cbecc,color:black
    style Framework fill:#c0ffc0
    style Hermes fill:#ffd7cf

    Framework --> BytecodeAssembler
    Framework --> ArchitectureValidation
    Framework --> ThreeAddressCode
    ThreeAddressCode --> AbstractInterpretationFramework
    ThreeAddressCode --> IFDS
    APK --> ThreeAddressCode
    DependenciesExtractionLibrary --> AbstractInterpretationFramework
    IDE --> StaticAnalysisInfrastructure
    IDE --> BytecodeRepresentation
    BytecodeInfrastructure --> Common
    AbstractInterpretationFramework --> BytecodeRepresentation
    Hermes --> Framework
    BytecodeDisassembler --> BytecodeInfrastructure
    StaticAnalysisInfrastructure --> Common
    IFDS --> IDE
    BytecodeRepresentation --> StaticAnalysisInfrastructure
    BytecodeRepresentation --> BytecodeInfrastructure
    BytecodeAssembler --> BytecodeCreator
    BytecodeAssembler --> AbstractInterpretationFramework
    ArchitectureValidation --> DependenciesExtractionLibrary
    Demos --> Framework
    BytecodeCreator --> BytecodeDisassembler
>>>>>>> b364d283
<|MERGE_RESOLUTION|>--- conflicted
+++ resolved
@@ -1,74 +1,5 @@
 %%{ init: { 'flowchart': { 'defaultRenderer': 'elk', 'curve': 'linear' } } }%%
 flowchart BT
-<<<<<<< HEAD
-    common[Common<br>common]
-
-    si[Static Analysis Infrastructure<br>si]
-    bi[Bytecode Infrastructure<br>bi]
-
-    br[Bytecode Representation<br>br]
-    da[Bytecode Disassembler<br>da]
-
-    ifds[IFDS<br>ifds]
-    ai[Abstract Interpretation Framework<br>ai]
-    bc[Bytecode Creator<br>bc]
-
-    tac[Three Address Code<br>tac]
-    de[Dependency Extraction<br>de]
-    ba[Bytecode Assembler<br>ba]
-
-    av[Architecture Validation<br>av]
-    apk[APK<br>apk]
-    tac2bc[TAC2BC<br>tac2bc]
-
-    framework[Framework]
-
-    demos[Demos]
-    bp[BugPicker<br>bp]
-    hermes[Hermes<br>hermes]
-
-    style common fill:#9cbecc,color:black
-    style framework fill:#c0ffc0
-    style bp fill:#ffd7cf
-    style hermes fill:#ffd7cf
-
-    si --> common
-
-    bi --> common
-
-    br --> si
-    br --> bi
-    da --> bi
-
-    ifds --> si
-    ifds --> br
-
-    ai --> br
-
-    bc --> da
-
-    de --> ai
-
-    tac --> ifds
-    tac --> ai
-
-    tac2bc --> tac
-    tac2bc --> ba
-
-    apk --> tac
-
-    ba --> ai
-    ba --> bc
-
-    av --> de
-
-    framework --> av
-    framework --> tac2bc
-    
-    demos --> framework
-    bp --> framework
-    hermes --> framework
-=======
     Framework[Framework<br>framework]
     ThreeAddressCode[Three Address Code<br>tac]
     APK[APK<br>apk]
@@ -78,6 +9,7 @@
     AbstractInterpretationFramework[Abstract Interpretation Framework<br>ai]
     Hermes[Hermes<br>hermes]
     Common[Common<br>common]
+    ThreeAddressCodeToBytecode[Three Address Code to Bytecode<br>tac2bc]
     BytecodeDisassembler[Bytecode Disassembler<br>da]
     StaticAnalysisInfrastructure[Static Analysis Infrastructure<br>si]
     IFDS[IFDS<br>ifds]
@@ -91,9 +23,8 @@
     style Framework fill:#c0ffc0
     style Hermes fill:#ffd7cf
 
-    Framework --> BytecodeAssembler
     Framework --> ArchitectureValidation
-    Framework --> ThreeAddressCode
+    Framework --> ThreeAddressCodeToBytecode
     ThreeAddressCode --> AbstractInterpretationFramework
     ThreeAddressCode --> IFDS
     APK --> ThreeAddressCode
@@ -103,6 +34,8 @@
     BytecodeInfrastructure --> Common
     AbstractInterpretationFramework --> BytecodeRepresentation
     Hermes --> Framework
+    ThreeAddressCodeToBytecode --> BytecodeAssembler
+    ThreeAddressCodeToBytecode --> ThreeAddressCode
     BytecodeDisassembler --> BytecodeInfrastructure
     StaticAnalysisInfrastructure --> Common
     IFDS --> IDE
@@ -112,5 +45,4 @@
     BytecodeAssembler --> AbstractInterpretationFramework
     ArchitectureValidation --> DependenciesExtractionLibrary
     Demos --> Framework
-    BytecodeCreator --> BytecodeDisassembler
->>>>>>> b364d283
+    BytecodeCreator --> BytecodeDisassembler