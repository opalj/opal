--- conflicted
+++ resolved
@@ -46,20 +46,17 @@
 ) extends PointsToAnalysisBase with TACAIBasedAPIBasedAnalysis {
 
     def c(
+        callIndex:          Int,
         engineInteraction:  ScriptEngineInteraction[ContextType, PointsToSet],
         oldEngineDependees: Map[SomeEPK, (SomeEOptionP, ReferenceType => Boolean)],
         context:            ContextType,
         param:              V,
         stmts:              Array[Stmt[V]]
-<<<<<<< HEAD
     )(eps: SomeEPS)(implicit
         typeIteratorState: TypeIteratorState,
                     pointsToAnalysisState: PointsToAnalysisState[ElementType, PointsToSet, ContextType]
     ): ProperPropertyComputationResult = {
 
-=======
-    )(eps: SomeEPS)(implicit typeIteratorState: TypeIteratorState): ProperPropertyComputationResult = {
->>>>>>> 0994636a
         println(s"eval continuation $eps")
 
         var results = List.empty[SomePartialResult]
@@ -96,16 +93,14 @@
             updatedDependees(eps, oldEngineDependees)
         } else oldEngineDependees
 
-        val dependees = typeIteratorState.dependees ++ newEngineDependees.valuesIterator.map(_._1).toSet
+        val dependees = typeIteratorState.dependees ++
+            newEngineDependees.valuesIterator.map(_._1).toSet
 
         InterimPartialResult(
             results,
             dependees,
             c(
-<<<<<<< HEAD
                 callIndex,
-=======
->>>>>>> 0994636a
                 newEngineInteraction,
                 newEngineDependees,
                 context,
@@ -126,6 +121,8 @@
         isDirect:        Boolean
     ): ProperPropertyComputationResult = {
 
+        println("process new caller eval")
+
         implicit val pointsToAnalysisState: PointsToAnalysisState[ElementType, PointsToSet, ContextType] =
             new PointsToAnalysisState(callerContext, FinalEP(callerContext.method.definedMethod, TheTACAI(tac)))
 
@@ -137,11 +134,9 @@
                 throw new Exception("TODO: What to do if param is unknown?")
             })
 
-<<<<<<< HEAD
         var dependees: Set[SomeEOptionP] = Set.empty
-=======
+
         println(s"possible strings: $possibleStrings")
->>>>>>> 0994636a
 
         val scriptEngineInteraction = ScriptEngineInteraction[ContextType, PointsToSet](code = possibleStrings.toList)
 
@@ -153,7 +148,7 @@
             else
                 Map.empty[SomeEPK, (SomeEOptionP, ReferenceType => Boolean)]
 
-        val dependees = typeIteratorState.dependees ++ engineDependeesMap.valuesIterator.map(_._1)
+        dependees = dependees ++ typeIteratorState.dependees ++ engineDependeesMap.valuesIterator.map(_._1)
 
         Results(
             createResults,
@@ -170,6 +165,10 @@
         receiverOption.get.asVar.definedBy.foldLeft(List.empty[SomePartialResult])(
             (results, defSite) => {
                 val allocations = currentPointsToOfDefSite(depender, defSite)
+                var instances = List.empty[ScriptEngineInstance[ElementType]]
+                allocations.forNewestNElements(allocations.numElements) {
+                    alloc => instances = Coordinator.ScriptEngineInstance(alloc) :: instances
+                }
                 resultsForScriptEngineAllocations(javaScriptInteraction, allocations, 0) ::: results
             }
         )
@@ -189,8 +188,8 @@
                         updated(engineInteraction)))
                 case _: EPK[_, _] =>
                     Some(InterimEUBP(instance, engineInteraction))
-                case result =>
-                    throw new IllegalStateException(s"unexpected previous result $result")
+                case r =>
+                    throw new IllegalStateException(s"unexpected previous result $r")
             }
             )
         }
