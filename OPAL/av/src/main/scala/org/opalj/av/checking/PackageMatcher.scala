--- conflicted
+++ resolved
@@ -13,13 +13,7 @@
  */
 case class PackageMatcher(
         namePredicate: NamePredicate,
-<<<<<<< HEAD
-        classMatcher:  ClassMatcher)
-    extends ClassLevelMatcher {
-=======
-        classMatcher:  ClassMatcher
-) extends ClassLevelMatcher {
->>>>>>> 7aefd626
+        classMatcher: ClassMatcher) extends ClassLevelMatcher {
 
     def doesMatch(classFile: ClassFile)(implicit project: SomeProject): Boolean = {
         val packageName = classFile.thisType.packageName
