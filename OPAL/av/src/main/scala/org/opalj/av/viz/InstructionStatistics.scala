--- conflicted
+++ resolved
@@ -118,12 +118,8 @@
                         "$$dim": $normalizedInstructions,
                         "$$color": "$color"
                     }""" + children,
-<<<<<<< HEAD
-                 allInstructions)
-=======
                     allInstructions
                 )
->>>>>>> 7aefd626
             }
 
             val theProjectStatistics = {
