/* BSD 2-Clause License - see OPAL/LICENSE for details. */
package org.opalj
package av
package checking

import scala.collection.immutable

import org.opalj.br.ClassFile
import org.opalj.br.Method
import org.opalj.br.VirtualSourceElement
import org.opalj.br.analyses.SomeProject

/**
 * Matches methods based on their attributes, annotations and class.
 *
 * @author Marco Torsello
 */
case class MethodMatcher(
<<<<<<< HEAD
        classLevelMatcher:    ClassLevelMatcher = AllClasses,
        annotationsPredicate: AnnotationsPredicate = AnyAnnotations,
        methodPredicate:      SourceElementPredicate[Method] = AnyMethod)
    extends SourceElementsMatcher {
=======
        classLevelMatcher:    ClassLevelMatcher              = AllClasses,
        annotationsPredicate: AnnotationsPredicate           = AnyAnnotations,
        methodPredicate:      SourceElementPredicate[Method] = AnyMethod
) extends SourceElementsMatcher {
>>>>>>> 7aefd626

    def doesClassFileMatch(classFile: ClassFile)(implicit project: SomeProject): Boolean =
        classLevelMatcher.doesMatch(classFile)

    def doesMethodMatch(method: Method): Boolean = annotationsPredicate(method.annotations) &&
        methodPredicate(method)

    def extension(implicit project: SomeProject): immutable.Set[VirtualSourceElement] = {
        val allMatchedMethods = project.allClassFiles collect {
            case classFile if doesClassFileMatch(classFile) =>
                classFile.methods collect {
                    case m if doesMethodMatch(m) => m.asVirtualMethod(classFile.thisType)
                }
        }
        allMatchedMethods.flatten.toSet
    }

}

/**
 * Defines several additional factory methods to facilitate the creation of
 * [[MethodMatcher]]s.
 *
 * @author Marco Torsello
 */
object MethodMatcher {

    def apply(methodPredicate: SourceElementPredicate[_ >: Method]): MethodMatcher =
        new MethodMatcher(methodPredicate = methodPredicate)

    def apply(
        annotationsPredicate: AnnotationsPredicate,
        methodPredicate:      SourceElementPredicate[_ >: Method]): MethodMatcher =
        new MethodMatcher(annotationsPredicate = annotationsPredicate, methodPredicate = methodPredicate)

    def apply(
        classLevelMatcher: ClassLevelMatcher,
        methodPredicate:   SourceElementPredicate[Method]): MethodMatcher =
        new MethodMatcher(classLevelMatcher, methodPredicate = methodPredicate)

    def apply(
        annotationsPredicate: AnnotationsPredicate): MethodMatcher =
        new MethodMatcher(annotationsPredicate = annotationsPredicate)

    /**
     * Creates a MethodMatcher, that relies on an AllAnnotationsPredicate for matching
     * the given AnnotationPredicate.
     */
    def apply(annotationPredicate: AnnotationPredicate): MethodMatcher =
        apply(HasAtLeastTheAnnotations(annotationPredicate))

    def apply(
        classLevelMatcher:   ClassLevelMatcher,
        annotationPredicate: AnnotationPredicate): MethodMatcher =
        new MethodMatcher(classLevelMatcher, HasAtLeastTheAnnotations(annotationPredicate))

}<|MERGE_RESOLUTION|>--- conflicted
+++ resolved
@@ -16,17 +16,9 @@
  * @author Marco Torsello
  */
 case class MethodMatcher(
-<<<<<<< HEAD
         classLevelMatcher:    ClassLevelMatcher = AllClasses,
         annotationsPredicate: AnnotationsPredicate = AnyAnnotations,
-        methodPredicate:      SourceElementPredicate[Method] = AnyMethod)
-    extends SourceElementsMatcher {
-=======
-        classLevelMatcher:    ClassLevelMatcher              = AllClasses,
-        annotationsPredicate: AnnotationsPredicate           = AnyAnnotations,
-        methodPredicate:      SourceElementPredicate[Method] = AnyMethod
-) extends SourceElementsMatcher {
->>>>>>> 7aefd626
+        methodPredicate: SourceElementPredicate[Method] = AnyMethod) extends SourceElementsMatcher {
 
     def doesClassFileMatch(classFile: ClassFile)(implicit project: SomeProject): Boolean =
         classLevelMatcher.doesMatch(classFile)
