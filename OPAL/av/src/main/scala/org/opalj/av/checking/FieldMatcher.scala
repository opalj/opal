/* BSD 2-Clause License - see OPAL/LICENSE for details. */
package org.opalj
package av
package checking

import scala.collection.immutable

import org.opalj.br.ClassFile
import org.opalj.br.Field
import org.opalj.br.FieldType
import org.opalj.br.VirtualSourceElement
import org.opalj.br.analyses.SomeProject

/**
 * Matches fields based on their name, type, annotations and declaring class.
 *
 * @author Marco Torsello
 * @author Michael Eichberg
 */
case class FieldMatcher(
        declaringClass: ClassLevelMatcher,
        annotations:    AnnotationsPredicate,
        theType:        Option[FieldType],
<<<<<<< HEAD
        theName:        Option[NamePredicate])
    extends SourceElementsMatcher {
=======
        theName:        Option[NamePredicate]
) extends SourceElementsMatcher {
>>>>>>> 7aefd626

    def doesClassFileMatch(classFile: ClassFile)(implicit project: SomeProject): Boolean =
        declaringClass.doesMatch(classFile)

    def doesFieldMatch(field: Field): Boolean = (theType.isEmpty || (theType.get eq field.fieldType)) && (
        theName.isEmpty || theName.get(field.name)
    ) &&
        annotations(field.annotations)

    def extension(implicit project: SomeProject): immutable.Set[VirtualSourceElement] = {
        val allMatchedFields = project.allClassFiles collect {
            case classFile if doesClassFileMatch(classFile) => {
                classFile.fields collect {
                    case field if doesFieldMatch(field) => field.asVirtualField(classFile)
                }
            }
        }
        allMatchedFields.flatten.toSet
    }

}

/**
 * Defines several additional factory methods to facilitate the creation of
 * [[FieldMatcher]]s.
 *
 * @author Marco Torsello
 */
object FieldMatcher {

    def apply(
        declaringClass:       ClassLevelMatcher = AllClasses,
        annotationsPredicate: AnnotationsPredicate = AnyAnnotations,
        theType:              Option[String] = None,
        theName:              Option[String] = None,
        matchPrefix:          Boolean = false): FieldMatcher = {

        assert(theName.isDefined || !matchPrefix)

        val nameMatcher: Option[NamePredicate] = theName match {
            case Some(f) =>
                if (matchPrefix) Some(StartsWith(f))
                else Some(Equals(f))
            case _ => None
        }

        new FieldMatcher(
            declaringClass,
            annotationsPredicate,
            theType.map(fqn => FieldType(fqn.replace('.', '/'))),
            nameMatcher
        )
    }

}<|MERGE_RESOLUTION|>--- conflicted
+++ resolved
@@ -21,13 +21,7 @@
         declaringClass: ClassLevelMatcher,
         annotations:    AnnotationsPredicate,
         theType:        Option[FieldType],
-<<<<<<< HEAD
-        theName:        Option[NamePredicate])
-    extends SourceElementsMatcher {
-=======
-        theName:        Option[NamePredicate]
-) extends SourceElementsMatcher {
->>>>>>> 7aefd626
+        theName: Option[NamePredicate]) extends SourceElementsMatcher {
 
     def doesClassFileMatch(classFile: ClassFile)(implicit project: SomeProject): Boolean =
         declaringClass.doesMatch(classFile)
