/* BSD 2-Clause License - see OPAL/LICENSE for details. */
package org.opalj
package av
package checking

import org.opalj.bi.AccessFlagsMatcher
import org.opalj.br.{Attributes => SourceElementAttributes}
import org.opalj.br.ConcreteSourceElement

/**
 * A predicate related to a specific source element.
 *
 * @author Michael Eichberg
 */
trait SourceElementPredicate[-S <: ConcreteSourceElement] extends (S => Boolean) { left =>

    def and[T <: ConcreteSourceElement, X <: S with T](
<<<<<<< HEAD
        right: SourceElementPredicate[T]): SourceElementPredicate[X] = new SourceElementPredicate[X] {
        def apply(s: X): Boolean = left(s) && right(s)
        def toDescription() = left.toDescription() + " and " + right.toDescription()
=======
        right: SourceElementPredicate[T]
    ): SourceElementPredicate[X] = {

        new SourceElementPredicate[X] {
            def apply(s: X): Boolean = left(s) && right(s)
            def toDescription() = left.toDescription() + " and " + right.toDescription()
        }

>>>>>>> 7aefd626
    }

    final def having[T <: ConcreteSourceElement, X <: S with T](
        right: SourceElementPredicate[T]): SourceElementPredicate[X] = and(right)

    /**
     * Returns a human readable representation of this predicate that is well suited
     * for presenting it in messages related to architectural deviations.
     *
     * It should not end with a white space and should not use multiple lines.
     * It should not be a complete sentence as this description may be composed with
     * other descriptions.
     */
    def toDescription(): String
}

case class AccessFlags(
<<<<<<< HEAD
        accessFlags: AccessFlagsMatcher)
    extends SourceElementPredicate[ConcreteSourceElement] {
=======
        accessFlags: AccessFlagsMatcher
) extends SourceElementPredicate[ConcreteSourceElement] {
>>>>>>> 7aefd626

    def apply(sourceElement: ConcreteSourceElement): Boolean = this.accessFlags.unapply(sourceElement.accessFlags)

    def toDescription(): String = accessFlags.toString

}

/**
 * @author Marco Torsello
 * @author Michael Eichberg
 */
case class Attributes(
<<<<<<< HEAD
        attributes: SourceElementAttributes)
    extends SourceElementPredicate[ConcreteSourceElement] {
=======
        attributes: SourceElementAttributes
) extends SourceElementPredicate[ConcreteSourceElement] {
>>>>>>> 7aefd626

    def apply(sourceElement: ConcreteSourceElement): Boolean =
        //    sourceElement.attributes.size == this.attributes.size &&
        this.attributes.forall(a => sourceElement.attributes.exists(_ == a))

    def toDescription(): String = attributes.view.map(_.getClass.getSimpleName).mkString(" « ", ", ", " »")
}<|MERGE_RESOLUTION|>--- conflicted
+++ resolved
@@ -15,20 +15,9 @@
 trait SourceElementPredicate[-S <: ConcreteSourceElement] extends (S => Boolean) { left =>
 
     def and[T <: ConcreteSourceElement, X <: S with T](
-<<<<<<< HEAD
         right: SourceElementPredicate[T]): SourceElementPredicate[X] = new SourceElementPredicate[X] {
         def apply(s: X): Boolean = left(s) && right(s)
         def toDescription() = left.toDescription() + " and " + right.toDescription()
-=======
-        right: SourceElementPredicate[T]
-    ): SourceElementPredicate[X] = {
-
-        new SourceElementPredicate[X] {
-            def apply(s: X): Boolean = left(s) && right(s)
-            def toDescription() = left.toDescription() + " and " + right.toDescription()
-        }
-
->>>>>>> 7aefd626
     }
 
     final def having[T <: ConcreteSourceElement, X <: S with T](
@@ -46,13 +35,7 @@
 }
 
 case class AccessFlags(
-<<<<<<< HEAD
-        accessFlags: AccessFlagsMatcher)
-    extends SourceElementPredicate[ConcreteSourceElement] {
-=======
-        accessFlags: AccessFlagsMatcher
-) extends SourceElementPredicate[ConcreteSourceElement] {
->>>>>>> 7aefd626
+        accessFlags: AccessFlagsMatcher) extends SourceElementPredicate[ConcreteSourceElement] {
 
     def apply(sourceElement: ConcreteSourceElement): Boolean = this.accessFlags.unapply(sourceElement.accessFlags)
 
@@ -65,13 +48,7 @@
  * @author Michael Eichberg
  */
 case class Attributes(
-<<<<<<< HEAD
-        attributes: SourceElementAttributes)
-    extends SourceElementPredicate[ConcreteSourceElement] {
-=======
-        attributes: SourceElementAttributes
-) extends SourceElementPredicate[ConcreteSourceElement] {
->>>>>>> 7aefd626
+        attributes: SourceElementAttributes) extends SourceElementPredicate[ConcreteSourceElement] {
 
     def apply(sourceElement: ConcreteSourceElement): Boolean =
         //    sourceElement.attributes.size == this.attributes.size &&
