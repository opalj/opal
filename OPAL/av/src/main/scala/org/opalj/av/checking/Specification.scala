/* BSD 2-Clause License - see OPAL/LICENSE for details. */
package org.opalj
package av
package checking

import scala.language.implicitConversions

import java.net.URL
import scala.Console.GREEN
import scala.Console.RED
import scala.Console.RESET
import scala.collection.{Map => AMap}
import scala.collection.{Set => ASet}
import scala.collection.immutable
import scala.collection.mutable
import scala.collection.mutable.{Map => MutableMap}
import scala.io.Source
import scala.util.matching.Regex

import org.opalj.br._
import org.opalj.br.analyses.Project
import org.opalj.br.reader.Java8Framework.ClassFiles
import org.opalj.de._
import org.opalj.de.DependencyTypes.toUsageDescription
import org.opalj.io.processSource
import org.opalj.log.GlobalLogContext
import org.opalj.log.OPALLogger
import org.opalj.util.PerformanceEvaluation.run
import org.opalj.util.PerformanceEvaluation.time

import scala.collection.parallel.CollectionConverters.IterableIsParallelizable

/**
 * A specification of a project's architectural constraints.
 *
 * ===Usage===
 * First define the ensembles, then the rules and at last specify the
 * class files that should be analyzed. The rules will then automatically be
 * evaluated.
 *
 * The intended way to create a specification is to create a new anonymous Specification
 * class that contains the specification of the architecture. Afterwards the specification
 * object can be used to get the list of architectural violations.
 *
 * {{{
 * new Specification(project) {
 *            ensemble('Number) { "mathematics.Number*" }
 *            ensemble('Rational) { "mathematics.Rational*" }
 *            ensemble('Mathematics) { "mathematics.Mathematics*" }
 *            ensemble('Example) { "mathematics.Example*" }
 *
 *            'Example is_only_allowed_to (USE, 'Mathematics)
 *       }
 * }}}
 *
 * ===Note===
 * One ensemble is predefined: `Specification.empty` it represents an ensemble that
 * contains no source elements and which can, e.g., be used to specify that no "real"
 * ensemble is allowed to depend on a specific ensemble.
 *
 * @author Michael Eichberg
 * @author Samuel Beracasa
 * @author Marco Torsello
 */
class Specification(val project: Project[URL], val useAnsiColors: Boolean) { spec =>

    /**
     * Creates a new `Specification` for the given `Project`. Error messages will
     * not use ANSI colors.
     */
    def this(project: Project[URL]) = this(project, useAnsiColors = false)

    def this(
<<<<<<< HEAD
            classFiles: Iterable[(ClassFile, URL)],
            useAnsiColors: Boolean = false) = this(
        run {
            Project(
                projectClassFilesWithSources = classFiles,
                Iterable.empty,
                libraryClassFilesAreInterfacesOnly = true /*actually not relevant*/ )
        } { (t, project) =>
            import project.logContext
            val logMessage = "1. reading " + project.classFilesCount + " class files took " + t.toSeconds
            val message    = if (useAnsiColors) GREEN + logMessage + RESET else logMessage
            OPALLogger.progress(message)
            project
        },
        useAnsiColors
    )
=======
        classFiles:    Iterable[(ClassFile, URL)],
        useAnsiColors: Boolean                    = false
    ) =
        this(
            run {
                Project(
                    projectClassFilesWithSources = classFiles,
                    Iterable.empty,
                    libraryClassFilesAreInterfacesOnly = true /*actually not relevant*/
                )
            } { (t, project) =>
                import project.logContext
                val logMessage = "1. reading " + project.classFilesCount + " class files took " + t.toSeconds
                val message = if (useAnsiColors) GREEN + logMessage + RESET else logMessage
                OPALLogger.progress(message)
                project
            },
            useAnsiColors
        )
>>>>>>> 7aefd626

    import project.logContext

    private[this] def logProgress(logMessage: String): Unit =
        OPALLogger.progress(if (useAnsiColors) GREEN + logMessage + RESET else logMessage)

    private[this] def logWarn(logMessage: String): Unit = {
        val message = if (useAnsiColors) RED + logMessage + RESET else logMessage
        OPALLogger.warn("project warn", message)
    }

    private[this] def logInfo(logMessage: String): Unit = OPALLogger.info("project info", logMessage)

    @volatile
    private[this] var theEnsembles: MutableMap[Symbol, (SourceElementsMatcher, ASet[VirtualSourceElement])] =
        scala.collection.mutable.HashMap.empty

    /**
     * The set of defined ensembles. An ensemble is identified by a symbol, a query
     * which matches source elements and the project's source elements that are matched.
     * The latter is available only after [[analyze]] was called.
     */
    def ensembles: AMap[Symbol, (SourceElementsMatcher, ASet[VirtualSourceElement])] = theEnsembles

    // calculated after all class files have been loaded
    private[this] val theOutgoingDependencies
        : MutableMap[VirtualSourceElement, AMap[VirtualSourceElement, DependencyTypesSet]] =
        scala.collection.mutable.HashMap.empty

    /**
     * Mapping between a source element and those source elements it depends on/uses.
     *
     * This mapping is automatically created when analyze is called.
     */
    def outgoingDependencies: AMap[VirtualSourceElement, AMap[VirtualSourceElement, DependencyTypesSet]] =
        theOutgoingDependencies

    // calculated after all class files have been loaded
    private[this] val theIncomingDependencies
        : mutable.Map[VirtualSourceElement, immutable.Set[(VirtualSourceElement, DependencyType)]] =
        scala.collection.mutable.HashMap.empty

    /**
     * Mapping between a source element and those source elements that depend on it.
     *
     * This mapping is automatically created when analyze is called.
     */
    def incomingDependencies: AMap[VirtualSourceElement, ASet[(VirtualSourceElement, DependencyType)]] =
        theIncomingDependencies

    // calculated after the extension of all ensembles is determined
    private[this] val matchedSourceElements: mutable.HashSet[VirtualSourceElement] = mutable.HashSet.empty

    private[this] val allSourceElements: mutable.HashSet[VirtualSourceElement] = mutable.HashSet.empty

    private[this] var unmatchedSourceElements: ASet[VirtualSourceElement] = mutable.HashSet.empty

    /**
     * Adds a new ensemble definition to this architecture specification.
     *
     * @throws SpecificationError If the ensemble is already defined.
     */
    @throws(classOf[SpecificationError])
    def ensemble(
        ensembleSymbol: Symbol
      )(sourceElementsMatcher: SourceElementsMatcher): Unit = {
        if (ensembles.contains(ensembleSymbol))
            throw SpecificationError("the ensemble is already defined: " + ensembleSymbol)

        theEnsembles += (
            (ensembleSymbol, (sourceElementsMatcher, Set.empty[VirtualSourceElement]))
        )
    }

    /**
     * Creates a `Symbol` with the given name.
     *
     * This method is primarily useful if ensemble names are created programmatically
     * and the code should communicate that the created name identifies an ensemble.
     * E.g., instead of
     * {{{
     *  for (moduleID <- 1 to 10) Symbol("module"+moduleID)
     * }}}
     * it is now possible to write
     * {{{
     *  for (moduleID <- 1 to 10) EnsembleID("module"+moduleID)
     * }}}
     * which better communicates the intention.
     */
    def EnsembleID(ensembleName: String): Symbol = Symbol(ensembleName)

    /**
     * Represents an ensemble that contains no source elements. This can be used, e.g.,
     * to specify that a (set of) specific source element(s) is not allowed to depend
     * on any other source elements (belonging to the project).
     */
    val empty = {
        ensemble(Symbol("Empty"))(NoSourceElementsMatcher)
        Symbol("Empty")
    }

    /**
     * Facilitates the definition of common source element matchers by means of common
     * String patterns.
     */
    @throws(classOf[SpecificationError])
    implicit def StringToSourceElementMatcher(matcher: String): SourceElementsMatcher =
        if (matcher endsWith ".*") PackageMatcher(matcher.substring(0, matcher.length() - 2).replace('.', '/'))
        else if (matcher endsWith ".**")
            PackageMatcher(matcher.substring(0, matcher.length() - 3).replace('.', '/'), true)
<<<<<<< HEAD
        else if (matcher endsWith "*") ClassMatcher(matcher.substring(0, matcher.length() - 1).replace('.', '/'), true)
        else if (matcher.indexOf('*') == -1) ClassMatcher(matcher.replace('.', '/'))
        else throw SpecificationError("unsupported pattern: " + matcher);
=======
        else if (matcher endsWith "*")
            ClassMatcher(matcher.substring(0, matcher.length() - 1).replace('.', '/'), true)
        else if (matcher.indexOf('*') == -1)
            ClassMatcher(matcher.replace('.', '/'))
        else
            throw SpecificationError("unsupported pattern: " + matcher);
    }
>>>>>>> 7aefd626

    def classes(matcher: Regex): SourceElementsMatcher = ClassMatcher(matcher)

    /**
     * Returns the class files stored at the given location.
     */
    implicit def FileToClassFileProvider(file: java.io.File): Seq[(ClassFile, URL)] = ClassFiles(file)

    var architectureCheckers: List[ArchitectureChecker] = Nil

    case class GlobalIncomingConstraint(
            targetEnsemble: Symbol,
            sourceEnsembles: Seq[Symbol]) extends DependencyChecker {

        override def targetEnsembles: Seq[Symbol] = Seq(targetEnsemble)

        override def violations(): ASet[SpecificationViolation] = {
            val sourceEnsembleElements      = sourceEnsembles.foldLeft(Set[VirtualSourceElement]())(_ ++ ensembles(_)._2)
            val (_, targetEnsembleElements) = ensembles(targetEnsemble)
            for {
                targetEnsembleElement <- targetEnsembleElements
                if incomingDependencies.contains(targetEnsembleElement)
                (incomingElement, dependencyType) <- incomingDependencies(targetEnsembleElement)
                if !(
                    sourceEnsembleElements.contains(incomingElement) ||
                        targetEnsembleElements.contains(incomingElement)
                )
            } yield {
                DependencyViolation(
                    project,
                    this,
                    incomingElement,
                    targetEnsembleElement,
                    dependencyType,
                    "not allowed global incoming dependency found"
                )
            }
        }

        override def toString: String = s"$targetEnsemble is_only_to_be_used_by (${sourceEnsembles.mkString(",")})"
    }

    /**
     * Forbids the given local dependencies between a specific source ensemble and
     * several target ensembles.
     *
     * ==Example Scenario==
     * If the ensemble `ex` is not allowed to use `ey` and the source element `x` which
     * belongs to ensemble `ex` has one if the given dependencies on a source element
     * belonging to `ey` then a [[SpecificationViolation]] is generated.
     */
    case class LocalOutgoingNotAllowedConstraint(
            dependencyTypes: Set[DependencyType],
            sourceEnsemble:  Symbol,
            targetEnsembles: Seq[Symbol]) extends DependencyChecker {

<<<<<<< HEAD
        if (targetEnsembles.isEmpty) throw SpecificationError("no target ensembles specified: " + toString())
=======
        if (targetEnsembles.isEmpty)
            throw SpecificationError("no target ensembles specified: " + toString())
>>>>>>> 7aefd626

        // WE DO NOT WANT TO CHECK THE VALIDITY OF THE ENSEMBLE IDS NOW TO MAKE IT EASY
        // TO INTERMIX THE DEFINITION OF ENSEMBLES AND CONSTRAINTS

        override def sourceEnsembles: Seq[Symbol] = Seq(sourceEnsemble)

        override def violations(): ASet[SpecificationViolation] = {
            val unknownEnsembles = targetEnsembles.filterNot(ensembles.contains(_))
            if (unknownEnsembles.nonEmpty) throw SpecificationError(
                unknownEnsembles.mkString("unknown ensemble(s): ", ",", "")
            )

            val (_ /*ensembleName*/, sourceEnsembleElements) = ensembles(sourceEnsemble)
            val notAllowedTargetSourceElements =
                targetEnsembles.foldLeft(Set.empty[VirtualSourceElement])(_ ++ ensembles(_)._2)

            for {
                sourceElement <- sourceEnsembleElements
                targets        = outgoingDependencies.get(sourceElement)
                if targets.isDefined
                (targetElement, currentDependencyTypes) <- targets.get
                currentDependencyType                   <- currentDependencyTypes
                if (notAllowedTargetSourceElements contains targetElement) &&
                    ((dependencyTypes equals USE) || (dependencyTypes contains currentDependencyType))
            } yield {
                DependencyViolation(
                    project,
                    this,
                    sourceElement,
                    targetElement,
                    currentDependencyType,
                    "not allowed local outgoing dependency found"
                )
            }
        }

        override def toString: String =
            if (dependencyTypes equals USE) {
                targetEnsembles.mkString(s"$sourceEnsemble is_not_allowed_to use (", ",", ")")
            } else {
                val start =
                    s"$sourceEnsemble is_not_allowed_to ${
                                                             dependencyTypes.map(d => toUsageDescription(d)).mkString(" and ")
                                                         } ("
                targetEnsembles.mkString(start, ",", ")")
            }
    }

    /**
     * Allows only the given local dependencies between a specific source ensemble and
     * several target ensembles.
     *
     * ==Example Scenario==
     * If the ensemble `ex` is only allowed to throw exceptions `ey` and the source
     * element `x` which belongs to ensemble `ex` throws an exception not belonging
     * to `ey` then a [[SpecificationViolation]] is generated.
     */
    case class LocalOutgoingOnlyAllowedConstraint(
            dependencyTypes: Set[DependencyType],
            sourceEnsemble:  Symbol,
            targetEnsembles: Seq[Symbol]) extends DependencyChecker {

<<<<<<< HEAD
        if (targetEnsembles.isEmpty) throw SpecificationError("no target ensembles specified: " + toString())
=======
        if (targetEnsembles.isEmpty)
            throw SpecificationError("no target ensembles specified: " + toString())
>>>>>>> 7aefd626

        // WE DO NOT WANT TO CHECK THE VALIDITY OF THE ENSEMBLE IDS NOW TO MAKE IT EASY
        // TO INTERMIX THE DEFINITION OF ENSEMBLES AND CONSTRAINTS

        override def sourceEnsembles: Seq[Symbol] = Seq(sourceEnsemble)

        override def violations(): ASet[SpecificationViolation] = {
            val unknownEnsembles = targetEnsembles.filterNot(ensembles.contains(_))
            if (unknownEnsembles.nonEmpty) throw SpecificationError(
                unknownEnsembles.mkString("unknown ensemble(s): ", ",", "")
            )

            val (_ /*ensembleName*/, sourceEnsembleElements) = ensembles(sourceEnsemble)
            val allAllowedLocalTargetSourceElements =
                // self references are allowed as well as references to source elements belonging
                // to a target ensemble
                targetEnsembles.foldLeft(sourceEnsembleElements)(_ ++ ensembles(_)._2)

            for {
                sourceElement <- sourceEnsembleElements
                targets        = outgoingDependencies.get(sourceElement)
                if targets.isDefined
                (targetElement, currentDependencyTypes) <- targets.get
                currentDependencyType                   <- currentDependencyTypes
                if !(allAllowedLocalTargetSourceElements contains targetElement) &&
                    ((dependencyTypes equals USE) || (dependencyTypes contains currentDependencyType))
                // references to unmatched source elements are ignored
                if !(unmatchedSourceElements contains targetElement)
            } yield {
                DependencyViolation(
                    project,
                    this,
                    sourceElement,
                    targetElement,
                    currentDependencyType,
                    "violation of a local outgoing dependency constraint"
                )
            }
        }

        override def toString: String =
            if (dependencyTypes equals USE) {
                targetEnsembles.mkString(s"$sourceEnsemble is_only_allowed_to use (", ",", ")")
            } else {
                val start =
                    s"$sourceEnsemble is_only_allowed_to ${
                                                              dependencyTypes.map(d => toUsageDescription(d)).mkString(" and ")
                                                          } ("
                targetEnsembles.mkString(start, ",", ")")
            }
    }

    /**
     * Checks whether all elements in the source ensemble are annotated with the given
     * annotation.
     *
     * ==Example Scenario==
     * If every element in the ensemble `ex` should be annotated with `ey` and the
     * source element `x` which belongs to ensemble `ex` has no annotation that matches
     * `ey` then a [[SpecificationViolation]] is generated.
     *
     *  @param sourceEnsemble An ensemble containing elements, that should be annotated.
     *  @param annotationPredicates The annotations that should match.
     *  @param property A description of the property that is checked.
     *  @param matchAny true if only one match is needed, false if all annotations should match
     */
    case class LocalOutgoingAnnotatedWithConstraint(
            sourceEnsemble:       Symbol,
            annotationPredicates: Seq[AnnotationPredicate],
            property:             String,
            matchAny: Boolean) extends PropertyChecker {

        def this(
                sourceEnsemble: Symbol,
                annotationPredicates: Seq[AnnotationPredicate],
                matchAny: Boolean = false) = this(
            sourceEnsemble,
            annotationPredicates,
            annotationPredicates.map(_.toDescription()).mkString("(", " - ", ")"),
            matchAny
        )

        override def ensembles: Seq[Symbol] = Seq(sourceEnsemble)

        override def violations(): ASet[SpecificationViolation] = {
            val (_ /*ensembleName*/, sourceEnsembleElements) = spec.ensembles(sourceEnsemble)

            for {
                sourceElement <- sourceEnsembleElements
                classFile     <- project.classFile(sourceElement.classType.asObjectType)
                annotations = sourceElement match {
                                  case _: VirtualClass => classFile.annotations

                                  case vf: VirtualField => classFile.fields collectFirst {
                                          case f if f.asVirtualField(classFile).compareTo(vf) == 0 => f
                                      } match {
                                          case Some(f) => f.annotations
                                          case _       => IndexedSeq.empty
                                      }

                                  case vm: VirtualMethod => classFile.methods collectFirst {
                                          case m if m.asVirtualMethod(classFile.thisType).compareTo(vm) == 0 => m
                                      } match {
                                          case Some(m) => m.annotations
                                          case _       => IndexedSeq.empty
                                      }

                                  case _ => IndexedSeq.empty
                              }

                //              if !annotations.foldLeft(false) {
                //                  (v: Boolean, a: Annotation) =>
                //                      v || annotationPredicates.foldLeft(!matchAny) {
                //                          (matched: Boolean, m: AnnotationPredicate) =>
                //                              if (matchAny) {
                //                                  matched || m(a)
                //                              } else {
                //                                  matched && m(a)
                //                              }
                //                      }
                //              }
                if !annotationPredicates.foldLeft(!matchAny) {
                    (v: Boolean, m: AnnotationPredicate) =>
                        if (!matchAny) {
                            v && annotations.exists { a => m(a) }
                        } else {
                            v || annotations.exists { a => m(a) }
                        }
                }
            } yield {
                PropertyViolation(
                    project,
                    this,
                    sourceElement,
                    "the element should be ANNOTATED WITH",
                    "required annotation not found"
                )
            }
        }

        override def toString: String = s"$sourceEnsemble every_element_should_be_annotated_with $property"
    }

    /**
     * Checks whether all elements in the source ensemble implement the given
     * method. The source ensemble should contain only class elements
     * otherwise a [[SpecificationError]] will be thrown.
     *
     *  @param sourceEnsemble An ensemble containing classes, that should implement the given method.
     *  @param methodPredicate The method to match.
     */
    case class LocalOutgoingShouldImplementMethodConstraint(
            sourceEnsemble:  Symbol,
<<<<<<< HEAD
            methodPredicate: SourceElementPredicate[Method])
        extends PropertyChecker {
=======
            methodPredicate: SourceElementPredicate[Method]
    ) extends PropertyChecker {
>>>>>>> 7aefd626

        override def property: String = methodPredicate.toDescription()

        override def ensembles: Seq[Symbol] = Seq(sourceEnsemble)

        override def violations(): ASet[SpecificationViolation] = {
            val (_ /*ensembleName*/, sourceEnsembleElements) = spec.ensembles(sourceEnsemble)

            for {
                sourceElement <- sourceEnsembleElements
                sourceClassFile = sourceElement match {
<<<<<<< HEAD
                                      case s: VirtualClass => project.classFile(s.classType.asObjectType).get
                                      case _               => throw SpecificationError(sourceElement.toJava + " is not a class")
                                  }
=======
                    case s: VirtualClass => project.classFile(s.classType.asObjectType).get
                    case _               => throw SpecificationError(sourceElement.toJava + " is not a class")
                }
>>>>>>> 7aefd626
                if sourceClassFile.methods.forall(m => !methodPredicate(m))
            } yield {
                PropertyViolation(
                    project,
                    this,
                    sourceElement,
                    "the element should IMPLEMENT METHOD",
                    "required method implementation not found"
                )
            }
        }

        override def toString: String = s"$sourceEnsemble every_element_should_implement_method ($property)"
    }

    /**
     * Checks whether all elements in the source ensemble extends any of
     * the given elements. The source ensemble should contain only class elements
     * otherwise a [[SpecificationError]] will be thrown.
     *
     *  @param sourceEnsemble An ensemble containing classes, that should implement the given method.
     *  @param targetEnsembles Ensembles containing elements, that should be extended by the given classes.
     */
    case class LocalOutgoingShouldExtendConstraint(
            sourceEnsemble: Symbol,
            targetEnsembles: Seq[Symbol]) extends PropertyChecker {

        override def property: String = targetEnsembles.mkString(", ")

        override def ensembles: Seq[Symbol] = Seq(sourceEnsemble)

        override def violations(): ASet[SpecificationViolation] = {
            val (_ /*ensembleName*/, sourceEnsembleElements) = spec.ensembles(sourceEnsemble)
            val allLocalTargetSourceElements =
                // self references are allowed as well as references to source elements belonging
                // to a target ensemble
                targetEnsembles.foldLeft(sourceEnsembleElements)(_ ++ spec.ensembles(_)._2)

            for {
                sourceElement <- sourceEnsembleElements
                sourceClassFile = sourceElement match {
<<<<<<< HEAD
                                      case s: VirtualClass => project.classFile(s.classType.asObjectType).get
                                      case _               => throw SpecificationError(sourceElement.toJava + " is not a class")
                                  }
=======
                    case s: VirtualClass => project.classFile(s.classType.asObjectType).get
                    case _               => throw SpecificationError(sourceElement.toJava + " is not a class")
                }
>>>>>>> 7aefd626
                if sourceClassFile.superclassType.map(s =>
                    !allLocalTargetSourceElements.exists(v =>
                        v.classType.asObjectType.equals(s))).getOrElse(false)
            } yield {
                PropertyViolation(
                    project,
                    this,
                    sourceElement,
                    "the element should extend any of the given classes",
                    "required inheritance not found"
                )
            }
        }

        override def toString: String =
            targetEnsembles.mkString(s"$sourceEnsemble every_element_should_extend (", ",", ")")
    }

    /**
     * The set of all [[org.opalj.de.DependencyTypes]].
     */
    final val USE: Set[DependencyType] = DependencyTypes.values

    case class SpecificationFactory(contextEnsembleSymbol: Symbol) {

        def apply(sourceElementsMatcher: SourceElementsMatcher): Unit =
            ensemble(contextEnsembleSymbol)(sourceElementsMatcher)

        def is_only_to_be_used_by(sourceEnsembleSymbols: Symbol*): Unit = architectureCheckers =
            new GlobalIncomingConstraint(
                contextEnsembleSymbol,
                sourceEnsembleSymbols.toSeq
            ) :: architectureCheckers

        def allows_incoming_dependencies_from(sourceEnsembleSymbols: Symbol*): Unit = architectureCheckers =
            new GlobalIncomingConstraint(
                contextEnsembleSymbol,
                sourceEnsembleSymbols.toSeq
            ) :: architectureCheckers

        def is_only_allowed_to(
            dependencyTypes: Set[DependencyType],
            targetEnsembles: Symbol*): Unit = architectureCheckers =
            new LocalOutgoingOnlyAllowedConstraint(
                dependencyTypes,
                contextEnsembleSymbol,
                targetEnsembles.toSeq
            ) :: architectureCheckers

        def is_not_allowed_to(
            dependencyTypes: Set[DependencyType],
            targetEnsembles: Symbol*): Unit = architectureCheckers =
            new LocalOutgoingNotAllowedConstraint(
                dependencyTypes,
                contextEnsembleSymbol,
                targetEnsembles.toSeq
            ) :: architectureCheckers

        def every_element_should_be_annotated_with(
            annotationPredicate: AnnotationPredicate): Unit = architectureCheckers =
            new LocalOutgoingAnnotatedWithConstraint(
                contextEnsembleSymbol,
                Seq(annotationPredicate)
            ) :: architectureCheckers

        def every_element_should_be_annotated_with(
            property:             String,
            annotationPredicates: Seq[AnnotationPredicate],
            matchAny:             Boolean = false): Unit = architectureCheckers =
            new LocalOutgoingAnnotatedWithConstraint(
                contextEnsembleSymbol,
                annotationPredicates,
                property,
                matchAny
            ) :: architectureCheckers

        def every_element_should_implement_method(
            methodPredicate: SourceElementPredicate[Method]): Unit = architectureCheckers =
            new LocalOutgoingShouldImplementMethodConstraint(
                contextEnsembleSymbol,
                methodPredicate
            ) :: architectureCheckers

        def every_element_should_extend(targetEnsembles: Symbol*): Unit = architectureCheckers =
            new LocalOutgoingShouldExtendConstraint(
                contextEnsembleSymbol,
                targetEnsembles.toSeq
            ) :: architectureCheckers
    }

    protected implicit def EnsembleSymbolToSpecificationElementFactory(
        ensembleSymbol: Symbol): SpecificationFactory = SpecificationFactory(ensembleSymbol)

    protected implicit def EnsembleToSourceElementMatcher(
        ensembleSymbol: Symbol): SourceElementsMatcher = {
        if (!ensembles.contains(ensembleSymbol))
            throw SpecificationError(s"the ensemble: $ensembleSymbol is not yet defined")

        ensembles(ensembleSymbol)._1
    }

    /**
     * Returns a textual representation of an ensemble.
     */
    def ensembleToString(ensembleSymbol: Symbol): String = {
        val (sourceElementsMatcher, extension) = ensembles(ensembleSymbol)
        s"$ensembleSymbol{" +
<<<<<<< HEAD
            s"$sourceElementsMatcher  " + {
                if (extension.isEmpty) "/* NO ELEMENTS */ "
                else {
                    extension.tail.foldLeft("\n\t//" + extension.head.toString + "\n")((s, vse) =>
                        s + "\t//" + vse.toJava + "\n")
=======
            s"$sourceElementsMatcher  " +
            {
                if (extension.isEmpty)
                    "/* NO ELEMENTS */ "
                else {
                    extension.tail.foldLeft("\n\t//" + extension.head.toString + "\n")((s, vse) => s + "\t//" + vse.toJava + "\n")
>>>>>>> 7aefd626
                }
            } + "}"
    }

    /**
     * Can be called after the evaluation of the extents of the ensembles to print
     * out the current configuration.
     */
    def ensembleExtentsToString: String = {
        val s = new mutable.StringBuilder()
        for ((ensemble, (_, elements)) <- theEnsembles) {
            s ++= s"$ensemble\n"
            for (element <- elements) {
                s ++= s"\t\t\t${element.toJava}\n"
            }
        }
        s.result()
    }

    def analyze(): Set[SpecificationViolation] = {
        val dependencyStore = time {
            project.get(DependencyStoreWithoutSelfDependenciesKey)
        } { ns => logProgress("2.1. preprocessing dependencies took " + ns.toSeconds) }

        logInfo("Dependencies between source elements: " + dependencyStore.dependencies.size)
        logInfo("Dependencies on primitive types: " + dependencyStore.dependenciesOnBaseTypes.size)
        logInfo("Dependencies on array types: " + dependencyStore.dependenciesOnArrayTypes.size)

        time {
            for {
                (source, targets) <- dependencyStore.dependencies
                (target, dTypes)  <- targets
            } {
                allSourceElements += source
                allSourceElements += target

                theOutgoingDependencies.update(source, targets)

                for { dType <- dTypes } {
                    theIncomingDependencies.update(
                        target,
                        theIncomingDependencies.getOrElse(target, immutable.Set.empty) +
                            ((source, dType))
                    )
                }
            }
        } { ns => logProgress("2.2. postprocessing dependencies took " + ns.toSeconds) }
        logInfo("Number of source elements: " + allSourceElements.size)
        logInfo("Outgoing dependencies: " + theOutgoingDependencies.size)
        logInfo("Incoming dependencies: " + theIncomingDependencies.size)

        // Calculate the extension of the ensembles
        //
        time {
            val instantiatedEnsembles = theEnsembles.par map { ensemble =>
                val (ensembleSymbol, (sourceElementMatcher, _)) = ensemble
                // if a sourceElementMatcher is reused!
                sourceElementMatcher.synchronized {
                    val extension = sourceElementMatcher.extension(project)
                    if (extension.isEmpty && sourceElementMatcher != NoSourceElementsMatcher)
                        logWarn(s"   $ensembleSymbol (${extension.size})")
                    else logInfo(s"   $ensembleSymbol (${extension.size})")

                    spec.synchronized { matchedSourceElements ++= extension }
                    (ensembleSymbol, (sourceElementMatcher, extension))
                }
            }
            theEnsembles = mutable.Map.from(instantiatedEnsembles.seq)

            unmatchedSourceElements = allSourceElements --= matchedSourceElements

            logInfo("   => Matched source elements: " + matchedSourceElements.size)
            logInfo("   => Other source elements: " + unmatchedSourceElements.size)
        } { ns => logProgress("3. determing the extension of the ensembles took " + ns.toSeconds) }

        // Check all rules
        //
        time {
<<<<<<< HEAD
            val result = for { architectureChecker <- architectureCheckers.par } yield {
                logProgress("   checking: " + architectureChecker)
                for (violation <- architectureChecker.violations()) yield violation
            }
=======
            val result =
                for { architectureChecker <- architectureCheckers.par } yield {
                    logProgress("   checking: " + architectureChecker)
                    for (violation <- architectureChecker.violations()) yield violation
                }
>>>>>>> 7aefd626
            Set.empty ++ (result.filter(_.nonEmpty).flatten)
        } { ns => logProgress("4. checking the specified dependency constraints took " + ns.toSeconds) }
    }

}
object Specification {

    def ProjectDirectory(directoryName: String): Seq[(ClassFile, URL)] = {
        val file = new java.io.File(directoryName)
<<<<<<< HEAD
        if (!file.exists) throw SpecificationError("the specified directory does not exist: " + directoryName)
        if (!file.canRead) throw SpecificationError("cannot read the specified directory: " + directoryName)
        if (!file.isDirectory) throw SpecificationError("the specified directory is not a directory: " + directoryName)
=======
        if (!file.exists)
            throw SpecificationError("the specified directory does not exist: " + directoryName)
        if (!file.canRead)
            throw SpecificationError("cannot read the specified directory: " + directoryName)
        if (!file.isDirectory)
            throw SpecificationError("the specified directory is not a directory: " + directoryName)
>>>>>>> 7aefd626

        Project.JavaClassFileReader().ClassFiles(file)
    }

    def ProjectJAR(jarName: String): Seq[(ClassFile, URL)] = {
        val file = new java.io.File(jarName)
<<<<<<< HEAD
        if (!file.exists) throw SpecificationError("the specified directory does not exist: " + jarName)
        if (!file.canRead) throw SpecificationError("cannot read the specified JAR: " + jarName)
        if (file.isDirectory) throw SpecificationError("the specified jar file is a directory: " + jarName)
=======
        if (!file.exists)
            throw SpecificationError("the specified directory does not exist: " + jarName)
        if (!file.canRead)
            throw SpecificationError("cannot read the specified JAR: " + jarName)
        if (file.isDirectory)
            throw SpecificationError("the specified jar file is a directory: " + jarName)
>>>>>>> 7aefd626

        OPALLogger.info("creating project", s"loading $jarName")(GlobalLogContext)

        Project.JavaClassFileReader().ClassFiles(file)
    }

    /**
     * Load all jar files.
     */
    def ProjectJARs(jarNames: Seq[String]): Seq[(ClassFile, URL)] = jarNames.map(ProjectJAR(_)).flatten

    /**
     * Loads all class files of the specified jar file using the library class file reader.
     * (I.e., the all method implementations are skipped.)
     *
     * @param jarName The name of a jar file.
     */
    def LibraryJAR(jarName: String): Seq[(ClassFile, URL)] = {
        val file = new java.io.File(jarName)
<<<<<<< HEAD
        if (!file.exists) throw SpecificationError("the specified directory does not exist: " + jarName)
        if (!file.canRead) throw SpecificationError("cannot read the specified JAR: " + jarName)
        if (file.isDirectory) throw SpecificationError("the specified jar file is a directory: " + jarName)
=======
        if (!file.exists)
            throw SpecificationError("the specified directory does not exist: " + jarName)
        if (!file.canRead)
            throw SpecificationError("cannot read the specified JAR: " + jarName)
        if (file.isDirectory)
            throw SpecificationError("the specified jar file is a directory: " + jarName)
>>>>>>> 7aefd626

        OPALLogger.info("creating project", s"loading library $jarName")(GlobalLogContext)

        Project.JavaLibraryClassFileReader.ClassFiles(file)
    }

    /**
     * Load all jar files using the library class loader.
     */
    def LibraryJARs(jarNames: Seq[String]): Seq[(ClassFile, URL)] = jarNames.map(LibraryJAR(_)).flatten

    /**
     * Returns a list of paths contained inside the given classpath file.
     * A classpath file should contain paths as text seperated by a path-separator character.
     * On UNIX systems, this character is <code>':'</code>; on Microsoft Windows systems it
     * is <code>';'</code>.
     *
     * ===Example===
     * /path/to/jar/library.jar:/path/to/library/example.jar:/path/to/library/example2.jar
     *
     * Classpath files should be used to prevent absolute paths in tests.
     */
    def Classpath(
        fileName:          String,
        pathSeparatorChar: Char = java.io.File.pathSeparatorChar): Iterable[String] =
        processSource(Source.fromFile(new java.io.File(fileName))) { s =>
            s.getLines().map(_.split(pathSeparatorChar)).flatten.toSet
        }

    /**
     * Returns a list of paths that matches the given
     * regular expression from the given list of paths.
     */
    def PathToJARs(paths: Iterable[String], jarName: Regex): Iterable[String] = {
        val matchedPaths = paths.collect { case p @ jarName(_) => p }
        if (matchedPaths.isEmpty) throw SpecificationError(s"no path is matched by: $jarName.");
        matchedPaths
    }

    /**
     * Returns a list of paths that match the given list of
     * regular expressions from the given list of paths.
     */
    def PathToJARs(paths: Iterable[String], jarNames: Iterable[Regex]): Iterable[String] =
        jarNames.foldLeft(Set.empty[String])((c, n) => c ++ PathToJARs(paths, n))
}<|MERGE_RESOLUTION|>--- conflicted
+++ resolved
@@ -71,14 +71,14 @@
     def this(project: Project[URL]) = this(project, useAnsiColors = false)
 
     def this(
-<<<<<<< HEAD
             classFiles: Iterable[(ClassFile, URL)],
             useAnsiColors: Boolean = false) = this(
         run {
             Project(
                 projectClassFilesWithSources = classFiles,
                 Iterable.empty,
-                libraryClassFilesAreInterfacesOnly = true /*actually not relevant*/ )
+                libraryClassFilesAreInterfacesOnly = true /*actually not relevant*/
+            )
         } { (t, project) =>
             import project.logContext
             val logMessage = "1. reading " + project.classFilesCount + " class files took " + t.toSeconds
@@ -88,27 +88,6 @@
         },
         useAnsiColors
     )
-=======
-        classFiles:    Iterable[(ClassFile, URL)],
-        useAnsiColors: Boolean                    = false
-    ) =
-        this(
-            run {
-                Project(
-                    projectClassFilesWithSources = classFiles,
-                    Iterable.empty,
-                    libraryClassFilesAreInterfacesOnly = true /*actually not relevant*/
-                )
-            } { (t, project) =>
-                import project.logContext
-                val logMessage = "1. reading " + project.classFilesCount + " class files took " + t.toSeconds
-                val message = if (useAnsiColors) GREEN + logMessage + RESET else logMessage
-                OPALLogger.progress(message)
-                project
-            },
-            useAnsiColors
-        )
->>>>>>> 7aefd626
 
     import project.logContext
 
@@ -219,19 +198,9 @@
         if (matcher endsWith ".*") PackageMatcher(matcher.substring(0, matcher.length() - 2).replace('.', '/'))
         else if (matcher endsWith ".**")
             PackageMatcher(matcher.substring(0, matcher.length() - 3).replace('.', '/'), true)
-<<<<<<< HEAD
         else if (matcher endsWith "*") ClassMatcher(matcher.substring(0, matcher.length() - 1).replace('.', '/'), true)
         else if (matcher.indexOf('*') == -1) ClassMatcher(matcher.replace('.', '/'))
         else throw SpecificationError("unsupported pattern: " + matcher);
-=======
-        else if (matcher endsWith "*")
-            ClassMatcher(matcher.substring(0, matcher.length() - 1).replace('.', '/'), true)
-        else if (matcher.indexOf('*') == -1)
-            ClassMatcher(matcher.replace('.', '/'))
-        else
-            throw SpecificationError("unsupported pattern: " + matcher);
-    }
->>>>>>> 7aefd626
 
     def classes(matcher: Regex): SourceElementsMatcher = ClassMatcher(matcher)
 
@@ -288,12 +257,7 @@
             sourceEnsemble:  Symbol,
             targetEnsembles: Seq[Symbol]) extends DependencyChecker {
 
-<<<<<<< HEAD
         if (targetEnsembles.isEmpty) throw SpecificationError("no target ensembles specified: " + toString())
-=======
-        if (targetEnsembles.isEmpty)
-            throw SpecificationError("no target ensembles specified: " + toString())
->>>>>>> 7aefd626
 
         // WE DO NOT WANT TO CHECK THE VALIDITY OF THE ENSEMBLE IDS NOW TO MAKE IT EASY
         // TO INTERMIX THE DEFINITION OF ENSEMBLES AND CONSTRAINTS
@@ -356,12 +320,7 @@
             sourceEnsemble:  Symbol,
             targetEnsembles: Seq[Symbol]) extends DependencyChecker {
 
-<<<<<<< HEAD
         if (targetEnsembles.isEmpty) throw SpecificationError("no target ensembles specified: " + toString())
-=======
-        if (targetEnsembles.isEmpty)
-            throw SpecificationError("no target ensembles specified: " + toString())
->>>>>>> 7aefd626
 
         // WE DO NOT WANT TO CHECK THE VALIDITY OF THE ENSEMBLE IDS NOW TO MAKE IT EASY
         // TO INTERMIX THE DEFINITION OF ENSEMBLES AND CONSTRAINTS
@@ -514,14 +473,8 @@
      *  @param methodPredicate The method to match.
      */
     case class LocalOutgoingShouldImplementMethodConstraint(
-            sourceEnsemble:  Symbol,
-<<<<<<< HEAD
-            methodPredicate: SourceElementPredicate[Method])
-        extends PropertyChecker {
-=======
-            methodPredicate: SourceElementPredicate[Method]
-    ) extends PropertyChecker {
->>>>>>> 7aefd626
+            sourceEnsemble: Symbol,
+            methodPredicate: SourceElementPredicate[Method]) extends PropertyChecker {
 
         override def property: String = methodPredicate.toDescription()
 
@@ -533,15 +486,9 @@
             for {
                 sourceElement <- sourceEnsembleElements
                 sourceClassFile = sourceElement match {
-<<<<<<< HEAD
                                       case s: VirtualClass => project.classFile(s.classType.asObjectType).get
                                       case _               => throw SpecificationError(sourceElement.toJava + " is not a class")
                                   }
-=======
-                    case s: VirtualClass => project.classFile(s.classType.asObjectType).get
-                    case _               => throw SpecificationError(sourceElement.toJava + " is not a class")
-                }
->>>>>>> 7aefd626
                 if sourceClassFile.methods.forall(m => !methodPredicate(m))
             } yield {
                 PropertyViolation(
@@ -583,15 +530,9 @@
             for {
                 sourceElement <- sourceEnsembleElements
                 sourceClassFile = sourceElement match {
-<<<<<<< HEAD
                                       case s: VirtualClass => project.classFile(s.classType.asObjectType).get
                                       case _               => throw SpecificationError(sourceElement.toJava + " is not a class")
                                   }
-=======
-                    case s: VirtualClass => project.classFile(s.classType.asObjectType).get
-                    case _               => throw SpecificationError(sourceElement.toJava + " is not a class")
-                }
->>>>>>> 7aefd626
                 if sourceClassFile.superclassType.map(s =>
                     !allLocalTargetSourceElements.exists(v =>
                         v.classType.asObjectType.equals(s))).getOrElse(false)
@@ -699,20 +640,11 @@
     def ensembleToString(ensembleSymbol: Symbol): String = {
         val (sourceElementsMatcher, extension) = ensembles(ensembleSymbol)
         s"$ensembleSymbol{" +
-<<<<<<< HEAD
             s"$sourceElementsMatcher  " + {
                 if (extension.isEmpty) "/* NO ELEMENTS */ "
                 else {
                     extension.tail.foldLeft("\n\t//" + extension.head.toString + "\n")((s, vse) =>
                         s + "\t//" + vse.toJava + "\n")
-=======
-            s"$sourceElementsMatcher  " +
-            {
-                if (extension.isEmpty)
-                    "/* NO ELEMENTS */ "
-                else {
-                    extension.tail.foldLeft("\n\t//" + extension.head.toString + "\n")((s, vse) => s + "\t//" + vse.toJava + "\n")
->>>>>>> 7aefd626
                 }
             } + "}"
     }
@@ -791,18 +723,10 @@
         // Check all rules
         //
         time {
-<<<<<<< HEAD
             val result = for { architectureChecker <- architectureCheckers.par } yield {
                 logProgress("   checking: " + architectureChecker)
                 for (violation <- architectureChecker.violations()) yield violation
             }
-=======
-            val result =
-                for { architectureChecker <- architectureCheckers.par } yield {
-                    logProgress("   checking: " + architectureChecker)
-                    for (violation <- architectureChecker.violations()) yield violation
-                }
->>>>>>> 7aefd626
             Set.empty ++ (result.filter(_.nonEmpty).flatten)
         } { ns => logProgress("4. checking the specified dependency constraints took " + ns.toSeconds) }
     }
@@ -812,36 +736,18 @@
 
     def ProjectDirectory(directoryName: String): Seq[(ClassFile, URL)] = {
         val file = new java.io.File(directoryName)
-<<<<<<< HEAD
         if (!file.exists) throw SpecificationError("the specified directory does not exist: " + directoryName)
         if (!file.canRead) throw SpecificationError("cannot read the specified directory: " + directoryName)
         if (!file.isDirectory) throw SpecificationError("the specified directory is not a directory: " + directoryName)
-=======
-        if (!file.exists)
-            throw SpecificationError("the specified directory does not exist: " + directoryName)
-        if (!file.canRead)
-            throw SpecificationError("cannot read the specified directory: " + directoryName)
-        if (!file.isDirectory)
-            throw SpecificationError("the specified directory is not a directory: " + directoryName)
->>>>>>> 7aefd626
 
         Project.JavaClassFileReader().ClassFiles(file)
     }
 
     def ProjectJAR(jarName: String): Seq[(ClassFile, URL)] = {
         val file = new java.io.File(jarName)
-<<<<<<< HEAD
         if (!file.exists) throw SpecificationError("the specified directory does not exist: " + jarName)
         if (!file.canRead) throw SpecificationError("cannot read the specified JAR: " + jarName)
         if (file.isDirectory) throw SpecificationError("the specified jar file is a directory: " + jarName)
-=======
-        if (!file.exists)
-            throw SpecificationError("the specified directory does not exist: " + jarName)
-        if (!file.canRead)
-            throw SpecificationError("cannot read the specified JAR: " + jarName)
-        if (file.isDirectory)
-            throw SpecificationError("the specified jar file is a directory: " + jarName)
->>>>>>> 7aefd626
 
         OPALLogger.info("creating project", s"loading $jarName")(GlobalLogContext)
 
@@ -861,18 +767,9 @@
      */
     def LibraryJAR(jarName: String): Seq[(ClassFile, URL)] = {
         val file = new java.io.File(jarName)
-<<<<<<< HEAD
         if (!file.exists) throw SpecificationError("the specified directory does not exist: " + jarName)
         if (!file.canRead) throw SpecificationError("cannot read the specified JAR: " + jarName)
         if (file.isDirectory) throw SpecificationError("the specified jar file is a directory: " + jarName)
-=======
-        if (!file.exists)
-            throw SpecificationError("the specified directory does not exist: " + jarName)
-        if (!file.canRead)
-            throw SpecificationError("cannot read the specified JAR: " + jarName)
-        if (file.isDirectory)
-            throw SpecificationError("the specified jar file is a directory: " + jarName)
->>>>>>> 7aefd626
 
         OPALLogger.info("creating project", s"loading library $jarName")(GlobalLogContext)
 
