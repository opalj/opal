--- conflicted
+++ resolved
@@ -1408,12 +1408,8 @@
         mergeClassConstants = true,
         mergeExceptions = true
       },
-<<<<<<< HEAD
-      cg.reflection.ReflectionRelatedCallsAnalysis.highSoundness = false,
+      cg.reflection.ReflectionRelatedCallsAnalysis.highSoundness = "" // e.g. "all" or "class,method",
       fieldaccess.reflection.ReflectionRelatedFieldAccessesAnalysis.highSoundness = false
-=======
-      cg.reflection.ReflectionRelatedCallsAnalysis.highSoundness = "" // e.g. "all" or "class,method"
->>>>>>> 25e8046e
     }
   },
   tac.cg {
