--- conflicted
+++ resolved
@@ -72,15 +72,13 @@
           lazyFactory = "org.opalj.tac.fpcf.analyses.purity.LazyL2PurityAnalysis",
           default = true
         },
-<<<<<<< HEAD
+        "FieldAccessInformationAnalysis" {
+          description = "Determines the direct read and write accesses to fields.",
+          eagerFactory = "org.opalj.tac.fpcf.analyses.fieldaccess.EagerFieldAccessInformationAnalysis",
+        },
         "ReflectionRelatedFieldAccessesAnalysis" {
           description = "Determines the reflective indirect read and write accesses to fields.",
           eagerFactory = "org.opalj.tac.fpcf.analyses.fieldaccess.reflection.ReflectionRelatedFieldAccessesAnalysisScheduler"
-=======
-        "FieldAccessInformationAnalysis" {
-          description = "Determines the direct read and write accesses to fields.",
-          eagerFactory = "org.opalj.tac.fpcf.analyses.fieldaccess.EagerFieldAccessInformationAnalysis",
->>>>>>> 2fa97288
         }
       }
     },
