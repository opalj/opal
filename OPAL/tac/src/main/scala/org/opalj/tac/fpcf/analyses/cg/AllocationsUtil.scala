/* BSD 2-Clause License - see OPAL/LICENSE for details. */
package org.opalj
package tac
package fpcf
package analyses
package cg

import org.opalj.fpcf.Entity
import org.opalj.fpcf.EPK
import org.opalj.fpcf.EPS
import org.opalj.fpcf.PropertyStore
import org.opalj.fpcf.SomeEPS
import org.opalj.br.Method
import org.opalj.br.ReferenceType
import org.opalj.br.fpcf.properties.Context
import org.opalj.br.fpcf.properties.NoContext
import org.opalj.tac.fpcf.properties.TACAI

object AllocationsUtil {

    /**
     * Processes a single allocation site in a given context method.
     */
    def handleAllocation[ContextType <: Context](
        allocationContext: ContextType,
        allocationPC:      Int,
        data:              AnyRef,
        failure:           () => Unit
    )(process: (ContextType, Int, Array[Stmt[V]]) => Unit)(
        implicit
        state: TypeIteratorState,
        ps:    PropertyStore
    ): Unit = {
        if (allocationContext eq NoContext) {
            failure()
        } else {
            val allocationMethod = allocationContext.method
            if (allocationPC >= 0 &&
                allocationMethod.hasSingleDefinedMethod &&
                allocationMethod.definedMethod.body.isDefined) {
                val epk = EPK(allocationMethod.definedMethod, TACAI.key)
                val tacEOptP = if (state.hasDependee(epk)) state.getProperty(epk) else ps(epk)

                if (tacEOptP.isRefinable) {
                    val depender = (allocationContext, allocationPC, data)
                    state.addDependency(depender, tacEOptP)
                }

                if (tacEOptP.isEPS)
                    handleAllocation(
                        allocationContext, allocationPC, tacEOptP.asEPS, failure
                    )(process)
            } else {
                failure()
            }
        }
    }

    /**
     * Processes a single allocation site in a method for which the TACAI is given.
     */
    private def handleAllocation[ContextType <: Context](
        allocationContext: ContextType,
        allocationPC:      Int,
        tacEOptP:          EPS[Method, TACAI],
        failure:           () => Unit
    )(process: (ContextType, Int, Array[Stmt[V]]) => Unit): Unit = {
        val tacO = tacEOptP.ub.tac
        if (tacO.isDefined) {
            val tac = tacO.get
            process(allocationContext, tac.properStmtIndexForPC(allocationPC), tac.stmts)
        } else {
            failure()
        }
    }

    /**
     * Processes allocation sites for a given local variable.
     * Clients MUST handle dependencies where the depender is the given one and the dependee
     * provides further allocation sites.
     */
    def handleAllocations[ContextType <: Context](
        value:      V,
        context:    ContextType,
        depender:   Entity,
        stmts:      Array[Stmt[V]],
        typeFilter: ReferenceType => Boolean,
        failure:    () => Unit
    )(process: (ContextType, Int, Array[Stmt[V]]) => Unit)(
        implicit
        typeIterator: TypeIterator,
        state:        TypeIteratorState,
        ps:           PropertyStore
    ): Unit = {
        val allocations = typeIterator.typesProperty(
            value, context.asInstanceOf[typeIterator.ContextType], depender, stmts
        )
        typeIterator.foreachAllocation(value, context, stmts, allocations) {
<<<<<<< HEAD
            (tpe, allocationContext, pc) ⇒
=======
            (tpe, allocationContext, pc) =>
>>>>>>> ee311cde
                if (typeFilter(tpe)) {
                    handleAllocation(
                        context,
                        value,
                        stmts,
                        allocationContext.asInstanceOf[ContextType],
                        pc,
                        depender,
                        failure
                    )(process)
                }
        }
    }

    private def handleAllocation[ContextType <: Context](
        context:           ContextType,
        value:             V,
        stmts:             Array[Stmt[V]],
        allocationContext: ContextType,
        allocationPC:      Int,
        data:              AnyRef,
        failure:           () => Unit
    )(process: (ContextType, Int, Array[Stmt[V]]) => Unit)(
        implicit
        state: TypeIteratorState,
        ps:    PropertyStore
    ): Unit = {
        if (allocationContext eq NoContext) {
            failure()
            value.definedBy.foreach { index =>
                if (index >= 0) {
                    process(context, index, stmts)
                } else {
                    failure()
                }
            }
        } else {
            handleAllocation(allocationContext, allocationPC, data, failure)(process)
        }
    }

    /**
     * Provides an easy way to handle updates to allocation sites dependees registered by the
     * methods in this class.
     * This method handles dependencies where the depender satisfies the `dataType` predicate
     * (beware of type erasure!).
     * It is of utmost importance to handle all possible dependencies to ensure termination!
     */
    def continuationForAllocation[DataType, ContextType <: Context](
        eps:      SomeEPS,
        context:  ContextType,
        value:    DataType => (V, Array[Stmt[V]]),
        dataType: Entity => Boolean,
        failure:  DataType => Unit
    )(process: (DataType, ContextType, Int, Array[Stmt[V]]) => Unit)(
        implicit
        typeIterator: TypeIterator,
        state:        TypeIteratorState,
        ps:           PropertyStore
    ): Unit = {
        val epk = eps.toEPK

        if (state.hasDependee(epk)) {
            val deps = state.dependersOf(epk)

            eps.ub match {
                case _: TACAI =>
                    deps.foreach {
                        case (allocationContext, allocationPC: Int, data: Entity) if dataType(data) =>
                            handleAllocation(
                                allocationContext.asInstanceOf[ContextType],
                                allocationPC,
                                eps.asInstanceOf[EPS[Method, TACAI]],
                                () => failure(data.asInstanceOf[DataType])
                            ) { (_allocationContext, allocationIndex, _stmts) =>
                                    process(
                                        data.asInstanceOf[DataType],
                                        _allocationContext.asInstanceOf[ContextType],
                                        allocationIndex,
                                        _stmts
                                    )
                                }

                        case _ =>
                    }
                case _ =>
                    deps.foreach {
                        case data: Entity if dataType(data) =>
                            val (expr, stmts) = value(data.asInstanceOf[DataType])
                            typeIterator.continuationForAllocations(
                                expr, eps.asInstanceOf[EPS[Entity, typeIterator.PropertyType]]
<<<<<<< HEAD
                            ) { (_, allocationContext, allocationPC) ⇒
=======
                            ) { (_, allocationContext, allocationPC) =>
>>>>>>> ee311cde
                                handleAllocation(
                                    context, expr, stmts,
                                    allocationContext, allocationPC, data,
                                    () => failure(data.asInstanceOf[DataType])
                                ) { (_allocationContext, allocationIndex, _stmts) =>
                                        process(
                                            data.asInstanceOf[DataType],
                                            _allocationContext.asInstanceOf[ContextType],
                                            allocationIndex,
                                            _stmts
                                        )
                                    }
                            }
                        case _ =>
                    }
            }
        }
    }
}<|MERGE_RESOLUTION|>--- conflicted
+++ resolved
@@ -96,11 +96,7 @@
             value, context.asInstanceOf[typeIterator.ContextType], depender, stmts
         )
         typeIterator.foreachAllocation(value, context, stmts, allocations) {
-<<<<<<< HEAD
-            (tpe, allocationContext, pc) ⇒
-=======
             (tpe, allocationContext, pc) =>
->>>>>>> ee311cde
                 if (typeFilter(tpe)) {
                     handleAllocation(
                         context,
@@ -192,11 +188,7 @@
                             val (expr, stmts) = value(data.asInstanceOf[DataType])
                             typeIterator.continuationForAllocations(
                                 expr, eps.asInstanceOf[EPS[Entity, typeIterator.PropertyType]]
-<<<<<<< HEAD
-                            ) { (_, allocationContext, allocationPC) ⇒
-=======
                             ) { (_, allocationContext, allocationPC) =>
->>>>>>> ee311cde
                                 handleAllocation(
                                     context, expr, stmts,
                                     allocationContext, allocationPC, data,
