/* BSD 2-Clause License - see OPAL/LICENSE for details. */
package org.opalj
package tac
package fpcf
package analyses
package pointsto

import scala.collection.mutable.ArrayBuffer
import org.opalj.collection.immutable.IntTrieSet
import org.opalj.fpcf.Entity
import org.opalj.fpcf.EOptionP
import org.opalj.fpcf.EPK
import org.opalj.fpcf.InterimEUBP
import org.opalj.fpcf.InterimPartialResult
import org.opalj.fpcf.PartialResult
import org.opalj.fpcf.ProperPropertyComputationResult
import org.opalj.fpcf.Property
import org.opalj.fpcf.Result
import org.opalj.fpcf.Results
import org.opalj.fpcf.SomeEOptionP
import org.opalj.fpcf.SomeEPK
import org.opalj.fpcf.SomeEPS
import org.opalj.fpcf.UBP
import org.opalj.br.ArrayType
import org.opalj.br.Field
import org.opalj.br.ReferenceType
import org.opalj.br.fpcf.properties.pointsto.PointsToSetLike
import org.opalj.br.ObjectType
import org.opalj.br.analyses.VirtualFormalParameter
import org.opalj.br.fpcf.properties.Context
import org.opalj.tac.fpcf.analyses.cg.SimpleContextProvider
import org.opalj.tac.fpcf.analyses.cg.TypeConsumerAnalysis

import scala.collection.immutable.ArraySeq

/**
 * Base class for handling instructions in points-to analysis scenarios.
 *
 * @author Dominik Helm
 * @author Florian Kuebler
 */
trait PointsToAnalysisBase extends AbstractPointsToBasedAnalysis with TypeConsumerAnalysis {

    override protected[this] type State = PointsToAnalysisState[ElementType, PointsToSet, ContextType]
    override protected[this] type DependerType = Entity
    @inline protected[this] def currentPointsToOfDefSites(
        depender:   DependerType,
        defSites:   IntTrieSet,
        typeFilter: ReferenceType => Boolean = PointsToSetLike.noFilter
    )(implicit state: State): Iterator[PointsToSet] = {
        defSites.iterator.map[PointsToSet](currentPointsToOfDefSite(depender, _, typeFilter))
    }

    @inline protected[this] def currentPointsToOfDefSite(
        depender:        DependerType,
        dependeeDefSite: Int,
        typeFilter:      ReferenceType => Boolean = PointsToSetLike.noFilter
    )(implicit state: State): PointsToSet = {
        if (ai.isImmediateVMException(dependeeDefSite)) {
            // FIXME -  we need to get the actual exception type here
            createPointsToSet(
                state.tac.stmts(ai.pcOfImmediateVMException(dependeeDefSite)).pc,
                state.callContext,
                ObjectType.Throwable,
                isConstant = false
            )
        } else {
            // IMPROVE can we get points to sets of local allocation sites here directly?
            // If they are not yet set, could we still do better than registering a dependency?
            currentPointsTo(depender, toEntity(dependeeDefSite), typeFilter)
        }
    }

    @inline protected[this] def toEntity(defSite: Int)(implicit state: State): Entity = {
        pointsto.toEntity(defSite, state.callContext, state.tac.stmts)
    }

    @inline protected[this] def getDefSite(pc: Int)(implicit state: State): Entity = {
        val defSite = definitionSites(state.callContext.method.definedMethod, pc)
        typeIterator match {
<<<<<<< HEAD
            case _: SimpleContextProvider ⇒ defSite
            case _                        ⇒ (state.callContext, defSite)
=======
            case _: SimpleContextProvider => defSite
            case _                        => (state.callContext, defSite)
>>>>>>> ee311cde
        }
    }

    @inline protected[this] def getFormalParameter(
        index: Int, formalParameters: ArraySeq[VirtualFormalParameter], context: Context
    ): Entity = {
        val fp = formalParameters(index)
        typeIterator match {
<<<<<<< HEAD
            case _: SimpleContextProvider ⇒ fp
            case _                        ⇒ (context, fp)
=======
            case _: SimpleContextProvider => fp
            case _                        => (context, fp)
>>>>>>> ee311cde
        }
    }

    protected[this] def handleCallReceiver(
        receiverDefSites:             IntTrieSet,
        target:                       Context,
        isNonVirtualCall:             Boolean,
        indirectConstructorPCAndType: Option[(Int, ReferenceType)] = None
    )(implicit state: State): Unit = {
        val targetMethod = target.method
        val fps = formalParameters(targetMethod)
        val declClassType = targetMethod.declaringClassType
        val tgtMethod = targetMethod.definedMethod
        val filter = if (isNonVirtualCall) {
            t: ReferenceType => classHierarchy.isSubtypeOf(t, declClassType)
        } else {
            val overrides =
                if (project.overridingMethods.contains(tgtMethod))
                    project.overridingMethods(tgtMethod).map(_.classFile.thisType) -
                        declClassType
                else
                    Set.empty
            // TODO this might not be 100% correct in some corner cases
            t: ReferenceType =>
                classHierarchy.isSubtypeOf(t, declClassType) &&
                    !overrides.exists(st => classHierarchy.isSubtypeOf(t, st))
        }
        val fp = getFormalParameter(0, fps, target)
        val ptss =
            if (indirectConstructorPCAndType.isDefined)
                Iterator(
                    createPointsToSet(
                        indirectConstructorPCAndType.get._1,
                        state.callContext,
                        indirectConstructorPCAndType.get._2,
                        isConstant = false
                    )
                )
            else currentPointsToOfDefSites(fp, receiverDefSites, filter)
        state.includeSharedPointsToSets(
            fp,
            ptss,
            filter
        )
    }

    protected[this] def handleCallParameter(
        paramDefSites: IntTrieSet,
        paramIndex:    Int,
        target:        Context
    )(implicit state: State): Unit = {
        val fps = formalParameters(target.method)
        val paramType = target.method.descriptor.parameterType(paramIndex)
        if (paramType.isReferenceType) {
            val fp = getFormalParameter(paramIndex + 1, fps, target)
            val filter = { t: ReferenceType =>
                classHierarchy.isSubtypeOf(t, paramType.asReferenceType)
            }
            state.includeSharedPointsToSets(
                fp,
                currentPointsToOfDefSites(fp, paramDefSites, filter),
                filter
            )
        }
    }

    private[this] def getFilter(
        pc: Int, checkForCast: Boolean
    )(implicit state: State): ReferenceType => Boolean = {
        if (checkForCast) {
            val tac = state.tac
            val index = tac.properStmtIndexForPC(pc)
            val nextStmt = tac.stmts(index + 1)
            nextStmt match {
                case Checkcast(_, value, cmpTpe) if value.asVar.definedBy.contains(index) =>
                    t: ReferenceType => classHierarchy.isSubtypeOf(t, cmpTpe)
                case _ =>
                    PointsToSetLike.noFilter
            }
        } else {
            PointsToSetLike.noFilter
        }
    }

    protected[this] def handleGetField(
        fieldOpt: Option[Field], pc: Int, objRefDefSites: IntTrieSet, checkForCast: Boolean = true
    )(implicit state: State): Unit = {
        val filter = getFilter(pc, checkForCast)
        val defSiteObject = getDefSite(pc)
        val fakeEntity = (defSiteObject, fieldOpt, filter)
        state.addGetFieldEntity(fakeEntity)
        state.includeSharedPointsToSet(defSiteObject, emptyPointsToSet, PointsToSetLike.noFilter)
        currentPointsToOfDefSites(fakeEntity, objRefDefSites).foreach { pts =>
            pts.forNewestNElements(pts.numElements) { as =>
                val tpe = getTypeOf(as)
                if (tpe.isObjectType && (fieldOpt.isEmpty ||
                    classHierarchy.isSubtypeOf(tpe, fieldOpt.get.classFile.thisType))) {
                    val fieldEntities =
                        if (fieldOpt.isDefined) Iterator((as, fieldOpt.get))
                        else project.classHierarchy.allSuperclassesIterator(tpe.asObjectType, true).flatMap(_.fields.iterator).map((as, _))
                    for (fieldEntity <- fieldEntities)
                        state.includeSharedPointsToSet(
                            defSiteObject,
                            // IMPROVE: Use LongRefPair to avoid boxing
                            currentPointsTo(defSiteObject, fieldEntity, filter),
                            filter
                        )
                }
            }
        }
    }

    protected[this] def handleGetStatic(
        field: Field, pc: Int, checkForCast: Boolean = true
    )(implicit state: State): Unit = {
        val filter = getFilter(pc, checkForCast)
        val defSiteObject = getDefSite(pc)
        state.includeSharedPointsToSet(
            defSiteObject,
            currentPointsTo(defSiteObject, field, filter),
            filter
        )
    }

    protected[this] def handleArrayLoad(
        arrayType: ArrayType, pc: Int, arrayDefSites: IntTrieSet, checkForCast: Boolean = true
    )(implicit state: State): Unit = {
        val filter = getFilter(pc, checkForCast)
        val defSiteObject = getDefSite(pc)
        val fakeEntity = (defSiteObject, arrayType, filter)
        state.addArrayLoadEntity(fakeEntity)
        state.includeSharedPointsToSet(defSiteObject, emptyPointsToSet, PointsToSetLike.noFilter)
        currentPointsToOfDefSites(fakeEntity, arrayDefSites).foreach { pts =>
            pts.forNewestNElements(pts.numElements) { as =>
                val typeId = getTypeIdOf(as)
                if (typeId < 0 &&
                    classHierarchy.isSubtypeOf(ArrayType.lookup(typeId), arrayType)) {
                    state.includeSharedPointsToSet(
                        defSiteObject,
                        currentPointsTo(defSiteObject, ArrayEntity(as), filter),
                        filter
                    )
                }
            }
        }
    }

    protected[this] def handlePutField(
        fieldOpt: Option[Field], objRefDefSites: IntTrieSet, rhsDefSites: IntTrieSet
    )(implicit state: State): Unit = {
        val fakeEntity = (rhsDefSites, fieldOpt)
        state.addPutFieldEntity(fakeEntity)

        val filter = if (fieldOpt.isDefined) { t: ReferenceType =>
            classHierarchy.isSubtypeOf(t, fieldOpt.get.fieldType.asReferenceType)
        } else
            PointsToSetLike.noFilter

        currentPointsToOfDefSites(fakeEntity, objRefDefSites).foreach { pts =>
            pts.forNewestNElements(pts.numElements) { as =>
                val tpe = getTypeOf(as)
                if (tpe.isObjectType && (fieldOpt.isEmpty ||
                    classHierarchy.isSubtypeOf(tpe, fieldOpt.get.classFile.thisType))) {
                    val fieldEntities =
                        if (fieldOpt.isDefined) Iterator((as, fieldOpt.get))
                        else project.classHierarchy.allSuperclassesIterator(tpe.asObjectType, true).flatMap(_.fields.iterator).map((as, _))
                    for (fieldEntity <- fieldEntities)
                        state.includeSharedPointsToSets(
                            fieldEntity,
                            currentPointsToOfDefSites(fieldEntity, rhsDefSites, filter),
                            filter
                        )
                }
            }
        }
    }

    protected[this] def handlePutStatic(field: Field, rhsDefSites: IntTrieSet)(implicit state: State): Unit = {
        val filter = { t: ReferenceType =>
            classHierarchy.isSubtypeOf(t, field.fieldType.asReferenceType)
        }
        state.includeSharedPointsToSets(
            field,
            currentPointsToOfDefSites(field, rhsDefSites, filter),
            filter
        )
    }

    protected[this] def handleArrayStore(
        arrayType: ArrayType, arrayDefSites: IntTrieSet, rhsDefSites: IntTrieSet
    )(implicit state: State): Unit = {
        val fakeEntity = (rhsDefSites, arrayType)
        state.addArrayStoreEntity(fakeEntity)
        currentPointsToOfDefSites(fakeEntity, arrayDefSites).foreach { pts =>
            pts.forNewestNElements(pts.numElements) { as =>
                val typeId = getTypeIdOf(as)
                if (typeId < 0 &&
                    classHierarchy.isSubtypeOf(ArrayType.lookup(typeId), arrayType) &&
                    !isEmptyArray(as)) {
                    val arrayEntity = ArrayEntity(as)
                    val componentType = ArrayType.lookup(typeId).componentType.asReferenceType
                    val filter = { t: ReferenceType =>
                        classHierarchy.isSubtypeOf(t, componentType)
                    }
                    state.includeSharedPointsToSets(
                        arrayEntity,
                        currentPointsToOfDefSites(arrayEntity, rhsDefSites, filter),
                        filter
                    )
                }
            }
        }
    }

    @inline protected[this] def currentPointsTo(
        depender: Entity, dependee: Entity, typeFilter: ReferenceType => Boolean
    )(implicit state: State): PointsToSet = {
        val epk = EPK(dependee, pointsToPropertyKey)

        val p2s = if (state.hasDependee(epk)) state.getProperty(epk) else propertyStore(epk)

        if (p2s.isRefinable && !state.hasDependency(depender, epk)) {
            state.addDependee(depender, p2s, typeFilter)
        }

        pointsToUB(p2s.asInstanceOf[EOptionP[Entity, PointsToSet]])
    }

    @inline protected[this] def updatedDependees(
        eps: SomeEPS, oldDependees: Map[SomeEPK, (SomeEOptionP, ReferenceType => Boolean)]
    ): Map[SomeEPK, (SomeEOptionP, ReferenceType => Boolean)] = {
        val epk = eps.toEPK
        val typeFilter = oldDependees(epk)._2
        if (eps.isRefinable) {
            oldDependees + (epk -> ((eps, typeFilter)))
        } else {
            oldDependees - epk
        }
    }

    @inline protected[this] def updatedPointsToSet(
        oldPointsToSet:         PointsToSet,
        newDependeePointsToSet: PointsToSet,
        dependee:               SomeEPS,
        oldDependees:           Map[SomeEPK, (SomeEOptionP, ReferenceType => Boolean)]
    ): PointsToSet = {
        val (oldDependee, typeFilter) = oldDependees(dependee.toEPK)
        val oldDependeePointsTo = oldDependee match {
            case UBP(ub: PointsToSet @unchecked)   => ub
            case _: EPK[_, PointsToSet @unchecked] => emptyPointsToSet
            case d =>
                throw new IllegalArgumentException(s"unexpected dependee $d")
        }

        oldPointsToSet.included(
            newDependeePointsToSet,
            oldDependeePointsTo.numElements,
            typeFilter
        )
    }

    @inline private[this] def getNumElements(eopt: SomeEOptionP): Int = {
        if (eopt.isEPK) 0
        else eopt.ub.asInstanceOf[PointsToSet].numElements
    }

    protected[this] def continuationForNewAllocationSitesAtPutField(
        knownPointsTo:  PointsToSet,
        rhsDefSitesEPS: Map[SomeEPK, SomeEOptionP],
        fieldOpt:       Option[Field],
        dependees:      Map[SomeEPK, (SomeEOptionP, ReferenceType => Boolean)],
        state:          State
    )(eps: SomeEPS): ProperPropertyComputationResult = {
        (eps: @unchecked) match {
            case UBP(newDependeePointsTo: PointsToSet @unchecked) =>
                val newDependees = updatedDependees(eps, dependees)
                var results: List[ProperPropertyComputationResult] = List.empty

                newDependeePointsTo.forNewestNElements(newDependeePointsTo.numElements - getNumElements(dependees(eps.toEPK)._1)) { as =>
                    val tpe = getTypeOf(as)
                    if (tpe.isObjectType && (fieldOpt.isEmpty ||
                        classHierarchy.isSubtypeOf(tpe, fieldOpt.get.classFile.thisType))) {

                        val typeFilter = if (fieldOpt.isDefined) { t: ReferenceType =>
                            classHierarchy.isSubtypeOf(t, fieldOpt.get.fieldType.asReferenceType)
                        } else
                            PointsToSetLike.noFilter

                        val fieldEntities =
                            if (fieldOpt.isDefined) Iterator((as, fieldOpt.get))
                            else project.classHierarchy.allSuperclassesIterator(tpe.asObjectType, true).flatMap(_.fields.iterator).map((as, _))
                        for (fieldEntity <- fieldEntities)
                            results = results ++ createPartialResults(
                                fieldEntity,
                                knownPointsTo,
                                rhsDefSitesEPS.view.mapValues((_, typeFilter)).toMap,
                                { _.included(knownPointsTo, typeFilter) }
                            )(state)
                    }
                }
                if (newDependees.nonEmpty) {
                    results ::= InterimPartialResult(
                        newDependees.valuesIterator.map(_._1).toSet,
                        continuationForNewAllocationSitesAtPutField(
                            knownPointsTo, rhsDefSitesEPS, fieldOpt, newDependees, state
                        )
                    )
                }
                Results(
                    results
                )
        }
    }

    protected[this] def continuationForNewAllocationSitesAtArrayStore(
        knownPointsTo:  PointsToSet,
        rhsDefSitesEPS: Map[SomeEPK, SomeEOptionP],
        arrayType:      ArrayType,
        dependees:      Map[SomeEPK, (SomeEOptionP, ReferenceType => Boolean)],
        state:          State
    )(eps: SomeEPS): ProperPropertyComputationResult = {
        (eps: @unchecked) match {
            case UBP(newDependeePointsTo: PointsToSet @unchecked) =>
                val newDependees = updatedDependees(eps, dependees)
                var results: List[ProperPropertyComputationResult] = List.empty
                newDependeePointsTo.forNewestNElements(newDependeePointsTo.numElements - getNumElements(dependees(eps.toEPK)._1)) { as =>
                    val typeId = getTypeIdOf(as)
                    if (typeId < 0 &&
                        classHierarchy.isSubtypeOf(ArrayType.lookup(typeId), arrayType) &&
                        !isEmptyArray(as)) {
                        val componentType = ArrayType.lookup(typeId).componentType.asReferenceType
                        val typeFilter = { t: ReferenceType =>
                            classHierarchy.isSubtypeOf(t, componentType)
                        }
                        results = results ++ createPartialResults(
                            ArrayEntity(as),
                            knownPointsTo,
                            rhsDefSitesEPS.view.mapValues((_, typeFilter)).toMap,
                            { _.included(knownPointsTo, typeFilter) }
                        )(state)
                    }
                }
                if (newDependees.nonEmpty) {
                    results ::= InterimPartialResult(
                        newDependees.valuesIterator.map(_._1).toSet,
                        continuationForNewAllocationSitesAtArrayStore(
                            knownPointsTo, rhsDefSitesEPS, arrayType, newDependees, state
                        )
                    )
                }
                Results(
                    results
                )
        }
    }

    // todo name
    protected[this] def continuationForNewAllocationSitesAtGetField(
        defSiteObject: Entity,
        fieldOpt:      Option[Field],
        filter:        ReferenceType => Boolean,
        dependees:     Map[SomeEPK, (SomeEOptionP, ReferenceType => Boolean)],
        state:         State
    )(eps: SomeEPS): ProperPropertyComputationResult = {
        eps match {
            case UBP(newDependeePointsTo: PointsToSet @unchecked) =>
                val newDependees = updatedDependees(eps, dependees)
                var nextDependees: List[SomeEOptionP] = Nil
                var newPointsTo = emptyPointsToSet
                newDependeePointsTo.forNewestNElements(newDependeePointsTo.numElements - getNumElements(dependees(eps.toEPK)._1)) { as =>
                    val tpe = getTypeOf(as)
                    if (tpe.isObjectType && (fieldOpt.isEmpty ||
                        classHierarchy.isSubtypeOf(tpe, fieldOpt.get.classFile.thisType))) {
                        val fieldEntities =
                            if (fieldOpt.isDefined) Iterator((as, fieldOpt.get))
                            else project.classHierarchy.allSuperclassesIterator(tpe.asObjectType, true).flatMap(_.fields.iterator).map((as, _))
                        for (fieldEntity <- fieldEntities) {
                            val fieldEntries = ps(fieldEntity, pointsToPropertyKey)
                            newPointsTo = newPointsTo.included(pointsToUB(fieldEntries), filter)
                            if (fieldEntries.isRefinable)
                                nextDependees ::= fieldEntries
                        }
                    }
                }

                var results: Seq[ProperPropertyComputationResult] = createPartialResults(
                    defSiteObject,
                    newPointsTo,
                    nextDependees.iterator.map(d => d.toEPK -> ((d, filter))).toMap,
                    { _.included(newPointsTo, filter) }
                )(state)

                if (newDependees.nonEmpty) {
                    results +:= InterimPartialResult(
                        newDependees.valuesIterator.map(_._1).toSet,
                        continuationForNewAllocationSitesAtGetField(
                            defSiteObject, fieldOpt, filter, newDependees, state
                        )
                    )
                }

                Results(results)
            case _ => throw new IllegalArgumentException(s"unexpected update: $eps")
        }
    }

    // todo name
    protected[this] def continuationForNewAllocationSitesAtArrayLoad(
        defSiteObject: Entity,
        arrayType:     ArrayType,
        filter:        ReferenceType => Boolean,
        dependees:     Map[SomeEPK, (SomeEOptionP, ReferenceType => Boolean)],
        state:         State
    )(eps: SomeEPS): ProperPropertyComputationResult = {
        eps match {
            case UBP(newDependeePointsTo: PointsToSet @unchecked) =>
                val newDependees = updatedDependees(eps, dependees)
                var nextDependees: List[SomeEOptionP] = Nil
                var newPointsTo = emptyPointsToSet
                newDependeePointsTo.forNewestNElements(newDependeePointsTo.numElements - getNumElements(dependees(eps.toEPK)._1)) { as =>
                    val typeId = getTypeIdOf(as)
                    if (typeId < 0 && classHierarchy.isSubtypeOf(ArrayType.lookup(typeId), arrayType)) {
                        val arrayEntries = ps(ArrayEntity(as), pointsToPropertyKey)
                        newPointsTo = newPointsTo.included(pointsToUB(arrayEntries), filter)
                        if (arrayEntries.isRefinable)
                            nextDependees ::= arrayEntries
                    }
                }

                var results: Seq[ProperPropertyComputationResult] =
                    createPartialResults(
                        defSiteObject,
                        newPointsTo,
                        nextDependees.iterator.map(d => d.toEPK -> ((d, filter))).toMap,
                        { _.included(newPointsTo, filter) }
                    )(state)

                if (newDependees.nonEmpty) {
                    results +:= InterimPartialResult(
                        newDependees.valuesIterator.map(_._1).toSet,
                        continuationForNewAllocationSitesAtArrayLoad(
                            defSiteObject, arrayType, filter, newDependees, state
                        )
                    )
                }

                Results(results)
            case _ => throw new IllegalArgumentException(s"unexpected update: $eps")
        }
    }

    protected[this] def continuationForShared(
        e: Entity, dependees: Map[SomeEPK, (SomeEOptionP, ReferenceType => Boolean)], state: State
    )(eps: SomeEPS): ProperPropertyComputationResult = {
        eps match {
            case UBP(newDependeePointsTo: PointsToSet @unchecked) =>
                val newDependees = updatedDependees(eps, dependees)

                val results = createPartialResults(
                    e,
                    newDependeePointsTo,
                    newDependees,
                    { old =>
                        updatedPointsToSet(
                            old,
                            newDependeePointsTo,
                            eps,
                            dependees
                        )
                    },
                    true
                )(state)

                Results(results)

            case _ => throw new IllegalArgumentException(s"unexpected update: $eps")
        }
    }

    @inline protected[this] def createPartialResults(
        e:              Entity,
        newPointsToSet: PointsToSet,
        newDependees:   Map[SomeEPK, (SomeEOptionP, ReferenceType => Boolean)],
        updatePointsTo: PointsToSet => PointsToSet,
        isUpdate:       Boolean                                                = false
    )(implicit state: State): Seq[ProperPropertyComputationResult] = {
        var results: Seq[ProperPropertyComputationResult] = Seq.empty

        if (newDependees.nonEmpty) {
            results +:= InterimPartialResult(
                newDependees.valuesIterator.map(_._1).toSet,
                continuationForShared(e, newDependees, state)
            )
        }

        if (!isUpdate || (newPointsToSet ne emptyPointsToSet)) {
            results +:= PartialResult[Entity, PointsToSetLike[_, _, PointsToSet]](
                e,
                pointsToPropertyKey,
                (eoptp: EOptionP[Entity, PointsToSetLike[_, _, PointsToSet]]) => eoptp match {
                    case UBP(ub: PointsToSet @unchecked) =>
                        val newPointsToSet = updatePointsTo(ub)
                        if (newPointsToSet ne ub) {
                            Some(InterimEUBP(e, newPointsToSet))
                        } else {
                            None
                        }

                    case _: EPK[Entity, _] =>
                        val newPointsToSet = updatePointsTo(emptyPointsToSet)
                        if (isUpdate && (newPointsToSet eq emptyPointsToSet))
                            None
                        else
                            Some(InterimEUBP(e, newPointsToSet))

                    case eOptP =>
                        throw new IllegalArgumentException(s"unexpected eOptP: $eOptP")
                }
            )
        }

        results
    }

    protected[this] def createResults(
        implicit
        state: State
    ): ArrayBuffer[ProperPropertyComputationResult] = {
        val results = ArrayBuffer.empty[ProperPropertyComputationResult]

        for ((e, pointsToSet) <- state.allocationSitePointsToSetsIterator) {
            results += Result(e, pointsToSet)
        }

        for ((e, pointsToSet) <- state.sharedPointsToSetsIterator) {
            results ++= createPartialResults(
                e,
                pointsToSet,
                if (state.hasDependees(e)) state.dependeesOf(e) else Map.empty,
                { _.included(pointsToSet) }
            )
        }

        for (fakeEntity <- state.getFieldsIterator) {
            if (state.hasDependees(fakeEntity)) {
                val (defSite, fieldOpt, filter) = fakeEntity
                val dependees = state.dependeesOf(fakeEntity)
                results += InterimPartialResult(
                    dependees.valuesIterator.map(_._1).toSet,
                    continuationForNewAllocationSitesAtGetField(
                        defSite, fieldOpt, filter, dependees, state
                    )
                )
            }
        }

        for (fakeEntity <- state.putFieldsIterator) {
            if (state.hasDependees(fakeEntity)) {
                val (defSites, fieldOpt) = fakeEntity
                val defSitesWithoutExceptions =
                    defSites.iterator.filterNot(ai.isImmediateVMException)
                var knownPointsTo = emptyPointsToSet
                val defSitesEPSs =
                    defSitesWithoutExceptions.map[(EPK[Entity, Property], EOptionP[Entity, Property])] { ds =>
                        val defSiteEntity = toEntity(ds)(state)
                        val rhsPTS = ps(defSiteEntity, pointsToPropertyKey)
                        knownPointsTo = knownPointsTo.included(pointsToUB(rhsPTS))
                        rhsPTS.toEPK -> rhsPTS
                    }.filter(_._2.isRefinable).toMap

                val dependees = state.dependeesOf(fakeEntity)
                if (defSitesEPSs.nonEmpty || (knownPointsTo ne emptyPointsToSet))
                    results += InterimPartialResult(
                        dependees.valuesIterator.map(_._1).toSet,
                        continuationForNewAllocationSitesAtPutField(
                            knownPointsTo, defSitesEPSs, fieldOpt, dependees, state
                        )
                    )
            }
        }

        for (fakeEntity <- state.arrayLoadsIterator) {
            if (state.hasDependees(fakeEntity)) {
                val (defSite, arrayType, filter) = fakeEntity
                val dependees = state.dependeesOf(fakeEntity)
                results += InterimPartialResult(
                    dependees.valuesIterator.map(_._1).toSet,
                    continuationForNewAllocationSitesAtArrayLoad(
                        defSite, arrayType, filter, dependees, state
                    )
                )
            }
        }

        for (fakeEntity <- state.arrayStoresIterator) {
            if (state.hasDependees(fakeEntity)) {
                val (defSites, arrayType) = fakeEntity
                val defSitesWithoutExceptions =
                    defSites.iterator.filterNot(ai.isImmediateVMException)
                var knownPointsTo = emptyPointsToSet
                val defSitesEPSs =
                    defSitesWithoutExceptions.map[(EPK[Entity, Property], EOptionP[Entity, Property])] { ds =>
                        val defSiteEntity = toEntity(ds)(state)
                        val rhsPTS = ps(defSiteEntity, pointsToPropertyKey)
                        knownPointsTo = knownPointsTo.included(pointsToUB(rhsPTS))
                        rhsPTS.toEPK -> rhsPTS
                    }.filter(_._2.isRefinable).toMap

                val dependees = state.dependeesOf(fakeEntity)
                if (defSitesEPSs.nonEmpty || (knownPointsTo ne emptyPointsToSet))
                    results += InterimPartialResult(
                        dependees.valuesIterator.map(_._1).toSet,
                        continuationForNewAllocationSitesAtArrayStore(
                            knownPointsTo, defSitesEPSs, arrayType, dependees, state
                        )
                    )
            }
        }

        results
    }
}<|MERGE_RESOLUTION|>--- conflicted
+++ resolved
@@ -78,13 +78,8 @@
     @inline protected[this] def getDefSite(pc: Int)(implicit state: State): Entity = {
         val defSite = definitionSites(state.callContext.method.definedMethod, pc)
         typeIterator match {
-<<<<<<< HEAD
-            case _: SimpleContextProvider ⇒ defSite
-            case _                        ⇒ (state.callContext, defSite)
-=======
             case _: SimpleContextProvider => defSite
             case _                        => (state.callContext, defSite)
->>>>>>> ee311cde
         }
     }
 
@@ -93,13 +88,8 @@
     ): Entity = {
         val fp = formalParameters(index)
         typeIterator match {
-<<<<<<< HEAD
-            case _: SimpleContextProvider ⇒ fp
-            case _                        ⇒ (context, fp)
-=======
             case _: SimpleContextProvider => fp
             case _                        => (context, fp)
->>>>>>> ee311cde
         }
     }
 
