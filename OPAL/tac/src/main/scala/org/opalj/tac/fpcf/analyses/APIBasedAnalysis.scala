--- conflicted
+++ resolved
@@ -14,15 +14,9 @@
 import org.opalj.br.analyses.DeclaredMethodsKey
 import org.opalj.br.analyses.DeclaredMethods
 import org.opalj.br.fpcf.FPCFAnalysis
-<<<<<<< HEAD
-import org.opalj.br.fpcf.properties.cg.Callers
-import org.opalj.tac.fpcf.analyses.cg.ContextualAnalysis
-import org.opalj.tac.fpcf.analyses.cg.SimpleContext
-=======
 import org.opalj.tac.fpcf.properties.cg.Callers
 import org.opalj.tac.fpcf.analyses.cg.ContextualAnalysis
 import org.opalj.tac.fpcf.analyses.cg.TypeProvider
->>>>>>> 5b06f22d
 
 /**
  * A trait for analyses that model the result of the invocation of a specific
@@ -46,11 +40,7 @@
     implicit val declaredMethods: DeclaredMethods = p.get(DeclaredMethodsKey)
 
     def handleNewCaller(
-<<<<<<< HEAD
-        callContext: ContextType, pc: Int, isDirect: Boolean
-=======
         calleeContext: ContextType, callerContext: ContextType, pc: Int, isDirect: Boolean
->>>>>>> 5b06f22d
     ): ProperPropertyComputationResult
 
     final def registerAPIMethod(): ProperPropertyComputationResult = {
@@ -73,11 +63,6 @@
                                 // the call graph is only computed for virtual and single defined methods
                                 assert(caller.isVirtualOrHasSingleDefinedMethod)
 
-<<<<<<< HEAD
-                            // FIXME The asInstanceOf obviously won't work once different context types are possible
-                            results ::= handleNewCaller(new SimpleContext(caller).asInstanceOf[ContextType], pc, isDirect)
-                        }
-=======
                                 // we can not analyze virtual methods, as we do not have their bytecode
                                 if (caller.hasSingleDefinedMethod) {
                                     results ::= handleNewCaller(
@@ -88,7 +73,6 @@
                                     )
                                 }
                             }
->>>>>>> 5b06f22d
                     }
                 }
 
