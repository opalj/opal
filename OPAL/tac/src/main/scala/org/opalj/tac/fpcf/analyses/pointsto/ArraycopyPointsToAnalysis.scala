--- conflicted
+++ resolved
@@ -57,12 +57,8 @@
     }
 
     def processNewCaller(
-<<<<<<< HEAD
-        callContext:     ContextType,
-=======
         calleeContext:   ContextType,
         callerContext:   ContextType,
->>>>>>> 5b06f22d
         pc:              Int,
         tac:             TACode[TACMethodParameter, V],
         receiverOption:  Option[Expr[V]],
@@ -72,11 +68,7 @@
     ): ProperPropertyComputationResult = {
         implicit val state: State =
             new PointsToAnalysisState[ElementType, PointsToSet, ContextType](
-<<<<<<< HEAD
-                callContext, FinalEP(callContext.method.definedMethod, TheTACAI(tac))
-=======
                 callerContext, FinalEP(callerContext.method.definedMethod, TheTACAI(tac))
->>>>>>> 5b06f22d
             )
 
         val sourceArr = params.head
