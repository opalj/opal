/* BSD 2-Clause License - see OPAL/LICENSE for details. */
package org.opalj
package tac
package fpcf
package analyses
package cg
package xta

import org.opalj.br._
import org.opalj.br.analyses.DeclaredMethods
import org.opalj.br.analyses.DeclaredMethodsKey
import org.opalj.br.analyses.ProjectInformationKeys
import org.opalj.br.analyses.SomeProject
import org.opalj.br.analyses.cg.ClosedPackagesKey
import org.opalj.br.analyses.cg.InitialEntryPointsKey
import org.opalj.br.analyses.cg.InitialInstantiatedTypesKey
import org.opalj.br.fpcf.BasicFPCFTriggeredAnalysisScheduler
import org.opalj.br.fpcf.FPCFAnalysis
import org.opalj.br.fpcf.properties.cg.Callers
import org.opalj.br.fpcf.properties.cg.InstantiatedTypes
import org.opalj.br.fpcf.properties.cg.NoCallers
import org.opalj.br.instructions.INVOKESPECIAL
import org.opalj.br.instructions.NEW
import org.opalj.collection.immutable.UIDSet
import org.opalj.collection.mutable.RefArrayBuffer
import org.opalj.fpcf.EOptionP
import org.opalj.fpcf.EPK
import org.opalj.fpcf.EPS
import org.opalj.fpcf.FinalP
import org.opalj.fpcf.InterimEUBP
import org.opalj.fpcf.InterimPartialResult
import org.opalj.fpcf.NoResult
import org.opalj.fpcf.PartialResult
import org.opalj.fpcf.PropertyBounds
import org.opalj.fpcf.PropertyComputationResult
import org.opalj.fpcf.PropertyKey
import org.opalj.fpcf.PropertyStore
import org.opalj.fpcf.Results
import org.opalj.fpcf.SomeEPS
import org.opalj.fpcf.UBP
<<<<<<< HEAD
=======
import scala.collection.mutable
import scala.collection.mutable.ListBuffer
>>>>>>> f685dad8

/**
 * Marks types as instantiated if their constructor is invoked. Constructors invoked by subclass
 * constructors do not result in additional instantiated types.
 * The analysis does not just looks for "new" instructions, in order to support reflection.
 *
 * This analysis is adapted from the RTA version. Instead of adding the instantiations to the type
 * set of the Project, they are added to the type set of the calling method. Which entity the type
 * is attached to depends on the call graph variant used.
 *
 *
 * TODO: Refactor this and the rta version in order to provide a common base-class.
 *
 * @author Florian Kuebler
 * @author Andreas Bauer
 */
class InstantiatedTypesAnalysis private[analyses] (
        final val project:     SomeProject,
        val setEntitySelector: TypeSetEntitySelector
) extends FPCFAnalysis {
    implicit private val declaredMethods: DeclaredMethods = project.get(DeclaredMethodsKey)

    def analyze(declaredMethod: DeclaredMethod): PropertyComputationResult = {

        // only constructors may initialize a class
        if (declaredMethod.name != "<init>")
            return NoResult;

        val callersEOptP = propertyStore(declaredMethod, Callers.key)

        val callersUB: Callers = (callersEOptP: @unchecked) match {
            case FinalP(NoCallers) ⇒
                // nothing to do, since there is no caller
                return NoResult;

            case eps: EPS[_, _] ⇒
                if (eps.ub eq NoCallers) {
                    // we can not create a dependency here, so the analysis is not allowed to create
                    // such a result
                    throw new IllegalStateException("illegal immediate result for callers")
                } else {
                    eps.ub
                }
            // the method is reachable, so we analyze it!
        }

        val declaredType = declaredMethod.declaringClassType.asObjectType

        val cfOpt = project.classFile(declaredType)

        // abstract classes can never be instantiated
        cfOpt.foreach { cf ⇒
            if (cf.isAbstract)
                return NoResult;
        }

        processCallers(declaredMethod, declaredType, callersEOptP, callersUB, Set.empty)
    }

    private[this] def processCallers(
        declaredMethod: DeclaredMethod,
        declaredType:   ObjectType,
        callersEOptP:   EOptionP[DeclaredMethod, Callers],
        callersUB:      Callers,
        seenCallers:    Set[DeclaredMethod]
    ): PropertyComputationResult = {
        var newSeenCallers = seenCallers
        val partialResults = RefArrayBuffer.empty[PartialResult[TypeSetEntity, InstantiatedTypes]]
        for {
            (caller, _, _) ← callersUB.callers
            // if we already analyzed the caller, we do not need to do it twice
            // note, that this is only needed for the continuation
            if !seenCallers.contains(caller)
        } {
            processSingleCaller(declaredMethod, declaredType, caller, partialResults)

            // remember the caller so we don't process it again later
            newSeenCallers += caller
        }

        if (callersEOptP.isFinal) {
            NoResult
        } else {
            val reRegistration =
                InterimPartialResult(
                    Set(callersEOptP),
                    continuation(declaredMethod, declaredType, newSeenCallers)
                )

            Results(reRegistration, partialResults.iterator())
        }
    }

    private[this] def processSingleCaller(
        declaredMethod: DeclaredMethod,
        declaredType:   ObjectType,
        caller:         DeclaredMethod,
        partialResults: RefArrayBuffer[PartialResult[TypeSetEntity, InstantiatedTypes]]
    ): Unit = {
        // a constructor is called by a non-constructor method, there will be an initialization.
        if (caller.name != "<init>") {
            partialResults += partialResult(declaredType, caller);
            return ;
        }

        // the constructor is called from another constructor. it is only an new instantiated
        // type if it was no super call. Thus the caller must be a subtype
        if (!classHierarchy.isSubtypeOf(caller.declaringClassType, declaredType)) {
            partialResults += partialResult(declaredType, caller);
            return ;
        }

        // actually it must be the direct subtype! -- we did the first check to return early
        project.classFile(caller.declaringClassType.asObjectType).foreach { cf ⇒
            cf.superclassType.foreach { supertype ⇒
                if (supertype != declaredType) {
                    partialResults += partialResult(declaredType, caller);
                    return ;
                }
            }
        }

        // if the caller is not available, we have to assume that it was no super call
        if (!caller.hasSingleDefinedMethod) {
            partialResults += partialResult(declaredType, caller);
            return ;
        }

        val callerMethod = caller.definedMethod

        // if the caller has no body, we have to assume that it was no super call
        if (callerMethod.body.isEmpty) {
            partialResults += partialResult(declaredType, caller);
            return ;
        }

        val supercall = INVOKESPECIAL(
            declaredType,
            isInterface = false,
            "<init>",
            declaredMethod.descriptor
        )

        val pcsOfSuperCalls = callerMethod.body.get.collectInstructionsWithPC {
            case pcAndInstr @ PCAndInstruction(_, `supercall`) ⇒ pcAndInstr
        }

        assert(pcsOfSuperCalls.nonEmpty)

        // there can be only one super call, so there must be an explicit call
        if (pcsOfSuperCalls.size > 1) {
            partialResults += partialResult(declaredType, caller);
            return ;
        }

        // there is exactly the current call as potential super call, it still might no super
        // call if the class has another constructor that calls the super. In that case
        // there must either be a new of the `declaredType` or it is a super call.
        val newInstr = NEW(declaredType)
        val hasNew = callerMethod.body.get.exists {
            case (_, i) ⇒ i == newInstr
        }
        if (hasNew) {
            partialResults += partialResult(declaredType, caller);
        }
    }

    private[this] def continuation(
        declaredMethod: DeclaredMethod,
        declaredType:   ObjectType,
        seenCallers:    Set[DeclaredMethod]
    )(someEPS: SomeEPS): PropertyComputationResult = {
        val eps = someEPS.asInstanceOf[EPS[DeclaredMethod, Callers]]
        processCallers(declaredMethod, declaredType, eps, eps.ub, seenCallers)
    }

    private def partialResult(
        declaredType: ObjectType,
        caller:       DeclaredMethod
    ): PartialResult[TypeSetEntity, InstantiatedTypes] = {

        // Subtypes of Throwable are tracked globally.
        val setEntity =
            if (classHierarchy.isSubtypeOf(declaredType, ObjectType.Throwable))
                project
            else
                setEntitySelector(caller)

        PartialResult[TypeSetEntity, InstantiatedTypes](
            setEntity,
            InstantiatedTypes.key,
            InstantiatedTypes.update(setEntity, UIDSet(declaredType))
        )
    }

    def getInstantiatedTypesUB(
        instantiatedTypesEOptP: EOptionP[SomeProject, InstantiatedTypes]
    ): UIDSet[ReferenceType] = {
        instantiatedTypesEOptP match {
            case eps: EPS[_, _] ⇒ eps.ub.types
            case _              ⇒ UIDSet.empty
        }
    }
}

class InstantiatedTypesAnalysisScheduler(
        val selectSetEntity: TypeSetEntitySelector
) extends BasicFPCFTriggeredAnalysisScheduler {

    override def requiredProjectInformation: ProjectInformationKeys = Seq(DeclaredMethodsKey)

    override type InitializationData = Null

    override def uses: Set[PropertyBounds] = PropertyBounds.ubs(InstantiatedTypes, Callers)

    override def triggeredBy: PropertyKey[Callers] = Callers.key

    override def derivesCollaboratively: Set[PropertyBounds] = PropertyBounds.ubs(InstantiatedTypes)

    override def derivesEagerly: Set[PropertyBounds] = Set.empty

    override def register(p: SomeProject, ps: PropertyStore, unused: Null): FPCFAnalysis = {
        val analysis = new InstantiatedTypesAnalysis(p, selectSetEntity)
        ps.registerTriggeredComputation(triggeredBy, analysis.analyze)
        analysis
    }

    override def init(p: SomeProject, ps: PropertyStore): Null = {
        assignInitialTypeSets(p, ps)
        null
    }

    def assignInitialTypeSets(p: SomeProject, ps: PropertyStore): Unit = {
        val packageIsClosed = p.get(ClosedPackagesKey)
        val declaredMethods = p.get(DeclaredMethodsKey)
        val entryPoints = p.get(InitialEntryPointsKey)
        val initialInstantiatedTypes =
            UIDSet[ReferenceType](p.get(InitialInstantiatedTypesKey).toSeq: _*)

        // While processing entry points and fields, we keep track of all array types we see, as
        // well as subtypes and lower-dimensional types. These types also need to be
        // pre-initialized. Note: This set only contains ArrayTypes whose element type is an
        // ObjectType. Arrays of primitive types can be ignored.
        val seenArrayTypes = UIDSet.newBuilder[ArrayType]

        def initialize(setEntity: TypeSetEntity, types: UIDSet[ReferenceType]): Unit = {
            ps.preInitialize(setEntity, InstantiatedTypes.key) {
                case UBP(typeSet) ⇒
                    InterimEUBP(setEntity, typeSet.updated(types))
                case _: EPK[_, _] ⇒
                    InterimEUBP(setEntity, InstantiatedTypes(types))
                case eps ⇒
                    sys.error(s"unexpected property: $eps")
            }
        }

        // Some cooperative analyses originally meant for RTA may require the global type set
        // to be pre-initialized. For that purpose, an empty type set is sufficient.
        initialize(p, UIDSet.empty)

        def isRelevantArrayType(rt: Type): Boolean =
            rt.isArrayType && rt.asArrayType.elementType.isObjectType

        // For each method which is also an entry point, we assume that the caller has passed all subtypes of the
        // method's parameter types to the method.
        for (
            ep ← entryPoints;
            dm = declaredMethods(ep)
        ) {
            val typeFilters = UIDSet.newBuilder[ReferenceType]
            val arrayTypeAssignments = UIDSet.newBuilder[ArrayType]

            if (!dm.definedMethod.isStatic) {
                typeFilters += dm.declaringClassType
            }

            for (pt ← dm.descriptor.parameterTypes) {
                if (pt.isObjectType) {
                    typeFilters += pt.asObjectType
                } else if (isRelevantArrayType(pt)) {
                    seenArrayTypes += pt.asArrayType

                    val dim = pt.asArrayType.dimensions
                    val et = pt.asArrayType.elementType.asObjectType
                    p.classHierarchy.allSubtypesForeachIterator(et, reflexive = true).foreach { subtype ⇒
                        if (initialInstantiatedTypes.contains(subtype)) {
                            val at = ArrayType(dim, subtype)
                            arrayTypeAssignments += at
                        }
                    }
                }
            }

            val typeFilterSet = typeFilters.result()

            // Initial assignments of ObjectTypes
            val objectTypeAssignments = initialInstantiatedTypes.filter(iit ⇒
                typeFilterSet.exists(tf ⇒ p.classHierarchy.isSubtypeOf(iit, tf)))

            val initialAssignment = objectTypeAssignments ++ arrayTypeAssignments.result()

            val dmSetEntity = selectSetEntity(dm)

            initialize(dmSetEntity, initialAssignment)
        }

        // Returns true if the field's type indicates that the field should be pre-initialized.
        @inline def fieldIsRelevant(f: Field): Boolean = {
            // Only fields which are ArrayType or ObjectType are relevant.
            f.fieldType.isReferenceType &&
                // If the field is an ArrayType, then the array's element type must be an ObjectType.
                // In other words: We don't care about arrays of primitive types (e.g. int[]) which
                // do not have to be pre-initialized.
                (!f.fieldType.isArrayType || f.fieldType.asArrayType.elementType.isObjectType)
        }

        // Returns true if a field can be written by the user of a library containing that field.
        def fieldIsAccessible(f: Field): Boolean = {
            // Public fields can always be accessed.
            f.isPublic ||
                // Protected fields can only be accessed by subclasses. In that case, the library
                // user can create a subclass of the type containing the field and add a setter method.
                // This only applies if the field's type can be extended in the first place.
                (f.isProtected && !f.classFile.isEffectivelyFinal) ||
                // If the field is package private, it can only be written if the package is
                // open for modification. In that case, the library user can put a method
                // writing that field into the field's type's namespace.
                (f.isPackagePrivate && !packageIsClosed(f.classFile.thisType.packageName))
        }

        for (
            iit ← initialInstantiatedTypes;
            // Only object types should be initially instantiated.
            ot = iit.asObjectType
        ) {
            // Assign initial types to all accessable fields.
            p.classFile(ot) match {
                case Some(cf) ⇒
                    for (f ← cf.fields if f.isNotFinal && fieldIsRelevant(f) && fieldIsAccessible(f)) {
                        val fieldType = f.fieldType.asReferenceType
                        import p.classHierarchy

                        val initialAssignments = if (fieldType.isObjectType) {
                            val ot = fieldType.asObjectType
                            initialInstantiatedTypes.foldLeft(UIDSet.newBuilder[ReferenceType]) {
                                (assignments, iit) ⇒
                                    if (classHierarchy.isSubtypeOf(iit, ot)) {
                                        assignments += iit
                                    }
                                    assignments
                            }.result()
                        } else {
                            val at = fieldType.asArrayType
                            seenArrayTypes += at
                            val dim = at.dimensions
                            val et = at.elementType.asObjectType
                            val allSubtypes = p.classHierarchy.allSubtypes(et, true)
                            initialInstantiatedTypes.foldLeft(UIDSet.newBuilder[ReferenceType]) {
                                (assignments, iit) ⇒
                                    if (allSubtypes.contains(iit.asObjectType)) {
                                        assignments += ArrayType(dim, iit)
                                    }
                                    assignments
                            }.result()
                        }

                        val fieldSetEntity = selectSetEntity(f)
                        initialize(fieldSetEntity, initialAssignments)
                    }
                case None ⇒
                    // Sanity check. If some other class than String is not available, there is probably a bug here.
                    if (ot != ObjectType.String)
                        sys.error(s"Class file of $ot is not available.")
            }
        }

        // Next, process all ArrayTypes that have been seen while processing entry points and fields,
        // and initialize their type sets.

        // Remember which ArrayTypes were processed, so we don't do it twice.
        val initializedArrayTypes = new java.util.HashSet[ArrayType]()

        def initializeArrayType(at: ArrayType): Unit = {
            // If this type has already been initialized, we skip it.
            if (initializedArrayTypes.contains(at)) {
                return ;
            }

            initializedArrayTypes.add(at)

            val et = at.elementType.asObjectType
            val allSubtypes = p.classHierarchy.allSubtypes(et, true)
            val subtypes =
                initialInstantiatedTypes.foldLeft(UIDSet.newBuilder[ReferenceType]) { (builder, iit) ⇒
                    if (allSubtypes.contains(iit.asObjectType)) {
                        builder += iit
                    }
                    builder
                }.result()

            val dim = at.dimensions
            if (dim > 1) {
                // Initialize multidimensional ArrayType. E.g., if at == A[][] and A is a supertype of A1,
                // we need to assign A[] and A1[] to the type set of A[][].
                val assignedArrayTypes: UIDSet[ArrayType] = subtypes.map(ArrayType(dim - 1, _))
                initialize(at, assignedArrayTypes.asInstanceOf[UIDSet[ReferenceType]])

                // After that, we also need to initialize the ArrayTypes which were just assigned. It is possible
                // that these were types which were not initially seen when processing entry points and fields.
                assignedArrayTypes foreach initializeArrayType
            } else {
                // If dim == 1, we just need to assign the "pure" ObjectTypes to the ArrayType.
                initialize(at, subtypes)
            }
        }

        seenArrayTypes.result() foreach initializeArrayType
    }
}<|MERGE_RESOLUTION|>--- conflicted
+++ resolved
@@ -38,11 +38,6 @@
 import org.opalj.fpcf.Results
 import org.opalj.fpcf.SomeEPS
 import org.opalj.fpcf.UBP
-<<<<<<< HEAD
-=======
-import scala.collection.mutable
-import scala.collection.mutable.ListBuffer
->>>>>>> f685dad8
 
 /**
  * Marks types as instantiated if their constructor is invoked. Constructors invoked by subclass
