/* BSD 2-Clause License - see OPAL/LICENSE for details. */
package org.opalj
package tac
package fpcf
package analyses
package cg
package xta

import scala.collection.mutable.ArrayBuffer

import org.opalj.br.ArrayType
import org.opalj.br.ClassType
import org.opalj.br.DeclaredMethod
import org.opalj.br.Field
import org.opalj.br.PCAndInstruction
import org.opalj.br.ReferenceType
import org.opalj.br.Type
import org.opalj.br.analyses.DeclaredFieldsKey
import org.opalj.br.analyses.DeclaredMethodsKey
import org.opalj.br.analyses.ProjectInformationKeys
import org.opalj.br.analyses.SomeProject
import org.opalj.br.analyses.cg.ClosedPackagesKey
import org.opalj.br.analyses.cg.InitialEntryPointsKey
import org.opalj.br.analyses.cg.InitialInstantiatedTypesKey
import org.opalj.br.fpcf.BasicFPCFTriggeredAnalysisScheduler
import org.opalj.br.fpcf.ContextProviderKey
import org.opalj.br.fpcf.FPCFAnalysis
import org.opalj.br.fpcf.analyses.ContextProvider
import org.opalj.br.fpcf.properties.Context
import org.opalj.br.fpcf.properties.cg.Callers
import org.opalj.br.fpcf.properties.cg.InstantiatedTypes
import org.opalj.br.fpcf.properties.cg.NoCallers
import org.opalj.br.instructions.INVOKESPECIAL
import org.opalj.br.instructions.NEW
import org.opalj.collection.immutable.UIDSet
import org.opalj.fpcf.Entity
import org.opalj.fpcf.EOptionP
import org.opalj.fpcf.EPK
import org.opalj.fpcf.EPS
import org.opalj.fpcf.FinalP
import org.opalj.fpcf.InterimEUBP
import org.opalj.fpcf.InterimPartialResult
import org.opalj.fpcf.NoResult
import org.opalj.fpcf.PartialResult
import org.opalj.fpcf.PropertyBounds
import org.opalj.fpcf.PropertyComputationResult
import org.opalj.fpcf.PropertyKey
import org.opalj.fpcf.PropertyStore
import org.opalj.fpcf.Results
import org.opalj.fpcf.SomeEPS
import org.opalj.fpcf.UBP

/**
 * Marks types as instantiated if their constructor is invoked. Constructors invoked by subclass
 * constructors do not result in additional instantiated types.
 * The analysis does not just looks for "new" instructions, in order to support reflection.
 *
 * This analysis is adapted from the RTA version. Instead of adding the instantiations to the type
 * set of the Project, they are added to the type set of the calling method. Which entity the type
 * is attached to depends on the call graph variant used.
 *
 * TODO: Refactor this and the rta version in order to provide a common base-class.
 *
 * @author Florian Kuebler
 * @author Andreas Bauer
 */
class InstantiatedTypesAnalysis private[analyses] (
    final val project:     SomeProject,
    val setEntitySelector: TypeSetEntitySelector
) extends FPCFAnalysis {

    private[this] implicit val contextProvider: ContextProvider = project.get(ContextProviderKey)

    def analyze(declaredMethod: DeclaredMethod): PropertyComputationResult = {

        val callersEOptP = propertyStore(declaredMethod, Callers.key)

        val callersUB: Callers = (callersEOptP: @unchecked) match {
            case FinalP(NoCallers) =>
                // nothing to do, since there is no caller
                return NoResult;

            case eps: EPS[_, _] =>
                if (eps.ub eq NoCallers) {
                    // we can not create a dependency here, so the analysis is not allowed to create
                    // such a result
                    throw new IllegalStateException("illegal immediate result for callers")
                } else {
                    eps.ub
                }
            // the method is reachable, so we analyze it!
        }

        val declaredType = declaredMethod.declaringClassType.asClassType
        val loadConstantTypes = getLoadConstantTypes(declaredMethod)

        val instantiatedTypes = PartialResult[TypeSetEntity, InstantiatedTypes](
            declaredMethod,
            InstantiatedTypes.key,
            InstantiatedTypes.update(declaredMethod, loadConstantTypes)
        )

        val cfOpt = project.classFile(declaredType)

        // only constructors may initialize a class; abstract classes can never be instantiated
        if (declaredMethod.name != "<init>" || cfOpt.isDefined && cfOpt.get.isAbstract) {
            if (loadConstantTypes.isEmpty)
                return NoResult;
            else
                return Results(instantiatedTypes)
        }

        processCallers(declaredMethod, declaredType, ArrayBuffer(instantiatedTypes), callersEOptP, callersUB, null)
    }

    private[this] def processCallers(
        declaredMethod: DeclaredMethod,
        declaredType:   ClassType,
        partialResults: ArrayBuffer[PartialResult[TypeSetEntity, InstantiatedTypes]],
        callersEOptP:   EOptionP[DeclaredMethod, Callers],
        callersUB:      Callers,
        seenCallers:    Callers
    ): PropertyComputationResult = {
        callersUB.forNewCallerContexts(seenCallers, callersEOptP.e) {
            (_, callerContext, _, isDirect) =>
                processCaller(declaredMethod, declaredType, callerContext, isDirect, partialResults)
        }

        if (callersEOptP.isFinal) {
            Results(partialResults.iterator)
        } else {
            val reRegistration =
                InterimPartialResult(
                    Set(callersEOptP),
                    continuation(declaredMethod, declaredType, callersUB)
                )

            Results(reRegistration, partialResults.iterator)
        }
    }

    private[this] def processCaller(
        declaredMethod: DeclaredMethod,
        declaredType:   ClassType,
        callContext:    Context,
        isDirect:       Boolean,
        partialResults: ArrayBuffer[PartialResult[TypeSetEntity, InstantiatedTypes]]
    ): Unit = {
        // a constructor is called from an unknown context, there could be an initialization.
        if (!callContext.hasContext) {
            partialResults += partialResult(declaredType, ExternalWorld)
            return;
        }

        val caller = callContext.method

        // indirect calls, e.g. via reflection, are to be treated as instantiations as well
        if (!isDirect) {
            partialResults += partialResult(declaredType, caller)
            return;
        }

        // a constructor is called by a non-constructor method, there will be an initialization.
        if (caller.name != "<init>") {
            partialResults += partialResult(declaredType, caller)
            return;
        }

        // the constructor is called from another constructor. it is only an new instantiated
        // type if it was no super call. Thus the caller must be a subtype
        if (!classHierarchy.isSubtypeOf(caller.declaringClassType, declaredType)) {
            partialResults += partialResult(declaredType, caller)
            return;
        }

        // actually it must be the direct subtype! -- we did the first check to return early
        project.classFile(caller.declaringClassType.asClassType).foreach { cf =>
            cf.superclassType.foreach { supertype =>
                if (supertype != declaredType) {
                    partialResults += partialResult(declaredType, caller)
                    return;
                }
            }
        }

        // if the caller is not available, we have to assume that it was no super call
        if (!caller.hasSingleDefinedMethod) {
            partialResults += partialResult(declaredType, caller)
            return;
        }

        val callerMethod = caller.definedMethod

        // if the caller has no body, we have to assume that it was no super call
        if (callerMethod.body.isEmpty) {
            partialResults += partialResult(declaredType, caller)
            return;
        }

        val supercall = INVOKESPECIAL(
            declaredType,
            isInterface = false,
            "<init>",
            declaredMethod.descriptor
        )

        val pcsOfSuperCalls = callerMethod.body.get.collectInstructionsWithPC {
            case pcAndInstr @ PCAndInstruction(_, `supercall`) => pcAndInstr
        }

        assert(pcsOfSuperCalls.nonEmpty)

        // there can be only one super call, so there must be an explicit call
        if (pcsOfSuperCalls.size > 1) {
            partialResults += partialResult(declaredType, caller)
            return;
        }

        // there is exactly the current call as potential super call, it still might no super
        // call if the class has another constructor that calls the super. In that case
        // there must either be a new of the `declaredType` or it is a super call.
        val newInstr = NEW(declaredType)
        val hasNew = callerMethod.body.get.exists(pcInst => pcInst.instruction == newInstr)
        if (hasNew)
            partialResults += partialResult(declaredType, caller)
    }

    private[this] def continuation(
        declaredMethod: DeclaredMethod,
        declaredType:   ClassType,
        seenCallers:    Callers
    )(someEPS: SomeEPS): PropertyComputationResult = {
        val eps = someEPS.asInstanceOf[EPS[DeclaredMethod, Callers]]
        processCallers(declaredMethod, declaredType, ArrayBuffer.empty, eps, eps.ub, seenCallers)
    }

    private def partialResult(
        declaredType: ClassType,
        entity:       Entity
    ): PartialResult[TypeSetEntity, InstantiatedTypes] = {

        // Subtypes of Throwable are tracked globally.
        val setEntity =
            if (classHierarchy.isSubtypeOf(declaredType, ClassType.Throwable))
                project
            else
                setEntitySelector(entity)

        PartialResult[TypeSetEntity, InstantiatedTypes](
            setEntity,
            InstantiatedTypes.key,
            InstantiatedTypes.update(setEntity, UIDSet(declaredType))
        )
    }

    def getInstantiatedTypesUB(
        instantiatedTypesEOptP: EOptionP[SomeProject, InstantiatedTypes]
    ): UIDSet[ReferenceType] = {
        instantiatedTypesEOptP match {
            case eps: EPS[_, _] => eps.ub.types
            case _              => UIDSet.empty
        }
    }
}

class InstantiatedTypesAnalysisScheduler(
    val selectSetEntity: TypeSetEntitySelector
) extends BasicFPCFTriggeredAnalysisScheduler {

    override def requiredProjectInformation: ProjectInformationKeys = Seq(
        ContextProviderKey,
        ClosedPackagesKey,
        DeclaredMethodsKey,
        InitialEntryPointsKey,
        InitialInstantiatedTypesKey
    )

    override type InitializationData = Null

    override def uses: Set[PropertyBounds] = PropertyBounds.ubs(InstantiatedTypes, Callers)

    override def triggeredBy: PropertyKey[Callers] = Callers.key

    override def derivesCollaboratively: Set[PropertyBounds] = PropertyBounds.ubs(InstantiatedTypes)

    override def derivesEagerly: Set[PropertyBounds] = Set.empty

    override def register(p: SomeProject, ps: PropertyStore, unused: Null): FPCFAnalysis = {
        val analysis = new InstantiatedTypesAnalysis(p, selectSetEntity)
        ps.registerTriggeredComputation(triggeredBy, analysis.analyze)
        analysis
    }

    override def init(p: SomeProject, ps: PropertyStore): Null = {
        assignInitialTypeSets(p, ps)
        null
    }

    def assignInitialTypeSets(p: SomeProject, ps: PropertyStore): Unit = {
        val packageIsClosed = p.get(ClosedPackagesKey)
        val declaredMethods = p.get(DeclaredMethodsKey)
        val declaredFields = p.get(DeclaredFieldsKey)
        val entryPoints = p.get(InitialEntryPointsKey)
        val initialInstantiatedTypes = UIDSet[ReferenceType](p.get(InitialInstantiatedTypesKey).toSeq: _*)

        // While processing entry points and fields, we keep track of all array types we see, as
        // well as subtypes and lower-dimensional types. These types also need to be
        // pre-initialized. Note: This set only contains ArrayTypes whose element type is an
        // ClassType. Arrays of primitive types can be ignored.
        val seenArrayTypes = UIDSet.newBuilder[ArrayType]

        import p.classHierarchy

        def initialize(setEntity: TypeSetEntity, types: UIDSet[ReferenceType]): Unit = {
            ps.preInitialize(setEntity, InstantiatedTypes.key) {
                case UBP(typeSet) =>
                    InterimEUBP(setEntity, typeSet.updated(types))
                case _: EPK[_, _] =>
                    InterimEUBP(setEntity, InstantiatedTypes(types))
                case eps =>
                    sys.error(s"unexpected property: $eps")
            }
        }

        // Some cooperative analyses originally meant for RTA may require the global type set
        // to be pre-initialized. Strings and classes can be introduced via constants anywhere.
        // TODO Only introduce these types to the per-entity type sets where constants are used
<<<<<<< HEAD
        initialize(p, UIDSet(ObjectType.String, ObjectType.Class))
        initialize(ExternalWorld, initialInstantiatedTypes)
=======
        initialize(p, UIDSet(ClassType.String, ClassType.Class))
>>>>>>> 806579b2

        def isRelevantArrayType(rt: Type): Boolean =
            rt.isArrayType && rt.asArrayType.elementType.isClassType

        // For each method which is also an entry point, we assume that the caller has passed all subtypes of the
        // method's parameter types to the method.
        for {
            ep <- entryPoints;
            dm = declaredMethods(ep)
        } {
            val typeFilters = UIDSet.newBuilder[ReferenceType]
            val arrayTypeAssignments = UIDSet.newBuilder[ArrayType]

            if (!dm.definedMethod.isStatic) {
                typeFilters += dm.declaringClassType
            }

            for (pt <- dm.descriptor.parameterTypes) {
                if (pt.isClassType) {
                    typeFilters += pt.asClassType
                } else if (isRelevantArrayType(pt)) {
                    seenArrayTypes += pt.asArrayType

                    val dim = pt.asArrayType.dimensions
                    val et = pt.asArrayType.elementType.asClassType
                    if (initialInstantiatedTypes.contains(et)) {
                        arrayTypeAssignments += ArrayType(dim, et)
                    }
                }
            }

            val typeFilterSet = typeFilters.result()

            // Initial assignments of ClassTypes
            val classTypeAssignments = initialInstantiatedTypes.filter(iit =>
                typeFilterSet.exists(tf => classHierarchy.isSubtypeOf(iit, tf))
            )

            val initialAssignment = classTypeAssignments ++ arrayTypeAssignments.result()

            val dmSetEntity = selectSetEntity(dm)

            initialize(dmSetEntity, initialAssignment)
        }

        // Returns true if the field's type indicates that the field should be pre-initialized.
        @inline def fieldIsRelevant(f: Field): Boolean = {
            // Only fields which are ArrayType or ClassType are relevant.
            f.fieldType.isReferenceType &&
            // If the field is an ArrayType, then the array's element type must be a ClassType.
            // In other words: We don't care about arrays of primitive types (e.g. int[]) which
            // do not have to be pre-initialized.
            (!f.fieldType.isArrayType || f.fieldType.asArrayType.elementType.isClassType)
        }

        // Returns true if a field can be written by the user of a library containing that field.
        def fieldIsAccessible(f: Field): Boolean = {
            // Public fields can always be accessed.
            f.isPublic ||
            // Protected fields can only be accessed by subclasses. In that case, the library
            // user can create a subclass of the type containing the field and add a setter method.
            // This only applies if the field's type can be extended in the first place.
            (f.isProtected && !f.classFile.isEffectivelyFinal) ||
            // If the field is package private, it can only be written if the package is
            // open for modification. In that case, the library user can put a method
            // writing that field into the field's type's namespace.
            (f.isPackagePrivate && !packageIsClosed(f.classFile.thisType.packageName))
        }

        for {
            iit <- initialInstantiatedTypes;
            // Only class types should be initially instantiated.
            ct = iit.asClassType
        } {
            // Assign initial types to all accessible fields.
            p.classFile(ct) match {
                case Some(cf) =>
                    for (f <- cf.fields if f.isNotFinal && fieldIsRelevant(f) && fieldIsAccessible(f)) {
                        val fieldType = f.fieldType.asReferenceType

                        val initialAssignments = if (fieldType.isClassType) {
                            val ct = fieldType.asClassType
                            initialInstantiatedTypes.foldLeft(UIDSet.newBuilder[ReferenceType]) {
                                (assignments, iit) =>
                                    if (classHierarchy.isSubtypeOf(iit, ct)) {
                                        assignments += iit
                                    }
                                    assignments
                            }.result()
                        } else {
                            val at = fieldType.asArrayType
                            seenArrayTypes += at
                            val dim = at.dimensions
                            val et = at.elementType.asClassType
                            val allSubtypes = classHierarchy.allSubtypes(et, reflexive = true)
                            initialInstantiatedTypes.foldLeft(UIDSet.newBuilder[ReferenceType]) {
                                (assignments, iit) =>
                                    if (allSubtypes.contains(iit.asClassType)) {
                                        assignments += ArrayType(dim, iit)
                                    }
                                    assignments
                            }.result()
                        }

                        val fieldSetEntity = selectSetEntity(declaredFields(f))
                        initialize(fieldSetEntity, initialAssignments)
                    }
                case None =>
                // Nothing to do here, no classfile => no fields
            }
        }

        // Next, process all ArrayTypes that have been seen while processing entry points and fields,
        // and initialize their type sets.

        // Remember which ArrayTypes were processed, so we don't do it twice.
        val initializedArrayTypes = new java.util.HashSet[ArrayType]()

        def initializeArrayType(at: ArrayType): Unit = {
            // If this type has already been initialized, we skip it.
            if (initializedArrayTypes.contains(at)) {
                return;
            }

            initializedArrayTypes.add(at)

            val et = at.elementType.asClassType
            val allSubtypes = p.classHierarchy.allSubtypes(et, reflexive = true)
            val subtypes =
                initialInstantiatedTypes.foldLeft(UIDSet.newBuilder[ReferenceType]) { (builder, iit) =>
                    if (allSubtypes.contains(iit.asClassType)) {
                        builder += iit
                    }
                    builder
                }.result()

            val dim = at.dimensions
            if (dim > 1) {
                // Initialize multidimensional ArrayType. E.g., if at == A[][] and A is a supertype of A1,
                // we need to assign A[] and A1[] to the type set of A[][].
                val assignedArrayTypes: UIDSet[ArrayType] = UIDSet.fromSpecific(subtypes.map(ArrayType(dim - 1, _)))
                initialize(at, assignedArrayTypes.asInstanceOf[UIDSet[ReferenceType]])

                // After that, we also need to initialize the ArrayTypes which were just assigned. It is possible
                // that these were types which were not initially seen when processing entry points and fields.
                assignedArrayTypes foreach initializeArrayType
            } else {
                // If dim == 1, we just need to assign the "pure" ClassTypes to the ArrayType.
                initialize(at, subtypes)
            }
        }

        seenArrayTypes.result() foreach initializeArrayType
    }
}<|MERGE_RESOLUTION|>--- conflicted
+++ resolved
@@ -325,12 +325,8 @@
         // Some cooperative analyses originally meant for RTA may require the global type set
         // to be pre-initialized. Strings and classes can be introduced via constants anywhere.
         // TODO Only introduce these types to the per-entity type sets where constants are used
-<<<<<<< HEAD
-        initialize(p, UIDSet(ObjectType.String, ObjectType.Class))
+        initialize(p, UIDSet(ClassType.String, ClassType.Class))
         initialize(ExternalWorld, initialInstantiatedTypes)
-=======
-        initialize(p, UIDSet(ClassType.String, ClassType.Class))
->>>>>>> 806579b2
 
         def isRelevantArrayType(rt: Type): Boolean =
             rt.isArrayType && rt.asArrayType.elementType.isClassType
