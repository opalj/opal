--- conflicted
+++ resolved
@@ -5,10 +5,7 @@
 package analyses
 package cg
 package reflection
-<<<<<<< HEAD
-=======
-
->>>>>>> 5b06f22d
+
 import org.opalj.fpcf.Entity
 import org.opalj.fpcf.PropertyStore
 import org.opalj.br.BaseType
@@ -44,11 +41,7 @@
      * and the dependee provides allocation sites of Strings that give class names of such classes
      */
     def getPossibleForNameClasses(
-<<<<<<< HEAD
-        className: Expr[V],
-=======
         className: V,
->>>>>>> 5b06f22d
         context:   Context,
         depender:  Entity,
         stmts:     Array[Stmt[V]],
@@ -60,11 +53,6 @@
         state:        TypeProviderState,
         ps:           PropertyStore
     ): Set[ObjectType] = {
-<<<<<<< HEAD
-        StringUtil.getPossibleStrings(className, context, depender, stmts, failure).map { cls ⇒
-            val tpe = ReferenceType(cls.replace('.', '/'))
-            if (tpe.isArrayType) ObjectType.Object else tpe.asObjectType
-=======
         StringUtil.getPossibleStrings(className, context, depender, stmts, failure).flatMap { cls ⇒
             try {
                 val tpe = ReferenceType(cls.replace('.', '/'))
@@ -72,7 +60,6 @@
             } catch {
                 case _: Exception ⇒ None
             }
->>>>>>> 5b06f22d
         }.filter(project.classFile(_).isDefined)
     }
 
@@ -169,15 +156,9 @@
      * - One where the depender is a tuple of the given depender and the String "getPossibleTypes"
      * and the dependee provides allocation sites of Strings that give class names of such classes
      */
-<<<<<<< HEAD
-    private[reflection] def getPossibleTypes(
-        context:  Context,
-        value:    Expr[V],
-=======
     private[reflection] def getPossibleClasses(
         context:  Context,
         value:    V,
->>>>>>> 5b06f22d
         depender: Entity,
         stmts:    Array[Stmt[V]],
         project:  SomeProject,
@@ -193,13 +174,8 @@
         AllocationsUtil.handleAllocations(
             value, context, depender, stmts, _ eq ObjectType.Class, failure
         ) { (allocationContext, defSite, _stmts) ⇒
-<<<<<<< HEAD
-            possibleTypes ++= getPossibleTypes(
-                allocationContext, defSite, (depender, "getPossibleTypes"), _stmts, project, failure
-=======
             possibleTypes ++= getPossibleClasses(
                 allocationContext, defSite, depender, _stmts, project, failure
->>>>>>> 5b06f22d
             )
         }
 
@@ -216,11 +192,7 @@
      * - One where the depender is a tuple of the given depender and the String "getPossibleTypes"
      * and the dependee provides allocation sites of Strings that give class names of such classes
      */
-<<<<<<< HEAD
-    private[reflection] def getPossibleTypes(
-=======
     private[reflection] def getPossibleClasses(
->>>>>>> 5b06f22d
         context:  Context,
         defSite:  Int,
         depender: Entity,
@@ -242,21 +214,12 @@
         } else if (isForName(expr)) {
             val className =
                 if (expr.asFunctionCall.descriptor.parameterTypes.head eq ObjectType.String)
-<<<<<<< HEAD
-                    expr.asStaticFunctionCall.params.head
-                else
-                    expr.asStaticFunctionCall.params(1)
-
-            possibleTypes ++= getPossibleForNameClasses(
-                className, context, depender, stmts, project, failure
-=======
                     expr.asStaticFunctionCall.params.head.asVar
                 else
                     expr.asStaticFunctionCall.params(1).asVar
 
             possibleTypes ++= getPossibleForNameClasses(
                 className, context, (depender, className), stmts, project, failure
->>>>>>> 5b06f22d
             )
         } else if (isGetClass(expr)) {
             val typesOfVarOpt = getTypesOfVar(expr.asVirtualFunctionCall.receiver.asVar)
@@ -308,11 +271,7 @@
      * Retrieves the possible runtime types of a local variable if they are known precisely.
      * Otherwise, an empty Iterator is returned.
      */
-<<<<<<< HEAD
-    private[this] def getTypesOfVar(
-=======
     def getTypesOfVar(
->>>>>>> 5b06f22d
         uvar: V
     ): Option[Iterator[ReferenceType]] = {
         val value = uvar.value.asReferenceValue
