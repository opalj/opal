--- conflicted
+++ resolved
@@ -507,11 +507,8 @@
         val instantiatedTypesProperty = if (state.hasDependee(epk)) state.getProperty(epk)
         else propertyStore(epk)
 
-<<<<<<< HEAD
-=======
         //val types = possibleTypes(use)
 
->>>>>>> 1bdaa135
         if (instantiatedTypesProperty.isRefinable && requiresDependency)
             state.addDependency(depender, instantiatedTypesProperty)
 
@@ -975,11 +972,7 @@
                             state.dependersOf(updatedEPS.toEPK).foreach { depender ⇒
                                 val objects = currentPointsTo(depender, (oas, field))
                                 objects.forNewestNTypes(objects.numTypes) { tpe ⇒
-<<<<<<< HEAD
-                                    if(isPossibleType(field, tpe))
-=======
                                     if (isPossibleType(field, tpe))
->>>>>>> 1bdaa135
                                         handleNewType(tpe)
                                 }
                             }
@@ -1001,11 +994,7 @@
                                 objects.forNewestNElements(objects.numElements) { as ⇒
                                     val pts = currentPointsTo(depender, (as, field))
                                     pts.forNewestNTypes(pts.numTypes) { tpe ⇒
-<<<<<<< HEAD
-                                        if(isPossibleType(field, tpe))
-=======
                                         if (isPossibleType(field, tpe))
->>>>>>> 1bdaa135
                                             handleNewType(tpe)
                                     }
                                 }
