/* BSD 2-Clause License - see OPAL/LICENSE for details. */
package org.opalj
package tac
package fpcf
package analyses
package cg
package reflection

import org.opalj.fpcf.Entity
import org.opalj.fpcf.PropertyStore
import org.opalj.br.ObjectType
<<<<<<< HEAD
=======
import org.opalj.br.fpcf.properties.Context
>>>>>>> 5b06f22d

object StringUtil {

    /**
     * Returns Strings that a given expression may evaluate to.
     * Identifies local use of String constants.
     */
    def getPossibleStrings[ContextType <: Context](
        value: Expr[V],
        stmts: Array[Stmt[V]]
    ): Option[Set[String]] = {
        Some(value.asVar.definedBy.map[Set[String]] { index ⇒
            if (index >= 0) {
                getString(index, stmts) match {
                    case Some(v) ⇒ Set(v)
                    case _ ⇒
                        return None;
                }
            } else {
                return None;
            }
        }.flatten)
    }

    /**
     * Returns Strings that a given expression may evaluate to.
     * Identifies String constants.
     * Clients MUST handle dependencies where the depender is the given one and the dependee
     * provides allocation sites of Strings.
     */
    def getPossibleStrings[ContextType <: Context](
<<<<<<< HEAD
        value:    Expr[V],
=======
        value:    V,
>>>>>>> 5b06f22d
        context:  ContextType,
        depender: Entity,
        stmts:    Array[Stmt[V]],
        failure:  () ⇒ Unit
    )(
        implicit
        typeProvider: TypeProvider,
        state:        TypeProviderState,
        ps:           PropertyStore
    ): Set[String] = {
        var strings = Set.empty[String]

        AllocationsUtil.handleAllocations(
            value, context, depender, stmts, _ eq ObjectType.String, failure
        ) { (_, defSite, _stmts) ⇒
            getString(defSite, _stmts) match {
                case Some(v) ⇒
                    strings += v
                case _ ⇒
                    failure()
            }
        }

        strings
    }

    private[reflection] def getString(stringDefSite: Int, stmts: Array[Stmt[V]]): Option[String] = {
        val expr = stmts(stringDefSite).asAssignment.expr
        expr match {
            case StringConst(_, v) ⇒ Some(v)
            case _                 ⇒ None
        }
    }
}<|MERGE_RESOLUTION|>--- conflicted
+++ resolved
@@ -9,10 +9,7 @@
 import org.opalj.fpcf.Entity
 import org.opalj.fpcf.PropertyStore
 import org.opalj.br.ObjectType
-<<<<<<< HEAD
-=======
 import org.opalj.br.fpcf.properties.Context
->>>>>>> 5b06f22d
 
 object StringUtil {
 
@@ -44,11 +41,7 @@
      * provides allocation sites of Strings.
      */
     def getPossibleStrings[ContextType <: Context](
-<<<<<<< HEAD
-        value:    Expr[V],
-=======
         value:    V,
->>>>>>> 5b06f22d
         context:  ContextType,
         depender: Entity,
         stmts:    Array[Stmt[V]],
