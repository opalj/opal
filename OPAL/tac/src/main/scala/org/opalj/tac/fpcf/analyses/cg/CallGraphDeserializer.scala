/* BSD 2-Clause License - see OPAL/LICENSE for details. */
package org.opalj
package tac
package fpcf
package analyses
package cg

import java.io.File
import java.io.FileInputStream

import scala.collection.mutable.ArrayBuffer

import play.api.libs.json.Json
import play.api.libs.json.Reads
import play.api.libs.json.Writes

import org.opalj.fpcf.ProperPropertyComputationResult
import org.opalj.fpcf.PropertyBounds
import org.opalj.fpcf.PropertyComputationResult
import org.opalj.fpcf.PropertyStore
import org.opalj.fpcf.Results
import org.opalj.br.analyses.SomeProject
import org.opalj.br.DeclaredMethod
import org.opalj.br.analyses.DeclaredMethods
import org.opalj.br.FieldType
import org.opalj.br.MethodDescriptor
import org.opalj.br.analyses.DeclaredMethodsKey
import org.opalj.br.fpcf.BasicFPCFEagerAnalysisScheduler
import org.opalj.br.fpcf.FPCFAnalysis
import org.opalj.br.PCAndInstruction
import org.opalj.br.analyses.ProjectInformationKeys
import org.opalj.br.fpcf.properties.SimpleContextsKey
import org.opalj.br.fpcf.properties.SimpleContexts
import org.opalj.tac.fpcf.properties.cg.Callees
import org.opalj.tac.fpcf.properties.cg.Callers
import org.opalj.br.instructions.Instruction

/**
 * Representation of all Methods that are reachable in the represented call graph.
 * TODO: This classes are copy&paste code from the JCG project and should be included as Dependency.
 *
 * @author Florian Kuebler
 */
case class ReachableMethodsDescription(reachableMethods: List[ReachableMethodDescription]) {

    /**
     * Converts the set of reachable methods into a mapping from method to the set of call sites.
     */
    lazy val toMap: Map[MethodDesc, List[CallSiteDescription]] = {
        reachableMethods.groupBy(_.method).map { case (k, v) ⇒ k → v.flatMap(_.callSites) }
    }
}

object ReachableMethodsDescription {
    implicit val reachableMethodsReads: Reads[ReachableMethodsDescription] = Json.reads[ReachableMethodsDescription]

    implicit val reachableMethodsWrites: Writes[ReachableMethodsDescription] = Json.writes[ReachableMethodsDescription]
}

/**
 * A reachable method contains of the `method` itself and the call sites within that method.
 */
case class ReachableMethodDescription(method: MethodDesc, callSites: List[CallSiteDescription])

object ReachableMethodDescription {
    implicit val reachableMethodsReads: Reads[ReachableMethodDescription] = Json.reads[ReachableMethodDescription]

    implicit val reachableMethodsWrites: Writes[ReachableMethodDescription] = Json.writes[ReachableMethodDescription]
}

/**
 * A call site has a `declaredTarget` method, is associated with a line number (-1 if unknown) and
 * contains the set of computed target methods (`targets`).
 */
case class CallSiteDescription(
        declaredTarget: MethodDesc, line: Int, pc: Option[Int], targets: List[MethodDesc]
)

object CallSiteDescription {
    implicit val callSiteReads: Reads[CallSiteDescription] = Json.reads[CallSiteDescription]

    implicit val callSiteWrites: Writes[CallSiteDescription] = Json.writes[CallSiteDescription]
}

/**
 * A method is represented using the `name`, the `declaringClass`, its `returnType` and its
 * `parameterTypes`.
 */
case class MethodDesc(name: String, declaringClass: String, returnType: String, parameterTypes: List[String]) {

    override def toString: String = {
        s"$declaringClass { $returnType $name(${parameterTypes.mkString(", ")})}"
    }

    def nameBasedEquals(other: MethodDesc): Boolean = {
        other.name == this.name && other.declaringClass == this.declaringClass
    }

    def toDeclaredMethod(implicit declaredMethods: DeclaredMethods): DeclaredMethod = {
        val cfType = FieldType(declaringClass).asObjectType
        val desc = MethodDescriptor(s"(${parameterTypes.mkString("")})$returnType")
        declaredMethods(cfType, cfType.packageName, cfType, name, desc)
    }
}

object MethodDesc {
    implicit val methodReads: Reads[MethodDesc] = Json.reads[MethodDesc]

    implicit val methodWrites: Writes[MethodDesc] = Json.writes[MethodDesc]
}

/**
 * Reads the given serialized CG and stores the relations into the propertyStore.
 * The call graphs must be given in the JCG format.
 *
 * IMPROVE: Currently uses the Play's JSON API, which is not optimized for large files.
 *
 * @author Florian Kuebler
 */
private class CallGraphDeserializer private[analyses] (
        final val serializedCG: File,
        final val project:      SomeProject
) extends FPCFAnalysis {
    private implicit val declaredMethods: DeclaredMethods = project.get(DeclaredMethodsKey)
    private val simpleContexts: SimpleContexts = project.get(SimpleContextsKey)

    private val data: Map[MethodDesc, List[CallSiteDescription]] = Json.parse(
        new FileInputStream(serializedCG)
    ).validate[ReachableMethodsDescription].get.toMap

    def analyze(p: SomeProject): PropertyComputationResult = {
        val results = ArrayBuffer.empty[ProperPropertyComputationResult]
        for (
            (methodDesc, callSites) ← data
        ) {
            val calls = new DirectCalls()
            val method = methodDesc.toDeclaredMethod
            for (
                x ← callSites.groupBy(cs ⇒ (cs.declaredTarget, cs.line)).values;
                (CallSiteDescription(declaredTgtDesc, line, pcOpt, tgts), index) ← x.zipWithIndex
            ) {

                val pc = if (pcOpt.isDefined)
                    pcOpt.get
                else
                    getPCFromLineNumber(method, line, declaredTgtDesc.toDeclaredMethod, index)

                val context = simpleContexts(method)

                for (tgtDesc ← tgts) {
<<<<<<< HEAD
                    calls.addCall(new SimpleContext(method), pc, tgtDesc.toDeclaredMethod)
=======
                    calls.addCall(context, pc, simpleContexts(tgtDesc.toDeclaredMethod))
>>>>>>> 5b06f22d
                }
                results ++= calls.partialResults(context)
            }
        }

        Results(results)
    }

    private[this] def getPCFromLineNumber(
        dm: DeclaredMethod, lineNumber: Int, declaredTgt: DeclaredMethod, index: Int
    ): Int = {
        if (!dm.hasSingleDefinedMethod)
            return 0;

        val method = dm.definedMethod
        val bodyOpt = method.body

        if (bodyOpt.isEmpty)
            return 0;

        val body = bodyOpt.get

        // FIXME this won't work when the code has no line numbers, resulting in all calls mapped to pc 0
        val pf = new PartialFunction[PCAndInstruction, Instruction] {
            override def isDefinedAt(pcAndInst: PCAndInstruction): Boolean = {
                val lnOpt = body.lineNumber(pcAndInst.pc)
                lnOpt.isDefined && {
                    lnOpt.get == lineNumber && {
                        val inst = pcAndInst.instruction
                        inst.isInvocationInstruction && {
                            val invokeInst = inst.asInvocationInstruction
                            invokeInst.name == declaredTgt.name &&
                                invokeInst.methodDescriptor == declaredTgt.descriptor
                        }
                    }
                }
            }

            override def apply(pcAndInst: PCAndInstruction) = pcAndInst.instruction
        }

        val instructions = body.collectInstructionsWithPC(pf)

        if (!instructions.isDefinedAt(index))
            return 0;

        instructions(index).pc
    }
}

class CallGraphDeserializerScheduler(serializedCG: File) extends BasicFPCFEagerAnalysisScheduler {

    override def requiredProjectInformation: ProjectInformationKeys =
        Seq(DeclaredMethodsKey, SimpleContextsKey)

    override def start(p: SomeProject, ps: PropertyStore, i: Null): FPCFAnalysis = {
        val analysis = new CallGraphDeserializer(serializedCG, p)
        ps.scheduleEagerComputationForEntity(p)(analysis.analyze)
        analysis
    }

    override def uses: Set[PropertyBounds] = Set.empty

    override def derivesEagerly: Set[PropertyBounds] = PropertyBounds.ubs(Callees, Callers)

    override def derivesCollaboratively: Set[PropertyBounds] = Set.empty
}<|MERGE_RESOLUTION|>--- conflicted
+++ resolved
@@ -148,11 +148,7 @@
                 val context = simpleContexts(method)
 
                 for (tgtDesc ← tgts) {
-<<<<<<< HEAD
-                    calls.addCall(new SimpleContext(method), pc, tgtDesc.toDeclaredMethod)
-=======
                     calls.addCall(context, pc, simpleContexts(tgtDesc.toDeclaredMethod))
->>>>>>> 5b06f22d
                 }
                 results ++= calls.partialResults(context)
             }
