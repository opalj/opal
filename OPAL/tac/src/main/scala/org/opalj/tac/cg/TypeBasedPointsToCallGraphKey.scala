--- conflicted
+++ resolved
@@ -7,10 +7,7 @@
 import org.opalj.br.analyses.SomeProject
 import org.opalj.br.analyses.VirtualFormalParametersKey
 import org.opalj.br.fpcf.FPCFAnalysisScheduler
-<<<<<<< HEAD
-=======
 import org.opalj.br.fpcf.properties.SimpleContextsKey
->>>>>>> 5b06f22d
 import org.opalj.tac.common.DefinitionSitesKey
 import org.opalj.tac.fpcf.analyses.cg.TypesPointsToTypeProvider
 import org.opalj.tac.fpcf.analyses.pointsto.TypeBasedArraycopyPointsToAnalysisScheduler
@@ -31,12 +28,8 @@
 object TypeBasedPointsToCallGraphKey extends CallGraphKey {
 
     override def requirements(project: SomeProject): ProjectInformationKeys = {
-<<<<<<< HEAD
-        Seq(DefinitionSitesKey, VirtualFormalParametersKey) ++: super.requirements(project)
-=======
         Seq(DefinitionSitesKey, VirtualFormalParametersKey, SimpleContextsKey) ++:
             super.requirements(project)
->>>>>>> 5b06f22d
     }
 
     override protected def callGraphSchedulers(
@@ -47,12 +40,8 @@
             TypeBasedConfiguredMethodsPointsToAnalysisScheduler,
             TypeBasedTamiFlexPointsToAnalysisScheduler,
             TypeBasedArraycopyPointsToAnalysisScheduler,
-<<<<<<< HEAD
-            TypeBasedUnsafePointsToAnalysisScheduler
-=======
             TypeBasedUnsafePointsToAnalysisScheduler,
             TypeBasedNewInstanceAnalysisScheduler
->>>>>>> 5b06f22d
         )
     }
 
