/* BSD 2-Clause License - see OPAL/LICENSE for details. */
package org.opalj
package tac
package fpcf
package analyses
package cg
package xta

import org.opalj.br.ClassHierarchy
import org.opalj.br.DeclaredMethod
import org.opalj.br.Method
import org.opalj.br.PC
import org.opalj.br.ReferenceType
import org.opalj.tac.fpcf.properties.cg.Callees
import org.opalj.tac.fpcf.properties.cg.InstantiatedTypes
import org.opalj.collection.immutable.UIDSet
import org.opalj.fpcf.EOptionP
import org.opalj.fpcf.SomeEOptionP
import org.opalj.tac.fpcf.properties.TACAI
import java.util.{HashSet ⇒ JHashSet}
import java.util.{HashMap ⇒ JHashMap}
import java.util.{Set ⇒ JSet}

import scala.collection.JavaConverters.asScalaIteratorConverter

<<<<<<< HEAD
=======
import org.opalj.br.fpcf.properties.Context
>>>>>>> 5b06f22d
import org.opalj.tac.fpcf.analyses.cg.BaseAnalysisState

/**
 * Manages the state of each method analyzed by [[TypePropagationAnalysis]].
 *
 * @param method The method under analysis.
 * @param typeSetEntity The entity which holds the type set of the method.
 * @param _tacDependee Dependee for the three-address code of the method.
 * @param _ownInstantiatedTypesDependee Dependee for the type set of the method.
 * @param _calleeDependee Dependee for the callee property of the method.
 */
final class TypePropagationState[ContextType <: Context](
        override val callContext:                  ContextType,
        val typeSetEntity:                         TypeSetEntity,
        override protected[this] var _tacDependee: EOptionP[Method, TACAI],

        private[this] var _ownInstantiatedTypesDependee: EOptionP[TypeSetEntity, InstantiatedTypes],
<<<<<<< HEAD
        private[this] var _calleeDependee:               EOptionP[DefinedMethod, Callees]
=======
        private[this] var _calleeDependee:               EOptionP[DeclaredMethod, Callees]
>>>>>>> 5b06f22d
) extends BaseAnalysisState with TACAIBasedAnalysisState[ContextType] {

    var methodWritesArrays: Boolean = false
    var methodReadsArrays: Boolean = false

    /////////////////////////////////////////////
    //                                         //
    //           own types (method)            //
    //                                         //
    /////////////////////////////////////////////

    def updateOwnInstantiatedTypesDependee(eps: EOptionP[TypeSetEntity, InstantiatedTypes]): Unit = {
        _ownInstantiatedTypesDependee = eps
    }

    def ownInstantiatedTypes: UIDSet[ReferenceType] = {
        if (_ownInstantiatedTypesDependee.hasUBP)
            _ownInstantiatedTypesDependee.ub.types
        else
            UIDSet.empty
    }

    def newInstantiatedTypes(seenTypes: Int): TraversableOnce[ReferenceType] = {
        if (_ownInstantiatedTypesDependee.hasUBP) {
            _ownInstantiatedTypesDependee.ub.dropOldest(seenTypes)
        } else {
            UIDSet.empty
        }
    }

    /////////////////////////////////////////////
    //                                         //
    //                 callees                 //
    //                                         //
    /////////////////////////////////////////////

    private[this] val _seenCallees: JSet[(PC, DeclaredMethod)] = new JHashSet()

    def isSeenCallee(pc: PC, callee: DeclaredMethod): Boolean = _seenCallees.contains((pc, callee))

    def addSeenCallee(pc: PC, callee: DeclaredMethod): Unit = {
        assert(!isSeenCallee(pc, callee))
        _seenCallees.add((pc, callee))
    }

    def calleeDependee: Option[EOptionP[DeclaredMethod, Callees]] = {
        if (_calleeDependee.isRefinable) {
            Some(_calleeDependee)
        } else {
            None
        }
    }

    def updateCalleeDependee(calleeDependee: EOptionP[DeclaredMethod, Callees]): Unit = {
        _calleeDependee = calleeDependee
    }

    /////////////////////////////////////////////
    //                                         //
    //           forward propagation           //
    //                                         //
    /////////////////////////////////////////////

    private[this] val _forwardPropagationEntities: JSet[TypeSetEntity] = new JHashSet()
    private[this] val _forwardPropagationFilters: JHashMap[TypeSetEntity, UIDSet[ReferenceType]] =
        new JHashMap()

    def forwardPropagationEntities: JSet[TypeSetEntity] = _forwardPropagationEntities

    def forwardPropagationFilters(typeSetEntity: TypeSetEntity): UIDSet[ReferenceType] =
        _forwardPropagationFilters.get(typeSetEntity)

    /**
     * Registers a new set entity to consider for forward propagation alongside a set of filters. If the
     * set entity was already registered, the new type filters are added to the existing ones.
     *
     * @param typeSetEntity The set entity to register.
     * @param typeFilters Set of types to filter for forward propagation.
     * @return True if the set of filters has changed compared to the ones which were previously known, otherwise
     *         False.
     */
    def registerForwardPropagationEntity(
        typeSetEntity: TypeSetEntity,
        typeFilters:   UIDSet[ReferenceType]
    )(
        implicit
        classHierarchy: ClassHierarchy
    ): Boolean = {
        assert(typeFilters.nonEmpty)
        val alreadyExists = _forwardPropagationEntities.contains(typeSetEntity)
        if (!alreadyExists) {
            val compactedFilters = rootTypes(typeFilters)
            _forwardPropagationEntities.add(typeSetEntity)
            _forwardPropagationFilters.put(typeSetEntity, compactedFilters)
            true
        } else {
            val existingTypeFilters = _forwardPropagationFilters.get(typeSetEntity)
            val newFilters = rootTypes(existingTypeFilters union typeFilters)
            _forwardPropagationFilters.put(typeSetEntity, newFilters)
            newFilters != existingTypeFilters
        }
    }

    /////////////////////////////////////////////
    //                                         //
    //           backward propagation          //
    //                                         //
    /////////////////////////////////////////////

    private[this] val _backwardPropagationDependees: JHashMap[TypeSetEntity, EOptionP[TypeSetEntity, InstantiatedTypes]] =
        new JHashMap()
    private[this] val _backwardPropagationFilters: JHashMap[TypeSetEntity, UIDSet[ReferenceType]] =
        new JHashMap()

    def backwardPropagationDependeeInstantiatedTypes(typeSetEntity: TypeSetEntity): UIDSet[ReferenceType] = {
        val dependee = _backwardPropagationDependees.get(typeSetEntity)
        if (dependee.hasUBP)
            dependee.ub.types
        else
            UIDSet.empty
    }

    def backwardPropagationDependeeIsRegistered(typeSetEntity: TypeSetEntity): Boolean =
        _backwardPropagationDependees.containsKey(typeSetEntity)

    def backwardPropagationFilters(typeSetEntity: TypeSetEntity): UIDSet[ReferenceType] =
        _backwardPropagationFilters.get(typeSetEntity)

    def updateBackwardPropagationFilters(
        typeSetEntity: TypeSetEntity,
        typeFilters:   UIDSet[ReferenceType]
    )(
        implicit
        classHierarchy: ClassHierarchy
    ): Boolean = {
        assert(typeFilters.nonEmpty)
        val alreadyExists = _backwardPropagationFilters.containsKey(typeSetEntity)
        if (!alreadyExists) {
            val compactedFilters = rootTypes(typeFilters)
            _backwardPropagationFilters.put(typeSetEntity, compactedFilters)
            true
        } else {
            val existingTypeFilters = _backwardPropagationFilters.get(typeSetEntity)
            val newFilters = rootTypes(existingTypeFilters union typeFilters)
            _backwardPropagationFilters.put(typeSetEntity, newFilters)
            newFilters != existingTypeFilters
        }
    }

    def updateBackwardPropagationDependee(eps: EOptionP[TypeSetEntity, InstantiatedTypes]): Unit = {
        _backwardPropagationDependees.put(eps.e, eps)
    }

    def seenTypes(typeSetEntity: TypeSetEntity): Int = {
        val dependee = _backwardPropagationDependees.get(typeSetEntity)
        if (dependee.hasUBP)
            dependee.ub.numElements
        else
            0
    }

    /////////////////////////////////////////////
    //                                         //
    //      general dependency management      //
    //                                         //
    /////////////////////////////////////////////

    override def hasOpenDependencies: Boolean = {
        super.hasOpenDependencies ||
            _ownInstantiatedTypesDependee.isRefinable ||
            _calleeDependee.isRefinable ||
            !_backwardPropagationDependees.isEmpty
    }

    override def dependees: Set[SomeEOptionP] = {
        var dependees = super.dependees

        dependees += _ownInstantiatedTypesDependee

        if (calleeDependee.isDefined)
            dependees += calleeDependee.get

        // Note: The values are copied here. The "++" operator on List
        // forces immediate evaluation of the map values iterator.
        dependees ++= _backwardPropagationDependees.values().iterator().asScala

        dependees
    }

    /////////////////////////////////////////////
    //                                         //
    //      general helper functions           //
    //                                         //
    /////////////////////////////////////////////

    /**
     * For a given set of reference types, returns all types in the set for which no other type in
     * the set is a supertype.
     *
     * For example: If the set contains types A and B where B is a subtype of A, a single-element
     * set of A is returned.
     *
     * If the type java.lang.Object is in the input set, a single-element set containing just
     * java.lang.Object is returned, since Object is a supertype of all other types.
     */
    // IMPROVE: could be implemented with linear runtime.
    private[this] def rootTypes(
        types: UIDSet[ReferenceType]
    )(
        implicit
        classHierarchy: ClassHierarchy
    ): UIDSet[ReferenceType] = {
        if (types.size <= 1)
            return types;

        types.filter(t1 ⇒ !types.exists(t2 ⇒ t1 != t2 && classHierarchy.isSubtypeOf(t1, t2)))
    }
}<|MERGE_RESOLUTION|>--- conflicted
+++ resolved
@@ -23,10 +23,7 @@
 
 import scala.collection.JavaConverters.asScalaIteratorConverter
 
-<<<<<<< HEAD
-=======
 import org.opalj.br.fpcf.properties.Context
->>>>>>> 5b06f22d
 import org.opalj.tac.fpcf.analyses.cg.BaseAnalysisState
 
 /**
@@ -44,11 +41,7 @@
         override protected[this] var _tacDependee: EOptionP[Method, TACAI],
 
         private[this] var _ownInstantiatedTypesDependee: EOptionP[TypeSetEntity, InstantiatedTypes],
-<<<<<<< HEAD
-        private[this] var _calleeDependee:               EOptionP[DefinedMethod, Callees]
-=======
         private[this] var _calleeDependee:               EOptionP[DeclaredMethod, Callees]
->>>>>>> 5b06f22d
 ) extends BaseAnalysisState with TACAIBasedAnalysisState[ContextType] {
 
     var methodWritesArrays: Boolean = false
