--- conflicted
+++ resolved
@@ -47,15 +47,9 @@
     def callers(method: DeclaredMethod)(
         implicit
         typeIterator: TypeIterator
-<<<<<<< HEAD
-    ): TraversableOnce[(DeclaredMethod, Int /*PC*/ , Boolean /*isDirect*/ )] = {
-        callContexts(method).foldLeft(List[(DeclaredMethod, Int, Boolean)]()) {
-            (results, contextData) ⇒
-=======
     ): IterableOnce[(DeclaredMethod, Int /*PC*/ , Boolean /*isDirect*/ )] = {
         callContexts(method).iterator.foldLeft(List[(DeclaredMethod, Int, Boolean)]()) {
             (results, contextData) =>
->>>>>>> ee311cde
                 val (_, callerContext, pc, isDirect) = contextData
                 callerContext match {
                     case NoContext => results
@@ -69,19 +63,11 @@
     def callContexts(method: DeclaredMethod)(
         implicit
         typeIterator: TypeIterator
-<<<<<<< HEAD
-    ): TraversableOnce[(Context /*Callee*/ , Context /*Caller*/ , Int /*PC*/ , Boolean /*isDirect*/ )]
-
-    def calleeContexts(
-        method: DeclaredMethod
-    )(implicit typeIterator: TypeIterator): TraversableOnce[Context]
-=======
     ): IterableOnce[(Context /*Callee*/ , Context /*Caller*/ , Int /*PC*/ , Boolean /*isDirect*/ )]
 
     def calleeContexts(
         method: DeclaredMethod
     )(implicit typeIterator: TypeIterator): IterableOnce[Context]
->>>>>>> ee311cde
 
     def forNewCalleeContexts(old: Callers, method: DeclaredMethod)(
         handleContext: Context /*Callee*/ => Unit
@@ -154,11 +140,7 @@
     override def callContexts(method: DeclaredMethod)(
         implicit
         typeIterator: TypeIterator
-<<<<<<< HEAD
-    ): TraversableOnce[(Context /*Callee*/ , Context /*Caller*/ , Int /*PC*/ , Boolean /*isDirect*/ )] = {
-=======
     ): IterableOnce[(Context /*Callee*/ , Context /*Caller*/ , Int /*PC*/ , Boolean /*isDirect*/ )] = {
->>>>>>> ee311cde
         if (hasCallersWithUnknownContext || hasVMLevelCallers)
             Iterator((typeIterator.newContext(method), NoContext, -1, true))
         else
@@ -167,11 +149,7 @@
 
     override def calleeContexts(
         method: DeclaredMethod
-<<<<<<< HEAD
-    )(implicit typeIterator: TypeIterator): TraversableOnce[Context] = {
-=======
     )(implicit typeIterator: TypeIterator): IterableOnce[Context] = {
->>>>>>> ee311cde
         if (hasCallersWithUnknownContext || hasVMLevelCallers)
             Iterator(typeIterator.newContext(method))
         else
@@ -248,19 +226,11 @@
     final override def callContexts(method: DeclaredMethod)(
         implicit
         typeIterator: TypeIterator
-<<<<<<< HEAD
-    ): TraversableOnce[(Context /*Callee*/ , Context /*Caller*/ , Int /*PC*/ , Boolean /*isDirect*/ )] = {
-        val contexts = encodedCallers.iterator.flatMap {
-            case (calleeContextId, callers) ⇒
-                val calleeContext = typeIterator.contextFromId(calleeContextId)
-                callers.iterator.map { callerData ⇒
-=======
     ): IterableOnce[(Context /*Callee*/ , Context /*Caller*/ , Int /*PC*/ , Boolean /*isDirect*/ )] = {
         val contexts = encodedCallers.iterator.flatMap {
             case (calleeContextId, callers) =>
                 val calleeContext = typeIterator.contextFromId(calleeContextId)
                 callers.iterator.map { callerData =>
->>>>>>> ee311cde
                     val (callerContextId, pc, isDirect) = Callers.toContextPcAndIsDirect(callerData)
                     (calleeContext, typeIterator.contextFromId(callerContextId), pc, isDirect)
                 }
@@ -274,11 +244,7 @@
     final override def calleeContexts(method: DeclaredMethod)(
         implicit
         typeIterator: TypeIterator
-<<<<<<< HEAD
-    ): TraversableOnce[Context] = {
-=======
     ): IterableOnce[Context] = {
->>>>>>> ee311cde
         val contexts = encodedCallers.keysIterator.map(typeIterator.contextFromId)
         if (hasCallersWithUnknownContext || hasVMLevelCallers) {
             val unknownContext = typeIterator.newContext(method)
@@ -323,11 +289,7 @@
         typeIterator: TypeIterator
     ): Unit = {
         encodedCallers.foreach {
-<<<<<<< HEAD
-            case (calleeContextId, callers) ⇒
-=======
             case (calleeContextId, callers) =>
->>>>>>> ee311cde
                 val calleeContext = typeIterator.contextFromId(calleeContextId)
                 val seen = if (old eq null) 0 else old.callersForContextId(calleeContextId).size
                 callers.forFirstN(callers.size - seen) { encodedPair: Long =>
