--- conflicted
+++ resolved
@@ -378,13 +378,8 @@
                 MatcherUtil.constructorMatcher,
                 new ParameterTypesBasedMethodMatcher(ArraySeq.empty),
                 new ClassBasedMethodMatcher(
-<<<<<<< HEAD
                     eps.asInstanceOf[EPS[?, ForNameClasses]].ub.classes.collect {
-                        case ot: ObjectType => ot
-=======
-                    eps.asInstanceOf[EPS[_, ForNameClasses]].ub.classes.collect {
                         case ct: ClassType => ct
->>>>>>> b335f93c
                     },
                     true
                 )
@@ -536,13 +531,8 @@
 
             val (callPC, params, matchers, _, _) = state.dependersOf(epk).head.asInstanceOf[classDependerType]
 
-<<<<<<< HEAD
             val classes = eps.asInstanceOf[EPS[?, ForNameClasses]].ub.classes.collect {
-                case ot: ObjectType => ot
-=======
-            val classes = eps.asInstanceOf[EPS[_, ForNameClasses]].ub.classes.collect {
                 case ct: ClassType => ct
->>>>>>> b335f93c
             }
 
             val allMatchers = matchers + new ClassBasedMethodMatcher(classes, true)
@@ -804,13 +794,8 @@
         if (epk.pk == ForNameClasses.key) {
             val (callPC, receiver, params, matchers, _, _) = state.dependersOf(epk).head.asInstanceOf[classDependerType]
 
-<<<<<<< HEAD
             val classes = eps.asInstanceOf[EPS[?, ForNameClasses]].ub.classes.map { tpe =>
-                if (tpe.isObjectType) tpe.asObjectType else ObjectType.Object
-=======
-            val classes = eps.asInstanceOf[EPS[_, ForNameClasses]].ub.classes.map { tpe =>
                 if (tpe.isClassType) tpe.asClassType else ClassType.Object
->>>>>>> b335f93c
             }
 
             val allMatchers = matchers +
@@ -1140,17 +1125,10 @@
         if (epk.pk == ForNameClasses.key) {
             val (callPC, isVirtual, params, matchers, _, _) = state.dependersOf(epk).head.asInstanceOf[classDependerType]
 
-<<<<<<< HEAD
             val classes = eps.asInstanceOf[EPS[?, ForNameClasses]].ub.classes.flatMap {
-                case ot: ObjectType if isVirtual => project.classHierarchy.allSubtypes(ot, true)
-                case ot: ObjectType              => Set(ot)
-                case _: ArrayType                => Set(ObjectType.Object)
-=======
-            val classes = eps.asInstanceOf[EPS[_, ForNameClasses]].ub.classes.flatMap {
                 case ct: ClassType if isVirtual => project.classHierarchy.allSubtypes(ct, reflexive = true)
                 case ct: ClassType              => Set(ct)
                 case _: ArrayType               => Set(ClassType.Object)
->>>>>>> b335f93c
             }
 
             val allMatchers = matchers + new ClassBasedMethodMatcher(classes, false)
