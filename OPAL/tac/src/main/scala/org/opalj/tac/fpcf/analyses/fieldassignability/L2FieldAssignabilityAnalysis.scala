/* BSD 2-Clause License - see OPAL/LICENSE for details. */
package org.opalj
package tac
package fpcf
package analyses
package fieldassignability

import scala.annotation.switch

import scala.collection.mutable

import org.opalj.RelationalOperators.EQ
import org.opalj.RelationalOperators.NE
import org.opalj.ai.isFormalParameter
import org.opalj.br.ClassType
import org.opalj.br.DeclaredField
import org.opalj.br.DefinedMethod
import org.opalj.br.Field
import org.opalj.br.FieldType
import org.opalj.br.Method
import org.opalj.br.PC
import org.opalj.br.PCs
import org.opalj.br.analyses.SomeProject
import org.opalj.br.cfg.BasicBlock
import org.opalj.br.cfg.CFGNode
import org.opalj.br.fpcf.BasicFPCFEagerAnalysisScheduler
import org.opalj.br.fpcf.BasicFPCFLazyAnalysisScheduler
import org.opalj.br.fpcf.FPCFAnalysis
import org.opalj.br.fpcf.properties.cg.Callers
import org.opalj.br.fpcf.properties.fieldaccess.AccessParameter
import org.opalj.br.fpcf.properties.fieldaccess.AccessReceiver
import org.opalj.br.fpcf.properties.fieldaccess.FieldReadAccessInformation
import org.opalj.br.fpcf.properties.fieldaccess.FieldWriteAccessInformation
import org.opalj.br.fpcf.properties.immutability.Assignable
import org.opalj.br.fpcf.properties.immutability.FieldAssignability
import org.opalj.br.fpcf.properties.immutability.LazilyInitialized
import org.opalj.br.fpcf.properties.immutability.UnsafelyLazilyInitialized
import org.opalj.collection.immutable.IntTrieSet
import org.opalj.fpcf.EOptionP
import org.opalj.fpcf.ProperPropertyComputationResult
import org.opalj.fpcf.PropertyBounds
import org.opalj.fpcf.PropertyStore
import org.opalj.fpcf.Result
import org.opalj.fpcf.SomeEOptionP
import org.opalj.fpcf.SomeEPS
import org.opalj.fpcf.UBP
import org.opalj.tac.CaughtException
import org.opalj.tac.ClassConst
import org.opalj.tac.Compare
import org.opalj.tac.Expr
import org.opalj.tac.FieldWriteAccessStmt
import org.opalj.tac.GetField
import org.opalj.tac.GetStatic
import org.opalj.tac.If
import org.opalj.tac.MonitorEnter
import org.opalj.tac.MonitorExit
import org.opalj.tac.PrimitiveTypecastExpr
import org.opalj.tac.SelfReferenceParameter
import org.opalj.tac.Stmt
import org.opalj.tac.TACMethodParameter
import org.opalj.tac.TACode
import org.opalj.tac.Throw
import org.opalj.tac.VirtualFunctionCall
import org.opalj.tac.fpcf.analyses.cg.uVarForDefSites

/**
 * Determines the assignability of a field.
 *
 * @note Requires that the 3-address code's expressions are not deeply nested.
 * @author Tobias Roth
 * @author Dominik Helm
 * @author Florian Kübler
 * @author Michael Eichberg
 */
class L2FieldAssignabilityAnalysis private[analyses] (val project: SomeProject)
    extends AbstractFieldAssignabilityAnalysis
    with FPCFAnalysis {

    val considerLazyInitialization: Boolean =
        project.config.getBoolean(
            "org.opalj.fpcf.analyses.L2FieldAssignabilityAnalysis.considerLazyInitialization"
        )

    /**
     * Analyzes field writes for a single method, returning false if the field may still be
     * effectively non-assignable and true otherwise.
     */
    def methodUpdatesField(
        definedMethod: DefinedMethod,
        taCode:        TACode[TACMethodParameter, V],
        callers:       Callers,
        pc:            PC,
        receiver:      AccessReceiver
    )(implicit state: AnalysisState): Boolean = {
        val field = state.field
        val method = definedMethod.definedMethod
        val writeIndex = taCode.pcToIndex(pc)
        val receiverVarOpt = receiver.map(uVarForDefSites(_, taCode.pcToIndex))

        if (field.isStatic && method.isConstructor) {
            // A static field updated in an arbitrary constructor may be updated with (at least) the first call.
            // Thus, we may see its initial value or the updated value, making the field assignable.
            true
        } else if (method.isInitializer && method.classFile == field.classFile) {
            receiverVarOpt.isDefined && receiverVarOpt.get.definedBy != SelfReferenceParameter ||
            checkWriteDominance(definedMethod, taCode, receiverVarOpt, writeIndex)
        } else {
<<<<<<< HEAD
            if (field.isStatic || receiverVarOpt.isDefined && receiverVarOpt.get.definedBy == SelfReferenceParameter) {
                // We consider lazy initialization if there is only a single write outside an initializer, so we can
                // ignore synchronization.
                state.fieldAssignability == LazilyInitialized ||
                state.fieldAssignability == UnsafelyLazilyInitialized ||
                {
                    if (considerLazyInitialization) {
                        // A field written outside an initializer must be lazily initialized or it is assignable.
                        state.fieldAssignability = determineLazyInitialization(writeIndex, getDefaultValues(), method, taCode)
                        state.fieldAssignability eq Assignable
                    } else
                        true
                }
            } else if (receiverVarOpt.isDefined && !referenceHasNotEscaped(
                           receiverVarOpt.get,
                           taCode.stmts,
                           definedMethod,
                           callers
                       )
            ) {
=======
            if (field.isStatic || receiverVar.isDefined && receiverVar.get.definedBy == SelfReferenceParameter) {
                // A field written outside an initializer must be lazily initialized or it is assignable
                if (considerLazyInitialization) {
                    isAssignable(index, getDefaultValues(), method, taCode)
                } else
                    true
            } else if (receiverVar.isDefined && !referenceHasNotEscaped(receiverVar.get, stmts, definedMethod, callers)) {
>>>>>>> 1cdb64f9
                // Here the clone pattern is determined among others
                // note that here we assume real three address code (flat hierarchy)

                // for instance fields it is okay if they are written in the
                // constructor (w.r.t. the currently initialized object!)

                // If the field that is written is not the one referred to by the
                // self reference, it is not effectively non-assignable.

                // However, a method (e.g. clone) may instantiate a new object and
                // write the field as long as that new object did not yet escape.
                true
            } else {
                checkWriteDominance(definedMethod, taCode, receiverVarOpt, writeIndex)
            }
        }
    }

    private def checkWriteDominance(
        definedMethod: DefinedMethod,
        taCode:        TACode[TACMethodParameter, V],
        receiverVar:   Option[V],
        index:         Int
    )(implicit state: State): Boolean = {
        val stmts = taCode.stmts

        val writes = state.fieldWriteAccessDependee.get.ub.accesses
        val writesInMethod = writes.filter { w => contextProvider.contextFromId(w._1).method eq definedMethod }.toSeq

        if (writesInMethod.distinctBy(_._2).size > 1) {
            // There can be multiple assignments of final fields in the constructor in different branches,
            // but otherwise if field is written in multiple locations it must be assignable.
            if (!definedMethod.definedMethod.isConstructor)
                return true;
        }

        // If we have no information about the receiver, we soundly return true.
        // However, a static field has no receiver.
        if (receiverVar.isEmpty && !state.field.isStatic)
            return true;

        val assignedValueObject =
            if (index > 0 && stmts(index).isPutStatic) {
                stmts(index).asPutStatic.value.asVar
            } else if (
                index > 0 && stmts(index).isPutField && stmts(index).asPutField.value.asVar.value.isArrayValue.isYes
            ) {
                stmts(index).asPutField.value.asVar
            } else
                receiverVar.get

        if (assignedValueObject.definedBy.size != 1)
            return true;

        val defSite = assignedValueObject.definedBy.head
        if (defSite < -1 || (defSite == -1 && !definedMethod.definedMethod.isConstructor))
            return true;

        val uses = if (defSite == -1)
            taCode.params.thisParameter.useSites
        else {
            val assignedValueObjectVar = stmts(defSite).asAssignment.targetVar.asVar
            if (assignedValueObjectVar != null)
                assignedValueObjectVar.usedBy
            else IntTrieSet.empty
        }

        val fieldWriteInMethodIndex = taCode.pcToIndex(writesInMethod.head._2)
        if (!uses.forall { index =>
                val stmt = stmts(index)

                fieldWriteInMethodIndex == index || // The value is itself written to another object
                    // IMPROVE: Can we use field access information to care about reflective accesses here?
                    stmt.isPutField && stmt.asPutField.name != state.field.name ||
                    stmt.isMethodCall && stmt.asMethodCall.name == "<init>" ||
                    // CHECK do we really need the taCode here?
                    !dominates(index, fieldWriteInMethodIndex, taCode) || stmt.isArrayStore // TODO check

            }
        )
            return true;

        if (state.fieldReadAccessDependee.isEmpty) {
            state.fieldReadAccessDependee =
                Some(propertyStore(declaredFields(state.field), FieldReadAccessInformation.key))
        }

        val fraiEP = state.fieldReadAccessDependee.get

        val writeAccess = (definedMethod, taCode, receiverVar, index)
        if (fraiEP.hasUBP && fieldReadsNotDominated(fraiEP.ub, 0, 0, Seq(writeAccess)))
            return true;

        state.openWrites ::= writeAccess

        false
    }

    override def c(eps: SomeEPS)(implicit state: State): ProperPropertyComputationResult = {
        eps.pk match {
            case FieldReadAccessInformation.key =>
                val newEP = eps.asInstanceOf[EOptionP[DeclaredField, FieldReadAccessInformation]]
                val reads = newEP.ub
                val (seenDirectAccesses, seenIndirectAccesses) = state.fieldReadAccessDependee match {
                    case Some(UBP(fai)) => (fai.numDirectAccesses, fai.numIndirectAccesses)
                    case _              => (0, 0)
                }

                if (fieldReadsNotDominated(reads, seenDirectAccesses, seenIndirectAccesses, state.openWrites))
                    return Result(state.field, Assignable);

                if (state.checkLazyInit.isDefined) {
                    val (method, guardIndex, writeIndex, taCode) = state.checkLazyInit.get
                    if (doFieldReadsEscape(
                            reads.getNewestAccesses(
                                reads.numDirectAccesses - seenDirectAccesses,
                                reads.numIndirectAccesses - seenIndirectAccesses
                            ).toSeq,
                            method,
                            guardIndex,
                            writeIndex,
                            taCode
                        )
                    )
                        return Result(state.field, Assignable);
                }

                state.fieldReadAccessDependee = Some(newEP)
                createResult()

            case _ =>
                super.c(eps)
        }
    }

    override protected[this] def handleFieldWriteAccessInformation(
        newEP: EOptionP[DeclaredField, FieldWriteAccessInformation]
    )(implicit state: State): Boolean = {
        val openWrites = state.openWrites
        state.openWrites = List.empty

        state.checkLazyInit.isDefined && hasMultipleNonConstructorWrites(state.checkLazyInit.get._1) ||
            super.handleFieldWriteAccessInformation(newEP) ||
            openWrites.exists { case (method, tac, receiver, index) =>
                checkWriteDominance(method, tac, receiver, index)
            }
    }

    private def fieldReadsNotDominated(
        fieldReadAccessInformation: FieldReadAccessInformation,
        seenDirectAccesses:         Int,
        seenIndirectAccesses:       Int,
        writes:                     Seq[(DefinedMethod, TACode[TACMethodParameter, V], Option[V], Int)]
    )(implicit state: State): Boolean = {
        writes.exists { case (writeMethod, _, _, writeIndex) =>
            fieldReadAccessInformation.getNewestAccesses(
                fieldReadAccessInformation.numDirectAccesses - seenDirectAccesses,
                fieldReadAccessInformation.numIndirectAccesses - seenIndirectAccesses
<<<<<<< HEAD
            ).exists { readAccess =>
                val method = contextProvider.contextFromId(readAccess._1).method

                method.definedMethod.classFile != state.field.classFile ||
                    (writeAccess._1 eq method) && {
                        val taCode = state.tacDependees(method.asDefinedMethod).ub.tac.get

                        if (readAccess._3.isDefined && readAccess._3.get._2.forall(isFormalParameter)) {
                            false
                        } else {
                            !dominates(writeAccess._4, taCode.pcToIndex(readAccess._2), taCode)
                        }
=======
            ).exists { case (readContextID, readPC, readReceiver, _) =>
                val method = contextProvider.contextFromId(readContextID).method
                (writeMethod eq method) && {
                    val taCode = state.tacDependees(method.asDefinedMethod).ub.tac.get

                    if (readReceiver.isDefined && readReceiver.get._2.forall(isFormalParameter)) {
                        false
                    } else {
                        !dominates(writeIndex, taCode.pcToIndex(readPC), taCode)
>>>>>>> 1cdb64f9
                    }
            }
        }
    }

    case class State(
        field: Field
    ) extends AbstractFieldAssignabilityAnalysisState {
        var checkLazyInit: Option[(Method, Int, Int, TACode[TACMethodParameter, V])] = None
        var openWrites = List.empty[(DefinedMethod, TACode[TACMethodParameter, V], Option[V], PC)]

        var fieldReadAccessDependee: Option[EOptionP[DeclaredField, FieldReadAccessInformation]] = None

        override def hasDependees: Boolean = fieldReadAccessDependee.exists(_.isRefinable) || super.hasDependees

        override def dependees: Set[SomeEOptionP] = super.dependees ++ fieldReadAccessDependee.filter(_.isRefinable)
    }

    type AnalysisState = State

    override def createState(field: Field): AnalysisState = State(field)

    /**
     * Determines whether the basic block of a given index dominates the basic block of the other index or is executed
     * before the other index in the case of both indexes belonging to the same basic block.
     */
    def dominates(
        potentiallyDominatorIndex: Int,
        potentiallyDominatedIndex: Int,
        taCode:                    TACode[TACMethodParameter, V]
    ): Boolean = {
        val bbPotentiallyDominator = taCode.cfg.bb(potentiallyDominatorIndex)
        val bbPotentiallyDominated = taCode.cfg.bb(potentiallyDominatedIndex)
        taCode.cfg.dominatorTree
            .strictlyDominates(bbPotentiallyDominator.nodeId, bbPotentiallyDominated.nodeId) ||
            bbPotentiallyDominator == bbPotentiallyDominated && potentiallyDominatorIndex < potentiallyDominatedIndex
    }

    def hasMultipleNonConstructorWrites(method: Method)(implicit state: AnalysisState): Boolean = {
        val writes = state.fieldWriteAccessDependee.get.ub.accesses.toSeq

        // prevents writes outside the method and the constructor
        writes.exists(w => {
            val accessingMethod = contextProvider.contextFromId(w._1).method.definedMethod
            (accessingMethod ne method) && !accessingMethod.isInitializer
        }) ||
<<<<<<< HEAD
            writes.iterator.distinctBy(_._1).size < writes.size // More than one field write per method was detected

        false
=======
            writes.iterator.distinctBy(_._1).size < writes.size // More than one write per method was detected
>>>>>>> 1cdb64f9
    }

    /**
     * Determines the kind of lazy initialization of a given field in the given method through a given field write.
     * @author Tobias Roth
     */
    def determineLazyInitialization(
        writeIndex:    Int,
        defaultValues: Set[Any],
        method:        Method,
        taCode:        TACode[TACMethodParameter, V]
    )(implicit state: AnalysisState): FieldAssignability = {
        if (hasMultipleNonConstructorWrites(method))
            return Assignable;

        val code = taCode.stmts
        val cfg = taCode.cfg
        val write = code(writeIndex).asFieldWriteAccessStmt
        val writeBB = cfg.bb(writeIndex).asBasicBlock
        val resultCatchesAndThrows = findCatchesAndThrows(taCode)

        /**
         * Determines whether all caught exceptions are thrown afterwards
         */
        def noInterferingExceptions(): Boolean =
            resultCatchesAndThrows._1.forall {
                case (catchPC, originsCaughtException) =>
                    resultCatchesAndThrows._2.exists {
                        case (throwPC, throwDefinitionSites) =>
                            dominates(taCode.pcToIndex(catchPC), taCode.pcToIndex(throwPC), taCode) &&
                                throwDefinitionSites == originsCaughtException // throwing and catching same exceptions
                    }
            }

        val findGuardsResult = findGuards(writeIndex, defaultValues, taCode)

        // no guard -> no Lazy Initialization
        if (findGuardsResult.isEmpty)
            return Assignable;

        // guardIndex: for debugging purpose
        val (readIndex, guardIndex, defaultCaseIndex, elseCaseIndex) = findGuardsResult.head

        // The field has to be written when the guard is in the default-case branch
        if (!dominates(defaultCaseIndex, writeIndex, taCode))
            return Assignable;

        val elseBB = cfg.bb(elseCaseIndex)

        // prevents wrong control flow
        if (isTransitivePredecessor(elseBB, writeBB))
            return Assignable;

        if (method.returnType == state.field.fieldType) {
            // prevents that another value than the field value is returned with the same type
            if (!isFieldValueReturned(write, writeIndex, readIndex, taCode, findGuardsResult))
                return Assignable;
            // prevents that the field is seen with another value
            if ( // potentially unsound with method.returnType == state.field.fieldType
                 // TODO comment it out and look at appearing cases
                 taCode.stmts.exists(stmt =>
                     stmt.isReturnValue && !isTransitivePredecessor(
                         writeBB,
                         cfg.bb(taCode.pcToIndex(stmt.pc))
                     ) &&
                         findGuardsResult.forall { // TODO check...
                             case (indexOfFieldRead, _, _, _) =>
                                 !isTransitivePredecessor(
                                     cfg.bb(indexOfFieldRead),
                                     cfg.bb(taCode.pcToIndex(stmt.pc))
                                 )
                         }
                 )
            )
                return Assignable;
        }

        if (state.fieldReadAccessDependee.isEmpty) {
            state.fieldReadAccessDependee =
                Some(propertyStore(declaredFields(state.field), FieldReadAccessInformation.key))
        }

        val fraiEP = state.fieldReadAccessDependee.get

        if (fraiEP.hasUBP && doFieldReadsEscape(fraiEP.ub.accesses.toSeq, method, guardIndex, writeIndex, taCode))
            return Assignable;

        state.checkLazyInit = Some((method, guardIndex, writeIndex, taCode))

        if (write.value.asVar.definedBy.forall { _ >= 0 } &&
            dominates(defaultCaseIndex, writeIndex, taCode) && noInterferingExceptions()
        ) {
            if (method.isSynchronized)
                LazilyInitialized
            else {
                val (indexMonitorEnter, indexMonitorExit) = findMonitors(writeIndex, taCode)
                val monitorResultsDefined = indexMonitorEnter.isDefined && indexMonitorExit.isDefined
                if (monitorResultsDefined && dominates(indexMonitorEnter.get, readIndex, taCode))
                    LazilyInitialized
                else
                    UnsafelyLazilyInitialized
            }
        } else
            Assignable
    }

    def doFieldReadsEscape(
        reads:      Seq[(Int, PC, AccessReceiver, AccessParameter)],
        method:     Method,
        guardIndex: Int,
        writeIndex: Int,
        taCode:     TACode[TACMethodParameter, V]
    )(implicit state: AnalysisState): Boolean = {
        // prevents reads outside the method
        if (reads.exists(r => contextProvider.contextFromId(r._1).method.definedMethod ne method))
            return true;

        var seen: Set[Stmt[V]] = Set.empty

        def doUsesEscape(
            pcs: PCs
        )(implicit state: AnalysisState): Boolean = {
            val cfg = taCode.cfg

            pcs.exists(pc => {
                val index = taCode.pcToIndex(pc)
                if (index == -1)
                    return true;
                val stmt = taCode.stmts(index)

                if (stmt.isAssignment) {
                    stmt.asAssignment.targetVar.usedBy.exists(i =>
                        i == -1 || {
                            val st = taCode.stmts(i)
                            if (!seen.contains(st)) {
                                seen += st
                                !(
                                    st.isReturnValue || st.isIf ||
                                        dominates(guardIndex, i, taCode) &&
                                        isTransitivePredecessor(cfg.bb(writeIndex), cfg.bb(i)) ||
                                        (st match {
                                            case AssignmentLikeStmt(_, expr) =>
                                                (expr.isCompare || expr.isFunctionCall && {
                                                    val functionCall = expr.asFunctionCall
                                                    state.field.fieldType match {
                                                        case ClassType.Byte    => functionCall.name == "byteValue"
                                                        case ClassType.Short   => functionCall.name == "shortValue"
                                                        case ClassType.Integer => functionCall.name == "intValue"
                                                        case ClassType.Long    => functionCall.name == "longValue"
                                                        case ClassType.Float   => functionCall.name == "floatValue"
                                                        case ClassType.Double  => functionCall.name == "doubleValue"
                                                        case _                 => false
                                                    }
                                                }) && !doUsesEscape(st.asAssignment.targetVar.usedBy)
                                            case _ => false
                                        })
                                )
                            } else false
                        }
                    )
                } else false
            })
        }

        reads.exists(a => doUsesEscape(IntTrieSet(a._2)))
    }

    /**
     * This method returns the information about catch blocks, throw statements and return nodes
     *
     * @note It requires still determined taCode
     *
     * @return The first element of the tuple returns:
     *         the caught exceptions (the pc of the catch, the exception type, the origin of the caught exception,
     *         the bb of the caughtException)
     * @return The second element of the tuple returns:
     *         The throw statements: (the pc, the definitionSites, the bb of the throw statement)
     * @author Tobias Roth
     */
    def findCatchesAndThrows(
        tacCode: TACode[TACMethodParameter, V]
    ): (List[(Int, IntTrieSet)], List[(Int, IntTrieSet)]) = {
        var caughtExceptions: List[(Int, IntTrieSet)] = List.empty
        var throwStatements: List[(Int, IntTrieSet)] = List.empty
        for (stmt <- tacCode.stmts) {
            if (!stmt.isNop) { // to prevent the handling of partially negative pcs of nops
                (stmt.astID: @switch) match {

                    case CaughtException.ASTID =>
                        val caughtException = stmt.asCaughtException
                        caughtExceptions = (caughtException.pc, caughtException.origins) :: caughtExceptions

                    case Throw.ASTID =>
                        val throwStatement = stmt.asThrow
                        val throwStatementDefinedBys = throwStatement.exception.asVar.definedBy
                        throwStatements = (throwStatement.pc, throwStatementDefinedBys) :: throwStatements

                    case _ =>
                }
            }
        }
        (caughtExceptions, throwStatements)
    }

    /**
     * Searches the closest monitor enter and exit to the field write.
     * @return the index of the monitor enter and exit
     * @author Tobias Roth
     */
    def findMonitors(
        fieldWrite: Int,
        tacCode:    TACode[TACMethodParameter, V]
    )(implicit state: State): (Option[Int], Option[Int]) = {

        var result: (Option[Int], Option[Int]) = (None, None)
        val startBB = tacCode.cfg.bb(fieldWrite)
        var monitorExitQueuedBBs: Set[CFGNode] = startBB.successors
        var worklistMonitorExit = getSuccessors(startBB, Set.empty)

        /**
         * checks that a given monitor supports a thread safe lazy initialization.
         * Supports two ways of synchronized blocks.
         *
         * When determining the lazy initialization of a static field,
         * it allows only global locks on Foo.class. Independent of which class Foo is.
         *
         * When determining the lazy initialization of an instance fields, it allows
         * synchronized(this) and synchronized(Foo.class). Independent of which class Foo is.
         * In case of an instance field the second case is even stronger than synchronized(this).
         */
        def checkMonitor(v: V)(implicit state: State): Boolean = {
            v.definedBy.forall(definedByIndex => {
                if (definedByIndex >= 0) {
                    tacCode.stmts(definedByIndex) match {
                        // synchronized(Foo.class)
                        case Assignment(_, _, _: ClassConst) => true
                        case _                               => false
                    }
                } else {
                    // synchronized(this)
                    state.field.isNotStatic && IntTrieSet(definedByIndex) == SelfReferenceParameter
                }
            })
        }

        var monitorEnterQueuedBBs: Set[CFGNode] = startBB.predecessors
        var worklistMonitorEnter = getPredecessors(startBB, Set.empty)

        // find monitorenter
        while (worklistMonitorEnter.nonEmpty) {
            val curBB = worklistMonitorEnter.head
            worklistMonitorEnter = worklistMonitorEnter.tail
            val startPC = curBB.startPC
            val endPC = curBB.endPC
            var hasNotFoundAnyMonitorYet = true
            for (i <- startPC to endPC) {
                (tacCode.stmts(i).astID: @switch) match {
                    case MonitorEnter.ASTID =>
                        val monitorEnter = tacCode.stmts(i).asMonitorEnter
                        if (checkMonitor(monitorEnter.objRef.asVar)) {
                            result = (Some(tacCode.pcToIndex(monitorEnter.pc)), result._2)
                            hasNotFoundAnyMonitorYet = false
                        }
                    case _ =>
                }
            }
            if (hasNotFoundAnyMonitorYet) {
                val predecessor = getPredecessors(curBB, monitorEnterQueuedBBs)
                worklistMonitorEnter ++= predecessor
                monitorEnterQueuedBBs ++= predecessor
            }
        }
        // find monitorexit
        while (worklistMonitorExit.nonEmpty) {
            val curBB = worklistMonitorExit.head

            worklistMonitorExit = worklistMonitorExit.tail
            val endPC = curBB.endPC

            val cfStmt = tacCode.stmts(endPC)
            (cfStmt.astID: @switch) match {

                case MonitorExit.ASTID =>
                    val monitorExit = cfStmt.asMonitorExit
                    if (checkMonitor(monitorExit.objRef.asVar)) {
                        result = (result._1, Some(tacCode.pcToIndex(monitorExit.pc)))
                    }

                case _ =>
                    val successors = getSuccessors(curBB, monitorExitQueuedBBs)
                    worklistMonitorExit ++= successors
                    monitorExitQueuedBBs ++= successors
            }
        }
        result
    }

    /**
     * Finds the indexes of the guarding if-Statements for a lazy initialization, the index of the
     * first statement executed if the field does not have its default value and the index of the
     * field read used for the guard and the index of the field-read.
     */
    def findGuards(
        fieldWrite:    Int,
        defaultValues: Set[Any],
        taCode:        TACode[TACMethodParameter, V]
    )(implicit state: State): List[(Int, Int, Int, Int)] = {
        val cfg = taCode.cfg
        val code = taCode.stmts

        val startBB = cfg.bb(fieldWrite).asBasicBlock

        var enqueuedBBs: Set[CFGNode] = startBB.predecessors
        var worklist: List[BasicBlock] = getPredecessors(startBB, Set.empty)
        var seen: Set[BasicBlock] = Set.empty
        var result: List[(Int, Int, Int)] = List.empty /* guard pc, true target pc, false target pc */

        while (worklist.nonEmpty) {
            val curBB = worklist.head
            worklist = worklist.tail
            if (!seen.contains(curBB)) {
                seen += curBB

                val endPC = curBB.endPC

                val cfStmt = code(endPC)
                (cfStmt.astID: @switch) match {

                    case If.ASTID =>
                        val ifStmt = cfStmt.asIf
                        if (ifStmt.condition.equals(EQ) && curBB != startBB && isGuard(
                                ifStmt,
                                defaultValues,
                                code,
                                taCode
                            )
                        ) {
                            result = (endPC, ifStmt.targetStmt, endPC + 1) :: result
                        } else if (ifStmt.condition.equals(NE) && curBB != startBB && isGuard(
                                       ifStmt,
                                       defaultValues,
                                       code,
                                       taCode
                                   )
                        ) {
                            result = (endPC, endPC + 1, ifStmt.targetStmt) :: result
                        } else {
                            if ((cfg.bb(fieldWrite) != cfg.bb(ifStmt.target) || fieldWrite < ifStmt.target) &&
                                isTransitivePredecessor(cfg.bb(fieldWrite), cfg.bb(ifStmt.target))
                            ) {
                                return List.empty // in cases where other if-statements destroy
                            }
                        }
                        val predecessors = getPredecessors(curBB, enqueuedBBs)
                        worklist ++= predecessors
                        enqueuedBBs ++= predecessors

                    // Otherwise, we have to ensure that a guard is present for all predecessors
                    case _ =>
                        val predecessors = getPredecessors(curBB, enqueuedBBs)
                        worklist ++= predecessors
                        enqueuedBBs ++= predecessors
                }
            }

        }

        var finalResult: List[(Int, Int, Int, Int)] = List.empty
        var fieldReadIndex = 0
        result.foreach { case (guardPC, trueTargetPC, falseTargetPC) =>
            // The field read that defines the value checked by the guard must be used only for the
            // guard or directly if the field's value was not the default value
            val ifStmt = code(guardPC).asIf

            val expr =
                if (ifStmt.leftExpr.isConst) ifStmt.rightExpr
                else ifStmt.leftExpr

            val definitions = expr.asVar.definedBy
            if (definitions.forall(_ >= 0)) {

                fieldReadIndex = definitions.head

                val fieldReadUses = code(definitions.head).asAssignment.targetVar.usedBy

                val fieldReadUsedCorrectly =
                    fieldReadUses.forall(use => use == guardPC || use == falseTargetPC)

                if (definitions.size == 1 && definitions.head >= 0 && fieldReadUsedCorrectly) {
                    // Found proper guard
                    finalResult = (fieldReadIndex, guardPC, trueTargetPC, falseTargetPC) :: finalResult
                }
            }
        }
        finalResult
    }

    /**
     * Returns all predecessor BasicBlocks of a CFGNode.
     */
    def getPredecessors(node: CFGNode, visited: Set[CFGNode]): List[BasicBlock] = {
        def getPredecessorsInternal(node: CFGNode, visited: Set[CFGNode]): Iterator[BasicBlock] = {
            node.predecessors.iterator.flatMap { currentNode =>
                if (currentNode.isBasicBlock) {
                    if (visited.contains(currentNode))
                        None
                    else
                        Some(currentNode.asBasicBlock)
                } else
                    getPredecessorsInternal(currentNode, visited)
            }
        }
        getPredecessorsInternal(node, visited).toList
    }

    /**
     * Determines whether a node is a transitive predecessor of another node.
     */
    def isTransitivePredecessor(possiblePredecessor: CFGNode, node: CFGNode): Boolean = {

        val visited: mutable.Set[CFGNode] = mutable.Set.empty

        def isTransitivePredecessorInternal(possiblePredecessor: CFGNode, node: CFGNode): Boolean = {
            if (possiblePredecessor == node)
                true
            else if (visited.contains(node))
                false
            else {
                visited += node
                node.predecessors.exists(currentNode => isTransitivePredecessorInternal(possiblePredecessor, currentNode))
            }
        }
        isTransitivePredecessorInternal(possiblePredecessor, node)
    }

    /**
     * Returns all successors BasicBlocks of a CFGNode
     */
    def getSuccessors(node: CFGNode, visited: Set[CFGNode]): List[BasicBlock] = {
        def getSuccessorsInternal(node: CFGNode, visited: Set[CFGNode]): Iterator[BasicBlock] = {
            node.successors.iterator flatMap { currentNode =>
                if (currentNode.isBasicBlock)
                    if (visited.contains(currentNode)) None
                    else Some(currentNode.asBasicBlock)
                else getSuccessors(currentNode, visited)
            }
        }
        getSuccessorsInternal(node, visited).toList
    }

    /**
     * Checks if an expression is a field read of the currently analyzed field.
     * For instance fields, the read must be on the `this` reference.
     */
    def isReadOfCurrentField(
        expr:    Expr[V],
        tacCode: TACode[TACMethodParameter, V],
        index:   Int
    )(implicit state: State): Boolean = {
        def isExprReadOfCurrentField: Int => Boolean =
            exprIndex =>
                exprIndex == index ||
                    exprIndex >= 0 && isReadOfCurrentField(
                        tacCode.stmts(exprIndex).asAssignment.expr,
                        tacCode,
                        exprIndex
                    )
        (expr.astID: @switch) match {
            case GetField.ASTID =>
                val objRefDefinition = expr.asGetField.objRef.asVar.definedBy
                if (objRefDefinition != SelfReferenceParameter) false
                else expr.asGetField.resolveField(project).contains(state.field)

            case GetStatic.ASTID             => expr.asGetStatic.resolveField(project).contains(state.field)
            case PrimitiveTypecastExpr.ASTID => false

            case Compare.ASTID =>
                val leftExpr = expr.asCompare.left
                val rightExpr = expr.asCompare.right
                leftExpr.asVar.definedBy
                    .forall(index => index >= 0 && tacCode.stmts(index).asAssignment.expr.isConst) &&
                    rightExpr.asVar.definedBy.forall(isExprReadOfCurrentField) ||
                    rightExpr.asVar.definedBy
                        .forall(index => index >= 0 && tacCode.stmts(index).asAssignment.expr.isConst) &&
                    leftExpr.asVar.definedBy.forall(isExprReadOfCurrentField)

            case VirtualFunctionCall.ASTID =>
                val functionCall = expr.asVirtualFunctionCall
                val fieldType = state.field.fieldType
                functionCall.params.isEmpty && (
                    fieldType match {
                        case ClassType.Byte    => functionCall.name == "byteValue"
                        case ClassType.Short   => functionCall.name == "shortValue"
                        case ClassType.Integer => functionCall.name == "intValue"
                        case ClassType.Long    => functionCall.name == "longValue"
                        case ClassType.Float   => functionCall.name == "floatValue"
                        case ClassType.Double  => functionCall.name == "doubleValue"
                        case _                 => false
                    }
                ) && functionCall.receiver.asVar.definedBy.forall(isExprReadOfCurrentField)

            case _ => false
        }
    }

    /**
     * Determines if an if-Statement is actually a guard for the current field, i.e. it compares
     * the current field to the default value.
     */
    def isGuard(
        ifStmt:        If[V],
        defaultValues: Set[Any],
        code:          Array[Stmt[V]],
        tacCode:       TACode[TACMethodParameter, V]
    )(implicit state: State): Boolean = {

        def isDefaultConst(expr: Expr[V]): Boolean = {

            if (expr.isVar) {
                val defSites = expr.asVar.definedBy
                defSites.size == 1 && defSites.forall(_ >= 0) &&
                    defSites.forall(defSite => isDefaultConst(code(defSite).asAssignment.expr))
            } else {
                // default value check
                expr.isIntConst && defaultValues.contains(expr.asIntConst.value) ||
                expr.isFloatConst && defaultValues.contains(expr.asFloatConst.value) ||
                expr.isDoubleConst && defaultValues.contains(expr.asDoubleConst.value) ||
                expr.isLongConst && defaultValues.contains(expr.asLongConst.value) ||
                expr.isStringConst && defaultValues.contains(expr.asStringConst.value) ||
                expr.isNullExpr && defaultValues.contains(null)
            }
        }

        /**
         * Checks whether the non-constant expression of the if-Statement is a read of the current
         * field.
         */
        def isGuardInternal(
            expr:    V,
            tacCode: TACode[TACMethodParameter, V]
        ): Boolean = {
            expr.definedBy forall { index =>
                if (index < 0)
                    false // If the value is from a parameter, this can not be the guard
                else {
                    val expression = code(index).asAssignment.expr
                    // in case of Integer etc.... .initValue()
                    if (expression.isVirtualFunctionCall) {
                        val virtualFunctionCall = expression.asVirtualFunctionCall
                        virtualFunctionCall.receiver.asVar.definedBy.forall(receiverDefSite =>
                            receiverDefSite >= 0 &&
                                isReadOfCurrentField(code(receiverDefSite).asAssignment.expr, tacCode, index)
                        )
                    } else
                        isReadOfCurrentField(expression, tacCode, index)
                }
            }
        }

        // Special handling for these types needed because of compare function in bytecode
        def hasFloatDoubleOrLongType(fieldType: FieldType): Boolean =
            fieldType.isFloatType || fieldType.isDoubleType || fieldType.isLongType

        if (ifStmt.rightExpr.isVar && hasFloatDoubleOrLongType(state.field.fieldType) &&
            ifStmt.rightExpr.asVar.definedBy.head > 0 &&
            tacCode.stmts(ifStmt.rightExpr.asVar.definedBy.head).asAssignment.expr.isCompare
        ) {

            val left =
                tacCode.stmts(ifStmt.rightExpr.asVar.definedBy.head).asAssignment.expr.asCompare.left.asVar
            val right =
                tacCode.stmts(ifStmt.rightExpr.asVar.definedBy.head).asAssignment.expr.asCompare.right.asVar
            val leftExpr = tacCode.stmts(left.definedBy.head).asAssignment.expr
            val rightExpr = tacCode.stmts(right.definedBy.head).asAssignment.expr

            if (leftExpr.isGetField || leftExpr.isGetStatic) isDefaultConst(rightExpr)
            else (rightExpr.isGetField || rightExpr.isGetStatic) && isDefaultConst(leftExpr)

        } else if (ifStmt.leftExpr.isVar && ifStmt.rightExpr.isVar && ifStmt.leftExpr.asVar.definedBy.head >= 0 &&
                   ifStmt.rightExpr.asVar.definedBy.head >= 0 &&
                   hasFloatDoubleOrLongType(state.field.fieldType) && tacCode
                       .stmts(ifStmt.leftExpr.asVar.definedBy.head)
                       .asAssignment
                       .expr
                       .isCompare &&
                   ifStmt.leftExpr.isVar && ifStmt.rightExpr.isVar
        ) {

            val left =
                tacCode.stmts(ifStmt.leftExpr.asVar.definedBy.head).asAssignment.expr.asCompare.left.asVar
            val right =
                tacCode.stmts(ifStmt.leftExpr.asVar.definedBy.head).asAssignment.expr.asCompare.right.asVar
            val leftExpr = tacCode.stmts(left.definedBy.head).asAssignment.expr
            val rightExpr = tacCode.stmts(right.definedBy.head).asAssignment.expr

            if (leftExpr.isGetField || leftExpr.isGetStatic) isDefaultConst(rightExpr)
            else (rightExpr.isGetField || rightExpr.isGetStatic) && isDefaultConst(leftExpr)

        } else if (ifStmt.rightExpr.isVar && isDefaultConst(ifStmt.leftExpr)) {
            isGuardInternal(ifStmt.rightExpr.asVar, tacCode)
        } else if (ifStmt.leftExpr.isVar && isDefaultConst(ifStmt.rightExpr)) {
            isGuardInternal(ifStmt.leftExpr.asVar, tacCode)
        } else false
    }

    /**
     * Checks that the returned value is definitely read from the field.
     */
    def isFieldValueReturned(
        write:        FieldWriteAccessStmt[V],
        writeIndex:   Int,
        readIndex:    Int,
        taCode:       TACode[TACMethodParameter, V],
        guardIndexes: List[(Int, Int, Int, Int)]
    )(implicit state: State): Boolean = {

        def isSimpleReadOfField(expr: Expr[V]) =
            expr.astID match {

                case GetField.ASTID =>
                    val objRefDefinition = expr.asGetField.objRef.asVar.definedBy
                    if (objRefDefinition != SelfReferenceParameter)
                        false
                    else
                        expr.asGetField.resolveField(project).contains(state.field)

                case GetStatic.ASTID => expr.asGetStatic.resolveField(project).contains(state.field)

                case _ => false
            }

        taCode.stmts.forall { stmt =>
            !stmt.isReturnValue || {

                val returnValueDefs = stmt.asReturnValue.expr.asVar.definedBy
                val assignedValueDefSite = write.value.asVar.definedBy
                returnValueDefs.forall(_ >= 0) && {
                    if (returnValueDefs.size == 1 && returnValueDefs.head != readIndex) {
                        val expr = taCode.stmts(returnValueDefs.head).asAssignment.expr
                        isSimpleReadOfField(expr) && guardIndexes.exists {
                            case (_, guardIndex, defaultCase, _) =>
                                dominates(guardIndex, returnValueDefs.head, taCode) &&
                                    (!dominates(defaultCase, returnValueDefs.head, taCode) ||
                                    dominates(writeIndex, returnValueDefs.head, taCode))
                        }
                    } // The field is either read before the guard and returned or
                    // the value assigned to the field is returned
                    else {
                        returnValueDefs.size == 2 && assignedValueDefSite.size == 1 &&
                        returnValueDefs.contains(readIndex) && {
                            returnValueDefs.contains(assignedValueDefSite.head) || {
                                val potentiallyReadIndex = returnValueDefs.filter(_ != readIndex).head
                                val expr = taCode.stmts(potentiallyReadIndex).asAssignment.expr
                                isSimpleReadOfField(expr) &&
                                    guardIndexes.exists {
                                        case (_, guardIndex, defaultCase, _) =>
                                            dominates(guardIndex, potentiallyReadIndex, taCode) &&
                                                (!dominates(defaultCase, returnValueDefs.head, taCode) ||
                                                dominates(writeIndex, returnValueDefs.head, taCode))
                                    }
                            }
                        }
                    }
                }
            }
        }
    }

}

trait L2FieldAssignabilityAnalysisScheduler extends AbstractFieldAssignabilityAnalysisScheduler {
    override def uses: Set[PropertyBounds] = super.uses ++ PropertyBounds.ubs(FieldReadAccessInformation)
}

/**
 * Executor for the eager field assignability analysis.
 */
object EagerL2FieldAssignabilityAnalysis extends L2FieldAssignabilityAnalysisScheduler
    with BasicFPCFEagerAnalysisScheduler {

    override def derivesEagerly: Set[PropertyBounds] = Set(derivedProperty)

    override def derivesCollaboratively: Set[PropertyBounds] = Set.empty

    override final def start(p: SomeProject, ps: PropertyStore, unused: Null): FPCFAnalysis = {
        val analysis = new L2FieldAssignabilityAnalysis(p)
        val fields = p.allFields
        ps.scheduleEagerComputationsForEntities(fields)(analysis.determineFieldAssignability)
        analysis
    }
}

/**
 * Executor for the lazy field assignability analysis.
 */
object LazyL2FieldAssignabilityAnalysis extends L2FieldAssignabilityAnalysisScheduler
    with BasicFPCFLazyAnalysisScheduler {

    override def derivesLazily: Some[PropertyBounds] = Some(derivedProperty)

    override final def register(
        p:      SomeProject,
        ps:     PropertyStore,
        unused: Null
    ): FPCFAnalysis = {
        val analysis = new L2FieldAssignabilityAnalysis(p)
        ps.registerLazyPropertyComputation(
            FieldAssignability.key,
            analysis.doDetermineFieldAssignability
        )
        analysis
    }
}<|MERGE_RESOLUTION|>--- conflicted
+++ resolved
@@ -105,36 +105,14 @@
             receiverVarOpt.isDefined && receiverVarOpt.get.definedBy != SelfReferenceParameter ||
             checkWriteDominance(definedMethod, taCode, receiverVarOpt, writeIndex)
         } else {
-<<<<<<< HEAD
             if (field.isStatic || receiverVarOpt.isDefined && receiverVarOpt.get.definedBy == SelfReferenceParameter) {
-                // We consider lazy initialization if there is only a single write outside an initializer, so we can
-                // ignore synchronization.
-                state.fieldAssignability == LazilyInitialized ||
-                state.fieldAssignability == UnsafelyLazilyInitialized ||
-                {
-                    if (considerLazyInitialization) {
-                        // A field written outside an initializer must be lazily initialized or it is assignable.
-                        state.fieldAssignability = determineLazyInitialization(writeIndex, getDefaultValues(), method, taCode)
-                        state.fieldAssignability eq Assignable
-                    } else
-                        true
-                }
-            } else if (receiverVarOpt.isDefined && !referenceHasNotEscaped(
-                           receiverVarOpt.get,
-                           taCode.stmts,
-                           definedMethod,
-                           callers
-                       )
-            ) {
-=======
-            if (field.isStatic || receiverVar.isDefined && receiverVar.get.definedBy == SelfReferenceParameter) {
                 // A field written outside an initializer must be lazily initialized or it is assignable
                 if (considerLazyInitialization) {
-                    isAssignable(index, getDefaultValues(), method, taCode)
+                    state.fieldAssignability = determineLazyInitialization(writeIndex, getDefaultValues(), method, taCode)
+                    state.fieldAssignability eq Assignable
                 } else
                     true
-            } else if (receiverVar.isDefined && !referenceHasNotEscaped(receiverVar.get, stmts, definedMethod, callers)) {
->>>>>>> 1cdb64f9
+            } else if (receiverVarOpt.isDefined && !referenceHasNotEscaped(receiverVarOpt.get, taCode.stmts, definedMethod, callers)) {
                 // Here the clone pattern is determined among others
                 // note that here we assume real three address code (flat hierarchy)
 
@@ -293,30 +271,17 @@
             fieldReadAccessInformation.getNewestAccesses(
                 fieldReadAccessInformation.numDirectAccesses - seenDirectAccesses,
                 fieldReadAccessInformation.numIndirectAccesses - seenIndirectAccesses
-<<<<<<< HEAD
-            ).exists { readAccess =>
-                val method = contextProvider.contextFromId(readAccess._1).method
-
+            ).exists { case (readContextID, readPC, readReceiver, _) =>
+                val method = contextProvider.contextFromId(readContextID).method
                 method.definedMethod.classFile != state.field.classFile ||
-                    (writeAccess._1 eq method) && {
+                    (writeMethod eq method) && {
                         val taCode = state.tacDependees(method.asDefinedMethod).ub.tac.get
 
-                        if (readAccess._3.isDefined && readAccess._3.get._2.forall(isFormalParameter)) {
+                        if (readReceiver.isDefined && readReceiver.get._2.forall(isFormalParameter)) {
                             false
                         } else {
-                            !dominates(writeAccess._4, taCode.pcToIndex(readAccess._2), taCode)
+                            !dominates(writeIndex, taCode.pcToIndex(readPC), taCode)
                         }
-=======
-            ).exists { case (readContextID, readPC, readReceiver, _) =>
-                val method = contextProvider.contextFromId(readContextID).method
-                (writeMethod eq method) && {
-                    val taCode = state.tacDependees(method.asDefinedMethod).ub.tac.get
-
-                    if (readReceiver.isDefined && readReceiver.get._2.forall(isFormalParameter)) {
-                        false
-                    } else {
-                        !dominates(writeIndex, taCode.pcToIndex(readPC), taCode)
->>>>>>> 1cdb64f9
                     }
             }
         }
@@ -363,13 +328,7 @@
             val accessingMethod = contextProvider.contextFromId(w._1).method.definedMethod
             (accessingMethod ne method) && !accessingMethod.isInitializer
         }) ||
-<<<<<<< HEAD
             writes.iterator.distinctBy(_._1).size < writes.size // More than one field write per method was detected
-
-        false
-=======
-            writes.iterator.distinctBy(_._1).size < writes.size // More than one write per method was detected
->>>>>>> 1cdb64f9
     }
 
     /**
