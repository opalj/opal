--- conflicted
+++ resolved
@@ -251,13 +251,8 @@
         if (epk.pk == ForNameClasses.key) {
             val depender = state.dependersOf(epk).head.asInstanceOf[ClassDepender]
 
-<<<<<<< HEAD
             val classes = eps.asInstanceOf[EPS[?, ForNameClasses]].ub.classes.map { tpe =>
-                if (tpe.isObjectType) tpe.asObjectType else ObjectType.Object
-=======
-            val classes = eps.asInstanceOf[EPS[_, ForNameClasses]].ub.classes.map { tpe =>
                 if (tpe.isClassType) tpe.asClassType else ClassType.Object
->>>>>>> b335f93c
             }
 
             val allMatchers = depender.matchers +
@@ -781,13 +776,8 @@
         if (epk.pk == ForNameClasses.key) {
             val depender = state.dependersOf(epk).head.asInstanceOf[ClassDepender]
 
-<<<<<<< HEAD
             val classes = eps.asInstanceOf[EPS[?, ForNameClasses]].ub.classes.map { tpe =>
-                if (tpe.isObjectType) tpe.asObjectType else ObjectType.Object
-=======
-            val classes = eps.asInstanceOf[EPS[_, ForNameClasses]].ub.classes.map { tpe =>
                 if (tpe.isClassType) tpe.asClassType else ClassType.Object
->>>>>>> b335f93c
             }
 
             val allMatchers = depender.matchers +
