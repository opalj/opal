--- conflicted
+++ resolved
@@ -27,13 +27,8 @@
 import org.opalj.br.analyses.DeclaredMethods
 import org.opalj.br.analyses.DeclaredMethodsKey
 import org.opalj.br.ObjectType
-<<<<<<< HEAD
-import org.opalj.br.fpcf.properties.cg.Callers
-import org.opalj.br.fpcf.properties.cg.NoCallers
-=======
 import org.opalj.tac.fpcf.properties.cg.Callers
 import org.opalj.tac.fpcf.properties.cg.NoCallers
->>>>>>> 5b06f22d
 import org.opalj.br.fpcf.properties.pointsto.AllocationSitePointsToSet
 import org.opalj.br.FieldType
 import org.opalj.br.fpcf.properties.pointsto.TypeBasedPointsToSet
@@ -44,12 +39,8 @@
 import org.opalj.br.analyses.ProjectInformationKeys
 import org.opalj.tac.cg.TypeProviderKey
 import org.opalj.tac.common.DefinitionSitesKey
-<<<<<<< HEAD
-import org.opalj.tac.fpcf.analyses.cg.SimpleContext
-=======
 import org.opalj.tac.fpcf.analyses.cg.SimpleContextProvider
 import org.opalj.tac.fpcf.analyses.cg.TypeConsumerAnalysis
->>>>>>> 5b06f22d
 
 /**
  * Applies the impact of preconfigured methods to the points-to analysis.
@@ -73,17 +64,10 @@
     }
 
     def analyze(dm: DeclaredMethod): PropertyComputationResult = {
-<<<<<<< HEAD
-        if (dm.hasSingleDefinedMethod && nativeMethodData.contains(dm) &&
-            nativeMethodData(dm).nonEmpty) { // FIXME Find way to do this even if no Method object exists
-
-            (propertyStore(dm, Callers.key): @unchecked) match {
-=======
         if (dm.isVirtualOrHasSingleDefinedMethod) { // FIXME Find way to do this even if no Method object exists
 
             val callers = propertyStore(dm, Callers.key)
             (callers: @unchecked) match {
->>>>>>> 5b06f22d
                 case FinalP(NoCallers) ⇒
                     // nothing to do, since there is no caller
                     return NoResult;
@@ -97,14 +81,6 @@
                 // the method is reachable, so we analyze it!
             }
 
-<<<<<<< HEAD
-            handleNativeMethod(
-                // FIXME The asInstanceOf obviously won't work once different context types are possible
-                new SimpleContext(dm).asInstanceOf[ContextType], nativeMethodData(dm).get
-            )
-        } else
-            NoResult
-=======
             if (nativeMethodData.contains(dm) && nativeMethodData(dm).nonEmpty)
                 handleCallers(callers, null, nativeMethodData(dm).get)
             else if (dm.hasSingleDefinedMethod && dm.definedMethod.body.isEmpty &&
@@ -148,17 +124,12 @@
             ))
         }
         Results(results)
->>>>>>> 5b06f22d
     }
 
     private[this] def handleNativeMethod(
         callContext: ContextType,
         data:        Array[PointsToRelation]
-<<<<<<< HEAD
-    ): PropertyComputationResult = {
-=======
     ): Iterator[ProperPropertyComputationResult] = {
->>>>>>> 5b06f22d
         implicit val state: State =
             new PointsToAnalysisState[ElementType, PointsToSet, ContextType](callContext, null)
 
@@ -173,21 +144,13 @@
     }
 
     @inline override protected[this] def toEntity(defSite: Int)(implicit state: State): Entity = {
-<<<<<<< HEAD
-        definitionSites(state.callContext.method.definedMethod, defSite)
-=======
         getDefSite(defSite)
->>>>>>> 5b06f22d
     }
 
     private[this] def handleGet(
         rhs: EntityDescription, pc: Int, nextPC: Int
     )(implicit state: State): Int = {
-<<<<<<< HEAD
-        val defSiteObject = definitionSites(state.callContext.method.definedMethod, pc)
-=======
         val defSiteObject = getDefSite(pc)
->>>>>>> 5b06f22d
         rhs match {
             case md: MethodDescription ⇒
                 val method =
@@ -226,11 +189,7 @@
                     val theInstantiatedType = FieldType(asd.instantiatedType).asArrayType
                     val pts = createPointsToSet(
                         pc,
-<<<<<<< HEAD
-                        new SimpleContext(method).asInstanceOf[ContextType], // FIXME create full contexts once possible
-=======
                         allocationContext,
->>>>>>> 5b06f22d
                         theInstantiatedType,
                         isConstant = false
                     )
@@ -243,11 +202,7 @@
                             arrayPTS = arrayPTS.included(
                                 createPointsToSet(
                                     pc,
-<<<<<<< HEAD
-                                    new SimpleContext(method).asInstanceOf[ContextType], // FIXME create full contexts once possible
-=======
                                     allocationContext,
->>>>>>> 5b06f22d
                                     componentType,
                                     isConstant = false
                                 )
@@ -263,11 +218,7 @@
                         defSiteObject,
                         createPointsToSet(
                             pc,
-<<<<<<< HEAD
-                            new SimpleContext(method).asInstanceOf[ContextType], // FIXME create full contexts once possible
-=======
                             allocationContext,
->>>>>>> 5b06f22d
                             theInstantiatedType,
                             isConstant = false
                         ),
@@ -299,13 +250,8 @@
                 assert(method == state.callContext.method)
                 val entity = state.callContext
                 state.includeSharedPointsToSet(
-<<<<<<< HEAD
-                    method,
-                    currentPointsToOfDefSite(method, pc, filter),
-=======
                     entity,
                     currentPointsToOfDefSite(entity, pc, filter),
->>>>>>> 5b06f22d
                     filter
                 )
 
@@ -319,11 +265,6 @@
                 val fp = pd.fp(method, virtualFormalParameters)
                 if (fp ne null) {
                     if (fp.origin == -1) {
-<<<<<<< HEAD
-                        handleCallReceiver(IntTrieSet(pc), method, isNonVirtualCall = true)
-                    } else {
-                        handleCallParameter(IntTrieSet(pc), -fp.origin - 2, method)
-=======
                         handleCallReceiver(
                             IntTrieSet(pc),
                             typeProvider.expandContext(state.callContext, method, pc),
@@ -335,7 +276,6 @@
                             -fp.origin - 2,
                             typeProvider.expandContext(state.callContext, method, pc)
                         )
->>>>>>> 5b06f22d
                     }
                 }
 
