/* BSD 2-Clause License - see OPAL/LICENSE for details. */
package org.opalj
package tac
package fpcf
package analyses
package pointsto

import org.opalj.collection.immutable.IntTrieSet
import org.opalj.fpcf.Entity
import org.opalj.fpcf.EOptionP
import org.opalj.fpcf.EPS
import org.opalj.fpcf.FinalP
import org.opalj.fpcf.InterimPartialResult
import org.opalj.fpcf.NoResult
import org.opalj.fpcf.ProperPropertyComputationResult
import org.opalj.fpcf.PropertyBounds
import org.opalj.fpcf.PropertyComputationResult
import org.opalj.fpcf.PropertyKind
import org.opalj.fpcf.PropertyMetaInformation
import org.opalj.fpcf.PropertyStore
import org.opalj.fpcf.Results
import org.opalj.fpcf.SomeEPS
import org.opalj.br.analyses.SomeProject
import org.opalj.br.fpcf.FPCFAnalysis
import org.opalj.br.fpcf.FPCFTriggeredAnalysisScheduler
import org.opalj.br.DeclaredMethod
import org.opalj.br.analyses.DeclaredMethods
import org.opalj.br.analyses.DeclaredMethodsKey
import org.opalj.br.ObjectType
import org.opalj.tac.fpcf.properties.cg.Callers
import org.opalj.tac.fpcf.properties.cg.NoCallers
import org.opalj.br.fpcf.properties.pointsto.AllocationSitePointsToSet
import org.opalj.br.FieldType
import org.opalj.br.fpcf.properties.pointsto.TypeBasedPointsToSet
import org.opalj.br.analyses.VirtualFormalParametersKey
import org.opalj.br.fpcf.properties.pointsto.PointsToSetLike
import org.opalj.br.ArrayType
import org.opalj.br.ReferenceType
import org.opalj.br.analyses.ProjectInformationKeys
import org.opalj.tac.cg.TypeIteratorKey
import org.opalj.tac.common.DefinitionSitesKey
import org.opalj.tac.fpcf.analyses.cg.SimpleContextProvider
import org.opalj.tac.fpcf.analyses.cg.TypeConsumerAnalysis

/**
 * Applies the impact of preconfigured methods to the points-to analysis.
 *
 * TODO: example
 * TODO: refer to the config file
 *
 * @author Florian Kuebler
 */
abstract class ConfiguredMethodsPointsToAnalysis private[analyses] (
        final val project: SomeProject
) extends PointsToAnalysisBase with TypeConsumerAnalysis {

    private[this] implicit val declaredMethods: DeclaredMethods = p.get(DeclaredMethodsKey)
    private lazy val virtualFormalParameters = project.get(VirtualFormalParametersKey)

    private[this] val nativeMethodData: Map[DeclaredMethod, Option[Array[PointsToRelation]]] = {
        ConfiguredMethods.reader.read(
            p.config, "org.opalj.fpcf.analyses.ConfiguredNativeMethodsAnalysis"
        ).nativeMethods.map { v => (v.method, v.pointsTo) }.toMap
    }

    def analyze(dm: DeclaredMethod): PropertyComputationResult = {
        if (dm.isVirtualOrHasSingleDefinedMethod) { // FIXME Find way to do this even if no Method object exists

            val callers = propertyStore(dm, Callers.key)
            (callers: @unchecked) match {
                case FinalP(NoCallers) =>
                    // nothing to do, since there is no caller
                    return NoResult;

                case eps: EPS[_, _] =>
                    if (eps.ub eq NoCallers) {
                        // we can not create a dependency here, so the analysis is not allowed to create
                        // such a result
                        throw new IllegalStateException("illegal immediate result for callers")
                    }
                // the method is reachable, so we analyze it!
            }

            if (nativeMethodData.contains(dm) && nativeMethodData(dm).nonEmpty)
                handleCallers(callers, null, nativeMethodData(dm).get)
            else if (dm.hasSingleDefinedMethod && dm.definedMethod.body.isEmpty &&
                dm.descriptor.returnType.isReferenceType) {
                val m = dm.definedMethod
                val cf = m.classFile.thisType.toJVMTypeName
                val name = m.name
                val desc = m.descriptor.toJVMDescriptor
                val tpe = m.returnType.asReferenceType.toJVMTypeName
                val arrayTypes = if (m.returnType.isArrayType)
                    Seq(m.returnType.asArrayType.elementType.toJVMTypeName)
                else Seq.empty
                handleCallers(callers, null, Array(PointsToRelation(
                    MethodDescription(cf, name, desc),
                    AllocationSiteDescription(cf, name, desc, tpe, arrayTypes)
                )))
            } else
                NoResult
        } else
            NoResult
    }

    private[this] def handleCallers(
        newCallers: EOptionP[DeclaredMethod, Callers],
        oldCallers: Callers,
        data:       Array[PointsToRelation]
    ): ProperPropertyComputationResult = {
        val dm = newCallers.e
        var results: Iterator[ProperPropertyComputationResult] = Iterator.empty
        newCallers.ub.forNewCalleeContexts(oldCallers, dm) { callContext =>
            results ++= handleNativeMethod(callContext.asInstanceOf[ContextType], data)
        }
        if (newCallers.isRefinable) {
            results ++= Iterator(InterimPartialResult(
                Set(newCallers),
                (update: SomeEPS) => {
                    handleCallers(
                        update.asInstanceOf[EPS[DeclaredMethod, Callers]], newCallers.ub, data
                    )
                }
            ))
        }
        Results(results)
    }

    private[this] def handleNativeMethod(
        callContext: ContextType,
        data:        Array[PointsToRelation]
    ): Iterator[ProperPropertyComputationResult] = {
        implicit val state: State =
            new PointsToAnalysisState[ElementType, PointsToSet, ContextType](callContext, null)

        var pc = -1
        // for each configured points to relation, add all points-to info from the rhs to the lhs
        for (PointsToRelation(lhs, rhs) <- data) {
            val nextPC = handleGet(rhs, pc, pc - 1)
            pc = handlePut(lhs, pc, nextPC)
        }

        createResults(state).iterator
    }

    @inline override protected[this] def toEntity(defSite: Int)(implicit state: State): Entity = {
        getDefSite(defSite)
    }

    private[this] def handleGet(
        rhs: EntityDescription, pc: Int, nextPC: Int
    )(implicit state: State): Int = {
        val defSiteObject = getDefSite(pc)
        rhs match {
            case md: MethodDescription =>
                val method =
                    typeIterator.expandContext(state.callContext, md.method(declaredMethods), pc)
                state.includeSharedPointsToSet(
                    defSiteObject,
                    currentPointsTo(defSiteObject, method, PointsToSetLike.noFilter),
                    PointsToSetLike.noFilter
                )

            case sfd: StaticFieldDescription =>
                val fieldOption = sfd.fieldOption(p)
                if (fieldOption.isDefined)
                    handleGetStatic(fieldOption.get, pc, checkForCast = false)

            case pd: ParameterDescription =>
                val method = pd.method(declaredMethods)
                val fp = pd.fp(method, virtualFormalParameters)
                if (fp ne null) {
                    val entity = typeIterator match {
<<<<<<< HEAD
                        case _: SimpleContextProvider ⇒ fp
                        case _                        ⇒ (state.callContext, fp)
=======
                        case _: SimpleContextProvider => fp
                        case _                        => (state.callContext, fp)
>>>>>>> ee311cde
                    }
                    state.includeSharedPointsToSet(
                        defSiteObject,
                        currentPointsTo(defSiteObject, entity, PointsToSetLike.noFilter),
                        PointsToSetLike.noFilter
                    )
                }

            case asd: AllocationSiteDescription =>
                val method = asd.method(declaredMethods)
                val allocationContext = if (method == state.callContext.method) state.callContext
                else typeIterator.expandContext(state.callContext, method, pc)
                if (asd.instantiatedType.startsWith("[")) {
                    val theInstantiatedType = FieldType(asd.instantiatedType).asArrayType
                    val pts = createPointsToSet(
                        pc,
                        allocationContext,
                        theInstantiatedType,
                        isConstant = false
                    )
                    state.includeSharedPointsToSet(defSiteObject, pts, PointsToSetLike.noFilter)
                    if (asd.arrayComponentTypes.nonEmpty) {
                        val arrayEntity = ArrayEntity(pts.getNewestElement())
                        var arrayPTS: PointsToSet = emptyPointsToSet
                        asd.arrayComponentTypes.foreach { componentTypeString =>
                            val componentType = ObjectType(componentTypeString)
                            arrayPTS = arrayPTS.included(
                                createPointsToSet(
                                    pc,
                                    allocationContext,
                                    componentType,
                                    isConstant = false
                                )
                            )
                        }
                        state.includeSharedPointsToSet(
                            arrayEntity, arrayPTS, PointsToSetLike.noFilter
                        )
                    }
                } else {
                    val theInstantiatedType = ObjectType(asd.instantiatedType)
                    state.includeSharedPointsToSet(
                        defSiteObject,
                        createPointsToSet(
                            pc,
                            allocationContext,
                            theInstantiatedType,
                            isConstant = false
                        ),
                        PointsToSetLike.noFilter
                    )
                }

            case ArrayDescription(array, arrayType) =>
                val arrayPC = nextPC
                val theNextPC = handleGet(array, arrayPC, nextPC) - 1
                handleArrayLoad(
                    ArrayType(ObjectType(arrayType)), pc, IntTrieSet(arrayPC), checkForCast = false
                )
                return theNextPC;
        }
        nextPC
    }

    private[this] def handlePut(
        lhs: EntityDescription, pc: Int, nextPC: Int
    )(implicit state: State): Int = {
        lhs match {
            case md: MethodDescription =>
                val method = md.method(declaredMethods)
                val returnType = method.descriptor.returnType.asReferenceType
                val filter = { t: ReferenceType =>
                    classHierarchy.isSubtypeOf(t, returnType)
                }
                assert(method == state.callContext.method)
                val entity = state.callContext
                state.includeSharedPointsToSet(
                    entity,
                    currentPointsToOfDefSite(entity, pc, filter),
                    filter
                )

            case sfd: StaticFieldDescription =>
                val fieldOption = sfd.fieldOption(p)
                if (fieldOption.isDefined)
                    handlePutStatic(fieldOption.get, IntTrieSet(0))

            case pd: ParameterDescription =>
                val method = pd.method(declaredMethods)
                val fp = pd.fp(method, virtualFormalParameters)
                if (fp ne null) {
                    if (fp.origin == -1) {
                        handleCallReceiver(
                            IntTrieSet(pc),
                            typeIterator.expandContext(state.callContext, method, pc),
                            isNonVirtualCall = true
                        )
                    } else {
                        handleCallParameter(
                            IntTrieSet(pc),
                            -fp.origin - 2,
                            typeIterator.expandContext(state.callContext, method, pc)
                        )
                    }
                }

            case _: AllocationSiteDescription =>
                throw new RuntimeException("AllocationSites must not be assigned to")

            case ArrayDescription(array, arrayType) =>
                val arrayPC = nextPC
                val theNextPC = handleGet(array, arrayPC, nextPC) - 1
                handleArrayStore(
                    ArrayType(ObjectType(arrayType)), IntTrieSet(arrayPC), IntTrieSet(pc)
                )
                return theNextPC;
        }
        nextPC
    }
}

trait ConfiguredMethodsPointsToAnalysisScheduler extends FPCFTriggeredAnalysisScheduler {
    def propertyKind: PropertyMetaInformation
    def createAnalysis: SomeProject => ConfiguredMethodsPointsToAnalysis

    override type InitializationData = Null

    override def requiredProjectInformation: ProjectInformationKeys =
        Seq(DeclaredMethodsKey, VirtualFormalParametersKey, DefinitionSitesKey, TypeIteratorKey)

    override def uses: Set[PropertyBounds] = PropertyBounds.ubs(
        Callers,
        propertyKind
    )

    override def derivesCollaboratively: Set[PropertyBounds] =
        PropertyBounds.ubs(propertyKind)

    override def derivesEagerly: Set[PropertyBounds] = Set.empty

    override def init(p: SomeProject, ps: PropertyStore): Null = {
        null
    }

    override def beforeSchedule(p: SomeProject, ps: PropertyStore): Unit = {}

    override def register(
        p: SomeProject, ps: PropertyStore, unused: Null
    ): ConfiguredMethodsPointsToAnalysis = {
        val analysis = createAnalysis(p)
        // register the analysis for initial values for callers (i.e. methods becoming reachable)
        ps.registerTriggeredComputation(Callers.key, analysis.analyze)
        analysis
    }

    override def afterPhaseScheduling(ps: PropertyStore, analysis: FPCFAnalysis): Unit = {}

    override def afterPhaseCompletion(
        p:        SomeProject,
        ps:       PropertyStore,
        analysis: FPCFAnalysis
    ): Unit = {}

    /**
     * Specifies the kind of the properties that will trigger the analysis to be registered.
     */
    override def triggeredBy: PropertyKind = Callers
}

object TypeBasedConfiguredMethodsPointsToAnalysisScheduler
    extends ConfiguredMethodsPointsToAnalysisScheduler {

    override val propertyKind: PropertyMetaInformation = TypeBasedPointsToSet
    override val createAnalysis: SomeProject => ConfiguredMethodsPointsToAnalysis =
        new ConfiguredMethodsPointsToAnalysis(_) with TypeBasedAnalysis
}

object AllocationSiteBasedConfiguredMethodsPointsToAnalysisScheduler
    extends ConfiguredMethodsPointsToAnalysisScheduler {

    override val propertyKind: PropertyMetaInformation = AllocationSitePointsToSet
    override val createAnalysis: SomeProject => ConfiguredMethodsPointsToAnalysis =
        new ConfiguredMethodsPointsToAnalysis(_) with AllocationSiteBasedAnalysis
}<|MERGE_RESOLUTION|>--- conflicted
+++ resolved
@@ -171,13 +171,8 @@
                 val fp = pd.fp(method, virtualFormalParameters)
                 if (fp ne null) {
                     val entity = typeIterator match {
-<<<<<<< HEAD
-                        case _: SimpleContextProvider ⇒ fp
-                        case _                        ⇒ (state.callContext, fp)
-=======
                         case _: SimpleContextProvider => fp
                         case _                        => (state.callContext, fp)
->>>>>>> ee311cde
                     }
                     state.includeSharedPointsToSet(
                         defSiteObject,
