/* BSD 2-Clause License - see OPAL/LICENSE for details. */
package org.opalj
package tac
package fpcf
package analyses
package pointsto

import scala.collection.mutable.ArrayBuffer

import org.opalj.log.OPALLogger.logOnce
import org.opalj.log.Warn
import org.opalj.collection.immutable.IntTrieSet
import org.opalj.fpcf.Entity
import org.opalj.fpcf.EOptionP
import org.opalj.fpcf.EPK
import org.opalj.fpcf.EPS
import org.opalj.fpcf.InterimPartialResult
import org.opalj.fpcf.ProperPropertyComputationResult
import org.opalj.fpcf.PropertyBounds
import org.opalj.fpcf.PropertyKind
import org.opalj.fpcf.PropertyMetaInformation
import org.opalj.fpcf.PropertyStore
import org.opalj.fpcf.Results
import org.opalj.fpcf.SomeEOptionP
import org.opalj.fpcf.SomeEPK
import org.opalj.fpcf.SomeEPS
import org.opalj.fpcf.UBP
import org.opalj.value.IsMultipleReferenceValue
import org.opalj.value.IsReferenceValue
import org.opalj.value.IsSArrayValue
import org.opalj.value.ValueInformation
<<<<<<< HEAD
import org.opalj.br.fpcf.properties.cg.Callees
import org.opalj.br.DeclaredMethod
=======
import org.opalj.tac.fpcf.properties.cg.Callees
>>>>>>> 5b06f22d
import org.opalj.br.Method
import org.opalj.tac.fpcf.properties.cg.NoCallees
import org.opalj.br.fpcf.properties.pointsto.PointsToSetLike
import org.opalj.br.ReferenceType
import org.opalj.br.FieldType
import org.opalj.br.ObjectType
import org.opalj.br.ArrayType
import org.opalj.br.analyses.DeclaredMethodsKey
import org.opalj.br.analyses.ProjectInformationKeys
import org.opalj.br.analyses.SomeProject
import org.opalj.br.analyses.VirtualFormalParametersKey
import org.opalj.br.fpcf.FPCFAnalysis
import org.opalj.tac.fpcf.properties.cg.Callers
import org.opalj.br.fpcf.FPCFTriggeredAnalysisScheduler
import org.opalj.br.DeclaredMethod
import org.opalj.br.fpcf.properties.Context
import org.opalj.tac.cg.TypeProviderKey
import org.opalj.tac.common.DefinitionSite
import org.opalj.tac.common.DefinitionSitesKey
import org.opalj.tac.fpcf.analyses.cg.ReachableMethodAnalysis
import org.opalj.tac.fpcf.analyses.cg.valueOriginsOfPCs
import org.opalj.tac.fpcf.analyses.cg.SimpleContextProvider
import org.opalj.tac.fpcf.analyses.cg.V
import org.opalj.tac.fpcf.properties.TACAI

/**
 * A context-insensitive points-to analysis, that uses an abstract [[PointsToSetLike]] in order to
 * manage points-to sets.
 *
 * @author Florian Kuebler
 */
trait AbstractPointsToAnalysis extends PointsToAnalysisBase with ReachableMethodAnalysis {

    override def processMethod(
        callContext: ContextType, tacEP: EPS[Method, TACAI]
    ): ProperPropertyComputationResult = {
        doProcessMethod(
            new PointsToAnalysisState[ElementType, PointsToSet, ContextType](callContext, tacEP)
        )
    }

    private[this] def doProcessMethod(
        implicit
        state: State
    ): ProperPropertyComputationResult = {
        if (state.hasTACDependee)
            throw new IllegalStateException("points to analysis does not support refinement based tac")
        val tac = state.tac
        val method = state.callContext.method.definedMethod
<<<<<<< HEAD
        if (method.returnType.isReferenceType) {
            state.includeSharedPointsToSet(
                state.callContext.method,
=======

        if (method.returnType.isReferenceType) {
            state.includeSharedPointsToSet(
                state.callContext,
>>>>>>> 5b06f22d
                emptyPointsToSet,
                t ⇒ classHierarchy.isSubtypeOf(t, method.returnType.asReferenceType)
            )
        }

        tac.cfg.abnormalReturnNode.predecessors.foreach { throwingBB ⇒
            val throwingStmt = tac.stmts(throwingBB.asBasicBlock.endPC)
            throwingStmt match {
                case Throw(_, UVar(_, defSites)) ⇒
<<<<<<< HEAD
                    val entity = MethodExceptions(state.callContext.method)
=======
                    val entity = MethodExceptions(state.callContext)
>>>>>>> 5b06f22d
                    val filter = { t: ReferenceType ⇒
                        classHierarchy.isSubtypeOf(t, ObjectType.Throwable)
                    }
                    state.includeSharedPointsToSets(
                        entity, currentPointsToOfDefSites(entity, defSites, filter), filter
                    )

                case Assignment(_, _, _: Call[_]) | ExprStmt(_, _: Call[_]) | _: Call[_] ⇒
<<<<<<< HEAD
                    val entity = MethodExceptions(state.callContext.method)
                    val callSite =
                        definitionSites(state.callContext.method.definedMethod, throwingStmt.pc)
=======
                    val entity = MethodExceptions(state.callContext)
                    val callSite = getCallExceptions(throwingStmt.pc)
>>>>>>> 5b06f22d
                    val filter = { t: ReferenceType ⇒
                        classHierarchy.isSubtypeOf(t, ObjectType.Throwable)
                    }
                    state.includeSharedPointsToSet(
                        entity, currentPointsTo(entity, callSite, filter), filter
                    )

                case _ ⇒
                // TODO handle implicit exceptions (do that for Throw and Calls, too (NPE!))
            }
        }

        for (stmt ← tac.stmts) stmt match {
            case Assignment(pc, _, New(_, tpe)) ⇒
                handleAllocation(pc, tpe)

            case Assignment(pc, _, NewArray(_, counts, tpe)) ⇒
                handleArrayAllocation(pc, counts, tpe)

            case Assignment(pc, targetVar, const: Const) if targetVar.value.isReferenceValue ⇒
                val defSite = getDefSite(pc)
                state.setAllocationSitePointsToSet(
                    defSite,
                    if (const.isNullExpr)
                        emptyPointsToSet
                    // note, this is wrong for alias analyses
                    else
                        createPointsToSet(
                            pc, state.callContext, const.tpe.asObjectType, isConstant = true
                        )
                )

            // that case should not happen
            case Assignment(pc, DVar(_: IsReferenceValue, _), UVar(_, defSites)) ⇒
                val defSiteObject = getDefSite(pc)
                val index = tac.properStmtIndexForPC(pc)
                val nextStmt = tac.stmts(index + 1)
                val filter = nextStmt match {
                    case Checkcast(_, value, cmpTpe) if value.asVar.definedBy.contains(index) ⇒ t: ReferenceType ⇒ classHierarchy.isSubtypeOf(t, cmpTpe)
                    case _ ⇒ PointsToSetLike.noFilter
                }
                state.includeSharedPointsToSets(
                    defSiteObject,
                    currentPointsToOfDefSites(defSiteObject, defSites, filter),
                    filter
                )

            case Assignment(pc, _, GetField(_, declaringClass, name, fieldType: ReferenceType, UVar(_, objRefDefSites))) ⇒
                val fieldOpt = p.resolveFieldReference(declaringClass, name, fieldType)
                if (fieldOpt.isDefined) {
                    handleGetField(fieldOpt, pc, objRefDefSites)
                } else {
                    state.addIncompletePointsToInfo(pc)
                }

            case Assignment(pc, _, GetStatic(_, declaringClass, name, fieldType: ReferenceType)) ⇒
                val fieldOpt = p.resolveFieldReference(declaringClass, name, fieldType)
                if (fieldOpt.isDefined) {
                    handleGetStatic(fieldOpt.get, pc)
                } else {
                    state.addIncompletePointsToInfo(pc)
                }

            case Assignment(pc, DVar(_: IsReferenceValue, _), ArrayLoad(_, _, UVar(av: IsSArrayValue, arrayDefSites))) ⇒
                val arrayType = av.theUpperTypeBound
                handleArrayLoad(arrayType, pc, arrayDefSites)

            case Assignment(pc, DVar(_: IsReferenceValue, _), ArrayLoad(_, _, UVar(av: IsMultipleReferenceValue, arrayDefSites))) ⇒
                val arrayType = av.leastUpperType.get.asArrayType
                handleArrayLoad(arrayType, pc, arrayDefSites)

            case Assignment(pc, _, call: FunctionCall[DUVar[ValueInformation]]) ⇒
                val callees: Callees = state.callees(ps)
                val targets = callees.callees(state.callContext, pc)
                val defSiteObject = getDefSite(pc)

                if (call.descriptor.returnType.isReferenceType) {
                    val index = tac.properStmtIndexForPC(pc)
                    val nextStmt = tac.stmts(index + 1)
                    val filter = nextStmt match {
                        case Checkcast(_, value, cmpTpe) if value.asVar.definedBy.contains(index) ⇒
                            t: ReferenceType ⇒ classHierarchy.isSubtypeOf(t, cmpTpe)
                        case _ ⇒
                            PointsToSetLike.noFilter
                    }
                    if (state.hasCalleesDepenedee) {
                        state.includeSharedPointsToSet(defSiteObject, emptyPointsToSet, filter)
                        state.addDependee(defSiteObject, state.calleesDependee, filter)
                    }
                    state.includeSharedPointsToSets(
                        defSiteObject,
                        targets.collect {
                            case target if target.method.descriptor.returnType.isReferenceType ⇒
                                currentPointsTo(defSiteObject, target, filter)
                        },
                        filter
                    )
                }
                handleCall(call, pc)

            case Assignment(pc, _, idc: InvokedynamicFunctionCall[_]) ⇒
                state.addIncompletePointsToInfo(pc)
                logOnce(
                    Warn("analysis - points-to analysis", s"unresolved invokedynamic: $idc")
                )

            case ExprStmt(pc, idc: InvokedynamicFunctionCall[V]) ⇒
                state.addIncompletePointsToInfo(pc)
                logOnce(
                    Warn("analysis - points-to analysis", s"unresolved invokedynamic: $idc")
                )

            case idc: InvokedynamicMethodCall[_] ⇒
                state.addIncompletePointsToInfo(idc.pc)
                logOnce(
                    Warn("analysis - points-to analysis", s"unresolved invokedynamic: $idc")
                )

            case Assignment(_, DVar(_: IsReferenceValue, _), _) ⇒
                throw new IllegalArgumentException(s"unexpected assignment: $stmt")

            case call: Call[_] ⇒
                handleCall(call.asInstanceOf[Call[DUVar[ValueInformation]]], call.pc)

            case ExprStmt(pc, call: Call[_]) ⇒
                handleCall(call.asInstanceOf[Call[DUVar[ValueInformation]]], pc)

            case PutField(pc, declaringClass, name, fieldType: ReferenceType, UVar(_, objRefDefSites), UVar(_, defSites)) ⇒
                val fieldOpt = p.resolveFieldReference(declaringClass, name, fieldType)
                if (fieldOpt.isDefined) {
                    handlePutField(fieldOpt, objRefDefSites, defSites)
                } else {
                    state.addIncompletePointsToInfo(pc)
                }

            case PutStatic(pc, declaringClass, name, fieldType: ReferenceType, UVar(_, defSites)) ⇒
                val fieldOpt = p.resolveFieldReference(declaringClass, name, fieldType)
                if (fieldOpt.isDefined) {
                    handlePutStatic(fieldOpt.get, defSites)
                } else {
                    state.addIncompletePointsToInfo(pc)
                }

            case ArrayStore(_, UVar(av: IsSArrayValue, arrayDefSites), _, UVar(_: IsReferenceValue, defSites)) ⇒
                val arrayType = av.theUpperTypeBound
                handleArrayStore(arrayType, arrayDefSites, defSites)

            case ArrayStore(_, UVar(av: IsMultipleReferenceValue, arrayDefSites), _, UVar(_: IsReferenceValue, defSites)) ⇒
                val arrayType = av.leastUpperType.get.asArrayType
                handleArrayStore(arrayType, arrayDefSites, defSites)

            case ReturnValue(_, UVar(_: IsReferenceValue, defSites)) ⇒
                val filter = { t: ReferenceType ⇒
                    classHierarchy.isSubtypeOf(
                        t, state.callContext.method.descriptor.returnType.asReferenceType
                    )
                }
                state.includeSharedPointsToSets(
<<<<<<< HEAD
                    state.callContext.method,
                    currentPointsToOfDefSites(state.callContext.method, defSites, filter),
=======
                    state.callContext,
                    currentPointsToOfDefSites(state.callContext, defSites, filter),
>>>>>>> 5b06f22d
                    filter
                )

            case _ ⇒
        }

        // TODO: we have to handle the exceptions that might implicitly be thrown by this method

        Results(createResults(state))
    }

    @inline private[this] def getCallExceptions(pc: Int)(implicit state: State): Entity = {
        val exceptions = CallExceptions(definitionSites(state.callContext.method.definedMethod, pc))
        typeProvider match {
            case _: SimpleContextProvider ⇒ exceptions
            case _                        ⇒ (state.callContext, exceptions)
        }
    }

    @inline private[this] def handleAllocation(
        pc: Int, tpe: ReferenceType
    )(implicit state: State): Unit = {
<<<<<<< HEAD
        val defSite = definitionSites(state.callContext.method.definedMethod, pc)
=======
        val defSite = getDefSite(pc)
>>>>>>> 5b06f22d
        if (!state.hasAllocationSitePointsToSet(defSite)) {
            state.setAllocationSitePointsToSet(
                defSite,
                createPointsToSet(pc, state.callContext, tpe, isConstant = false)
            )
        }
    }

    @inline private[this] def handleArrayAllocation(
        pc: Int, counts: Seq[Expr[V]], tpe: ArrayType
    )(implicit state: State): Unit = {
<<<<<<< HEAD
        val defSite = definitionSites(state.callContext.method.definedMethod, pc)
=======
        val defSite = getDefSite(pc)
>>>>>>> 5b06f22d
        if (!state.hasAllocationSitePointsToSet(defSite)) {
            @inline def countIsZero(theCounts: Seq[Expr[V]]): Boolean = {
                theCounts.head.asVar.definedBy.forall { ds ⇒
                    ds >= 0 &&
                        state.tac.stmts(ds).asAssignment.expr.isIntConst &&
                        state.tac.stmts(ds).asAssignment.expr.asIntConst.value == 0
                }
            }

            val isEmptyArray = countIsZero(counts)
            var arrayReferencePTS = createPointsToSet(
                pc, state.callContext, tpe, isConstant = false, isEmptyArray
            )
            state.setAllocationSitePointsToSet(
                defSite,
                arrayReferencePTS
            )
            var remainingCounts = counts.tail
            var allocatedType: FieldType = tpe.componentType
            var continue = !isEmptyArray
            while (remainingCounts.nonEmpty && allocatedType.isArrayType && continue) {
                val theType = allocatedType.asArrayType
                val arrayEntity = ArrayEntity(arrayReferencePTS.getNewestElement())

                if (countIsZero(remainingCounts))
                    continue = false

                arrayReferencePTS = createPointsToSet(
                    pc,
                    state.callContext,
                    theType,
                    isConstant = false,
                    isEmptyArray = !continue
                )
                state.includeSharedPointsToSet(
                    arrayEntity,
                    arrayReferencePTS,
                    { t: ReferenceType ⇒ classHierarchy.isSubtypeOf(t, theType) }
                )

                remainingCounts = remainingCounts.tail
                allocatedType = theType.componentType
            }
        }
    }

    // maps the points-to set of actual parameters (including *this*) the the formal parameters
    private[this] def handleCall(
        call: Call[DUVar[ValueInformation]], pc: Int
    )(implicit state: State): Unit = {
        val tac = state.tac
        val callees: Callees = state.callees(ps)

        for (target ← callees.directCallees(state.callContext, pc)) {
            handleDirectCall(call, pc, target)
        }

        for (target ← callees.indirectCallees(state.callContext, pc)) {
            handleIndirectCall(pc, target, callees, tac)
        }

<<<<<<< HEAD
        val callExceptions =
            CallExceptions(definitionSites(state.callContext.method.definedMethod, pc))
=======
        val callExceptions = getCallExceptions(pc)
>>>>>>> 5b06f22d
        val filter = { t: ReferenceType ⇒ classHierarchy.isSubtypeOf(t, ObjectType.Throwable) }
        for (target ← callees.callees(state.callContext, pc)) {
            val targetExceptions = MethodExceptions(target)
            state.includeSharedPointsToSet(
                callExceptions,
                currentPointsTo(callExceptions, targetExceptions, filter), filter
            )
        }
        if (state.hasCalleesDepenedee) {
            state.addDependee(callExceptions, state.calleesDependee, filter)
            state.includeSharedPointsToSet(
                callExceptions,
                emptyPointsToSet,
                filter
            )
        }
    }

    private[this] def handleDirectCall(
        call: Call[V], pc: Int, target: Context
    )(implicit state: State): Unit = {
        val receiverOpt: Option[Expr[DUVar[ValueInformation]]] = call.receiverOption
        val fps = formalParameters(target.method)

        if (fps != null) {
            // handle receiver for non static methods
            if (receiverOpt.isDefined) {
                val isNonVirtualCall = call match {
                    case _: NonVirtualFunctionCall[V] | _: NonVirtualMethodCall[V] ⇒ true
                    case _ ⇒ false
                }
                handleCallReceiver(receiverOpt.get.asVar.definedBy, target, isNonVirtualCall)
            }

            val descriptor = target.method.descriptor
            // in case of signature polymorphic methods, we give up
            if (call.params.size == descriptor.parametersCount) {
                // handle params
                for (i ← 0 until descriptor.parametersCount) {
                    handleCallParameter(call.params(i).asVar.definedBy, i, target)
                }
            } else {
                // it is not needed to mark it as incomplete here
            }
        } else {
            state.addIncompletePointsToInfo(pc)
        }
    }

    // TODO reduce code duplication
    private def handleIndirectCall(
        pc:      Int,
        target:  Context,
        callees: Callees,
        tac:     TACode[TACMethodParameter, DUVar[ValueInformation]]
    )(implicit state: State): Unit = {
        val targetMethod = target.method
        val fps = formalParameters(targetMethod)

        val indirectParams = callees.indirectCallParameters(state.callContext, pc, target)
        val descriptor = targetMethod.descriptor

        // Prevent spuriously matched targets (e.g. from tamiflex with unknown source line number)
        // from interfering with the points-to analysis
        // TODO That rather is a responsibility of the reflection analysis though
        if (indirectParams.isEmpty || descriptor.parametersCount == indirectParams.size) {
            if (fps != null) {
                // handle receiver for non static methods
                val receiverOpt = callees.indirectCallReceiver(state.callContext, pc, target)
                if (receiverOpt.isDefined && !targetMethod.definedMethod.isStatic) {
                    val receiverDefSites = valueOriginsOfPCs(receiverOpt.get._2, tac.pcToIndex)
                    handleCallReceiver(receiverDefSites, target, isNonVirtualCall = false)
                } else if (targetMethod.name == "<init>") {
                    handleCallReceiver(
                        IntTrieSet(tac.properStmtIndexForPC(pc)),
                        target,
                        isNonVirtualCall = false
                    )
                } else {
                    // TODO distinguish between static methods and unavailable info
                }

                for (i ← indirectParams.indices) {
                    val paramType = descriptor.parameterType(i)
                    if (paramType.isReferenceType) {
                        val indirectParam = indirectParams(i)
                        if (indirectParam.isDefined) {
                            handleCallParameter(
                                valueOriginsOfPCs(indirectParam.get._2, tac.pcToIndex),
                                i,
                                target
                            )
                        } else {
                            state.addIncompletePointsToInfo(pc)
                        }
                    }
                }
            } else {
                state.addIncompletePointsToInfo(pc)
            }
        }
    }

    override protected[this] def createResults(
        implicit
        state: State
    ): ArrayBuffer[ProperPropertyComputationResult] = {
        val results = super.createResults(state)

        if (state.hasCalleesDepenedee) {
            val calleesDependee = state.calleesDependee
            results += InterimPartialResult(
                Set(calleesDependee),
                continuationForCallees(
                    calleesDependee,
                    new PointsToAnalysisState[ElementType, PointsToSet, ContextType](
                        state.callContext, state.tacDependee
                    )
                )
            )
        }

        results
    }

    override protected[this] def continuationForShared(
        e: Entity, dependees: Map[SomeEPK, (SomeEOptionP, ReferenceType ⇒ Boolean)], state: State
    )(eps: SomeEPS): ProperPropertyComputationResult = {
        // The shared entities are not affected by changes of the tac and use partial results.
        // Thus, we could simply recompute them on updates for the tac
        eps match {
            case UBP(callees: Callees) ⇒
                // this will never happen for method return values or method exceptions
                val (defSite, dependeeIsExceptions) = e match {
                    case ds: DefinitionSite               ⇒ (ds, false)
                    case (_: Context, ds: DefinitionSite) ⇒ (ds, false)
                    case ce: CallExceptions               ⇒ (ce.defSite, true)
                    case (_: Context, ce: CallExceptions) ⇒ (ce.defSite, true)
                }
                // TODO: Only handle new callees
                val tgts = callees.callees(state.callContext, defSite.pc)

                val typeFilter = dependees(eps.toEPK)._2

                var newDependees = updatedDependees(eps, dependees)
                var newPointsToSet = emptyPointsToSet
                tgts.foreach { target ⇒
                    val entity = if (dependeeIsExceptions) MethodExceptions(target) else target
                    // if we already have a dependency to that method, we do not need to process it
                    // otherwise, it might still be the case that we processed it before but it is
                    // final and thus not part of dependees anymore
                    if (dependeeIsExceptions ||
                        target.method.descriptor.returnType.isReferenceType) {
                        if (!dependees.contains(EPK(entity, pointsToPropertyKey))) {
                            val p2s = ps(entity, pointsToPropertyKey)
                            if (p2s.isRefinable) {
                                newDependees += (p2s.toEPK → ((p2s, typeFilter)))
                            }
                            newPointsToSet = newPointsToSet.included(pointsToUB(p2s), typeFilter)
                        }
                    }
                }

                val results = createPartialResults(
                    e,
                    newPointsToSet,
                    newDependees,
                    { old ⇒
                        old.included(newPointsToSet, typeFilter)
                    },
                    true
                )(state)

                Results(results)

            case _ ⇒ super.continuationForShared(e, dependees, state)(eps)
        }
    }

    def continuationForCallees(
        oldCalleeEOptP: EOptionP[DeclaredMethod, Callees],
        state:          State
    )(eps: SomeEPS): ProperPropertyComputationResult = {
        eps match {
            case UBP(newCallees: Callees) ⇒
                val tac = state.tac
                val oldCallees = if (oldCalleeEOptP.hasUBP) oldCalleeEOptP.ub else NoCallees
                for {
                    (pc, targets) ← newCallees.directCallSites(state.callContext)
                    target ← targets
                } {
                    if (!oldCallees.containsDirectCall(state.callContext, pc, target)) {
                        val call = tac.stmts(tac.properStmtIndexForPC(pc)) match {
                            case call: Call[DUVar[ValueInformation]] @unchecked ⇒
                                call
                            case Assignment(_, _, call: Call[DUVar[ValueInformation]] @unchecked) ⇒
                                call
                            case ExprStmt(_, call: Call[DUVar[ValueInformation]] @unchecked) ⇒
                                call
                            case e ⇒
                                throw new IllegalArgumentException(s"unexpected stmt $e")
                        }
                        handleDirectCall(call, pc, target)(state)
                    }
                }
                for {
                    (pc, targets) ← newCallees.indirectCallSites(state.callContext)
                    target ← targets
                } {
                    if (!oldCallees.containsIndirectCall(state.callContext, pc, target)) {
                        handleIndirectCall(pc, target, newCallees, tac)(state)
                    }
                }

                state.setCalleesDependee(eps.asInstanceOf[EPS[DeclaredMethod, Callees]])

                Results(createResults(state))
            case _ ⇒ throw new IllegalArgumentException(s"unexpected eps $eps")
        }
    }
}

trait AbstractPointsToAnalysisScheduler extends FPCFTriggeredAnalysisScheduler {
    def propertyKind: PropertyMetaInformation
    def createAnalysis: SomeProject ⇒ AbstractPointsToAnalysis

    override type InitializationData = Null

    override def requiredProjectInformation: ProjectInformationKeys =
        Seq(DeclaredMethodsKey, VirtualFormalParametersKey, DefinitionSitesKey, TypeProviderKey)

    override def uses: Set[PropertyBounds] = PropertyBounds.ubs(
        Callers,
        Callees,
        TACAI,
        propertyKind
    )

    override def derivesCollaboratively: Set[PropertyBounds] = Set(PropertyBounds.ub(propertyKind))

    override def derivesEagerly: Set[PropertyBounds] = Set.empty

    override def init(p: SomeProject, ps: PropertyStore): Null = {
        null
    }

    override def beforeSchedule(p: SomeProject, ps: PropertyStore): Unit = {}

    override def register(
        p: SomeProject, ps: PropertyStore, unused: Null
    ): AbstractPointsToAnalysis = {
        val analysis = createAnalysis(p)
        // register the analysis for initial values for callers (i.e. methods becoming reachable)
        ps.registerTriggeredComputation(Callers.key, analysis.analyze)
        analysis
    }

    override def afterPhaseScheduling(ps: PropertyStore, analysis: FPCFAnalysis): Unit = {}

    override def afterPhaseCompletion(
        p:        SomeProject,
        ps:       PropertyStore,
        analysis: FPCFAnalysis
    ): Unit = {}

    override def triggeredBy: PropertyKind = Callers
}
<|MERGE_RESOLUTION|>--- conflicted
+++ resolved
@@ -29,12 +29,7 @@
 import org.opalj.value.IsReferenceValue
 import org.opalj.value.IsSArrayValue
 import org.opalj.value.ValueInformation
-<<<<<<< HEAD
-import org.opalj.br.fpcf.properties.cg.Callees
-import org.opalj.br.DeclaredMethod
-=======
 import org.opalj.tac.fpcf.properties.cg.Callees
->>>>>>> 5b06f22d
 import org.opalj.br.Method
 import org.opalj.tac.fpcf.properties.cg.NoCallees
 import org.opalj.br.fpcf.properties.pointsto.PointsToSetLike
@@ -84,16 +79,10 @@
             throw new IllegalStateException("points to analysis does not support refinement based tac")
         val tac = state.tac
         val method = state.callContext.method.definedMethod
-<<<<<<< HEAD
-        if (method.returnType.isReferenceType) {
-            state.includeSharedPointsToSet(
-                state.callContext.method,
-=======
 
         if (method.returnType.isReferenceType) {
             state.includeSharedPointsToSet(
                 state.callContext,
->>>>>>> 5b06f22d
                 emptyPointsToSet,
                 t ⇒ classHierarchy.isSubtypeOf(t, method.returnType.asReferenceType)
             )
@@ -103,11 +92,7 @@
             val throwingStmt = tac.stmts(throwingBB.asBasicBlock.endPC)
             throwingStmt match {
                 case Throw(_, UVar(_, defSites)) ⇒
-<<<<<<< HEAD
-                    val entity = MethodExceptions(state.callContext.method)
-=======
                     val entity = MethodExceptions(state.callContext)
->>>>>>> 5b06f22d
                     val filter = { t: ReferenceType ⇒
                         classHierarchy.isSubtypeOf(t, ObjectType.Throwable)
                     }
@@ -116,14 +101,8 @@
                     )
 
                 case Assignment(_, _, _: Call[_]) | ExprStmt(_, _: Call[_]) | _: Call[_] ⇒
-<<<<<<< HEAD
-                    val entity = MethodExceptions(state.callContext.method)
-                    val callSite =
-                        definitionSites(state.callContext.method.definedMethod, throwingStmt.pc)
-=======
                     val entity = MethodExceptions(state.callContext)
                     val callSite = getCallExceptions(throwingStmt.pc)
->>>>>>> 5b06f22d
                     val filter = { t: ReferenceType ⇒
                         classHierarchy.isSubtypeOf(t, ObjectType.Throwable)
                     }
@@ -282,13 +261,8 @@
                     )
                 }
                 state.includeSharedPointsToSets(
-<<<<<<< HEAD
-                    state.callContext.method,
-                    currentPointsToOfDefSites(state.callContext.method, defSites, filter),
-=======
                     state.callContext,
                     currentPointsToOfDefSites(state.callContext, defSites, filter),
->>>>>>> 5b06f22d
                     filter
                 )
 
@@ -311,11 +285,7 @@
     @inline private[this] def handleAllocation(
         pc: Int, tpe: ReferenceType
     )(implicit state: State): Unit = {
-<<<<<<< HEAD
-        val defSite = definitionSites(state.callContext.method.definedMethod, pc)
-=======
         val defSite = getDefSite(pc)
->>>>>>> 5b06f22d
         if (!state.hasAllocationSitePointsToSet(defSite)) {
             state.setAllocationSitePointsToSet(
                 defSite,
@@ -327,11 +297,7 @@
     @inline private[this] def handleArrayAllocation(
         pc: Int, counts: Seq[Expr[V]], tpe: ArrayType
     )(implicit state: State): Unit = {
-<<<<<<< HEAD
-        val defSite = definitionSites(state.callContext.method.definedMethod, pc)
-=======
         val defSite = getDefSite(pc)
->>>>>>> 5b06f22d
         if (!state.hasAllocationSitePointsToSet(defSite)) {
             @inline def countIsZero(theCounts: Seq[Expr[V]]): Boolean = {
                 theCounts.head.asVar.definedBy.forall { ds ⇒
@@ -393,12 +359,7 @@
             handleIndirectCall(pc, target, callees, tac)
         }
 
-<<<<<<< HEAD
-        val callExceptions =
-            CallExceptions(definitionSites(state.callContext.method.definedMethod, pc))
-=======
         val callExceptions = getCallExceptions(pc)
->>>>>>> 5b06f22d
         val filter = { t: ReferenceType ⇒ classHierarchy.isSubtypeOf(t, ObjectType.Throwable) }
         for (target ← callees.callees(state.callContext, pc)) {
             val targetExceptions = MethodExceptions(target)
