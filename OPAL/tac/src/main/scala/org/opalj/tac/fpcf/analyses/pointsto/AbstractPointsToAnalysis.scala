/* BSD 2-Clause License - see OPAL/LICENSE for details. */
package org.opalj
package tac
package fpcf
package analyses
package pointsto

import scala.collection.mutable.ArrayBuffer

import org.opalj.log.OPALLogger.logOnce
import org.opalj.log.Warn
import org.opalj.collection.immutable.IntTrieSet
import org.opalj.fpcf.Entity
import org.opalj.fpcf.EOptionP
import org.opalj.fpcf.EPK
import org.opalj.fpcf.EPS
import org.opalj.fpcf.InterimPartialResult
import org.opalj.fpcf.ProperPropertyComputationResult
import org.opalj.fpcf.PropertyBounds
import org.opalj.fpcf.PropertyKind
import org.opalj.fpcf.PropertyMetaInformation
import org.opalj.fpcf.PropertyStore
import org.opalj.fpcf.Results
import org.opalj.fpcf.SomeEOptionP
import org.opalj.fpcf.SomeEPK
import org.opalj.fpcf.SomeEPS
import org.opalj.fpcf.UBP
import org.opalj.value.IsMultipleReferenceValue
import org.opalj.value.IsReferenceValue
import org.opalj.value.IsSArrayValue
import org.opalj.value.ValueInformation
import org.opalj.tac.fpcf.properties.cg.Callees
import org.opalj.br.Method
import org.opalj.tac.fpcf.properties.cg.NoCallees
import org.opalj.br.fpcf.properties.pointsto.PointsToSetLike
import org.opalj.br.ReferenceType
import org.opalj.br.FieldType
import org.opalj.br.ObjectType
import org.opalj.br.ArrayType
import org.opalj.br.analyses.DeclaredMethodsKey
import org.opalj.br.analyses.ProjectInformationKeys
import org.opalj.br.analyses.SomeProject
import org.opalj.br.analyses.VirtualFormalParametersKey
import org.opalj.br.fpcf.FPCFAnalysis
import org.opalj.tac.fpcf.properties.cg.Callers
import org.opalj.br.fpcf.FPCFTriggeredAnalysisScheduler
import org.opalj.br.DeclaredMethod
import org.opalj.br.fpcf.properties.Context
import org.opalj.tac.cg.TypeIteratorKey
import org.opalj.tac.common.DefinitionSite
import org.opalj.tac.common.DefinitionSitesKey
import org.opalj.tac.fpcf.analyses.cg.ReachableMethodAnalysis
import org.opalj.tac.fpcf.analyses.cg.valueOriginsOfPCs
import org.opalj.tac.fpcf.analyses.cg.SimpleContextProvider
import org.opalj.tac.fpcf.analyses.cg.V
import org.opalj.tac.fpcf.properties.TACAI

/**
 * A context-insensitive points-to analysis, that uses an abstract [[PointsToSetLike]] in order to
 * manage points-to sets.
 *
 * @author Florian Kuebler
 */
trait AbstractPointsToAnalysis extends PointsToAnalysisBase with ReachableMethodAnalysis {

    override def processMethod(
        callContext: ContextType, tacEP: EPS[Method, TACAI]
    ): ProperPropertyComputationResult = {
        doProcessMethod(
            new PointsToAnalysisState[ElementType, PointsToSet, ContextType](callContext, tacEP)
        )
    }

    private[this] def doProcessMethod(
        implicit
        state: State
    ): ProperPropertyComputationResult = {
        if (state.hasTACDependee)
            throw new IllegalStateException("points to analysis does not support refinement based tac")
        val tac = state.tac
        val method = state.callContext.method.definedMethod

        if (method.returnType.isReferenceType) {
            state.includeSharedPointsToSet(
                state.callContext,
                emptyPointsToSet,
                t => classHierarchy.isSubtypeOf(t, method.returnType.asReferenceType)
            )
        }

        tac.cfg.abnormalReturnNode.predecessors.foreach { throwingBB =>
            val throwingStmt = tac.stmts(throwingBB.asBasicBlock.endPC)
            throwingStmt match {
                case Throw(_, UVar(_, defSites)) =>
                    val entity = MethodExceptions(state.callContext)
                    val filter = { t: ReferenceType =>
                        classHierarchy.isSubtypeOf(t, ObjectType.Throwable)
                    }
                    state.includeSharedPointsToSets(
                        entity, currentPointsToOfDefSites(entity, defSites, filter), filter
                    )

                case Assignment(_, _, _: Call[_]) | ExprStmt(_, _: Call[_]) | _: Call[_] =>
                    val entity = MethodExceptions(state.callContext)
                    val callSite = getCallExceptions(throwingStmt.pc)
                    val filter = { t: ReferenceType =>
                        classHierarchy.isSubtypeOf(t, ObjectType.Throwable)
                    }
                    state.includeSharedPointsToSet(
                        entity, currentPointsTo(entity, callSite, filter), filter
                    )

                case _ =>
                // TODO handle implicit exceptions (do that for Throw and Calls, too (NPE!))
            }
        }

        for (stmt <- tac.stmts) stmt match {
            case Assignment(pc, _, New(_, tpe)) =>
                handleAllocation(pc, tpe)

            case Assignment(pc, _, NewArray(_, counts, tpe)) =>
                handleArrayAllocation(pc, counts, tpe)

            case Assignment(pc, targetVar, const: Const) if targetVar.value.isReferenceValue =>
                val defSite = getDefSite(pc)
                state.setAllocationSitePointsToSet(
                    defSite,
                    if (const.isNullExpr)
                        emptyPointsToSet
                    // note, this is wrong for alias analyses
                    else
                        createPointsToSet(
                            pc, state.callContext, const.tpe.asObjectType, isConstant = true
                        )
                )

            // that case should not happen
            case Assignment(pc, DVar(_: IsReferenceValue, _), UVar(_, defSites)) =>
                val defSiteObject = getDefSite(pc)
                val index = tac.properStmtIndexForPC(pc)
                val nextStmt = tac.stmts(index + 1)
                val filter = nextStmt match {
                    case Checkcast(_, value, cmpTpe) if value.asVar.definedBy.contains(index) => t: ReferenceType => classHierarchy.isSubtypeOf(t, cmpTpe)
                    case _ => PointsToSetLike.noFilter
                }
                state.includeSharedPointsToSets(
                    defSiteObject,
                    currentPointsToOfDefSites(defSiteObject, defSites, filter),
                    filter
                )

            case Assignment(pc, _, GetField(_, declaringClass, name, fieldType: ReferenceType, UVar(_, objRefDefSites))) =>
                val fieldOpt = p.resolveFieldReference(declaringClass, name, fieldType)
                if (fieldOpt.isDefined) {
                    handleGetField(fieldOpt, pc, objRefDefSites)
                } else {
                    state.addIncompletePointsToInfo(pc)
                }

            case Assignment(pc, _, GetStatic(_, declaringClass, name, fieldType: ReferenceType)) =>
                val fieldOpt = p.resolveFieldReference(declaringClass, name, fieldType)
                if (fieldOpt.isDefined) {
                    handleGetStatic(fieldOpt.get, pc)
                } else {
                    state.addIncompletePointsToInfo(pc)
                }

            case Assignment(pc, DVar(_: IsReferenceValue, _), ArrayLoad(_, _, UVar(av: IsSArrayValue, arrayDefSites))) =>
                val arrayType = av.theUpperTypeBound
                handleArrayLoad(arrayType, pc, arrayDefSites)

            case Assignment(pc, DVar(_: IsReferenceValue, _), ArrayLoad(_, _, UVar(av: IsMultipleReferenceValue, arrayDefSites))) =>
                val arrayType = av.leastUpperType.get.asArrayType
                handleArrayLoad(arrayType, pc, arrayDefSites)

            case Assignment(pc, _, call: FunctionCall[DUVar[ValueInformation]]) =>
                val callees: Callees = state.callees(ps)
                val targets = callees.callees(state.callContext, pc)
                val defSiteObject = getDefSite(pc)

                if (call.descriptor.returnType.isReferenceType) {
                    val index = tac.properStmtIndexForPC(pc)
                    val nextStmt = tac.stmts(index + 1)
                    val filter = nextStmt match {
                        case Checkcast(_, value, cmpTpe) if value.asVar.definedBy.contains(index) =>
                            t: ReferenceType => classHierarchy.isSubtypeOf(t, cmpTpe)
                        case _ =>
                            PointsToSetLike.noFilter
                    }
                    if (state.hasCalleesDepenedee) {
                        state.includeSharedPointsToSet(defSiteObject, emptyPointsToSet, filter)
                        state.addDependee(defSiteObject, state.calleesDependee, filter)
                    }
                    state.includeSharedPointsToSets(
                        defSiteObject,
                        targets.collect {
                            case target if target.method.descriptor.returnType.isReferenceType =>
                                currentPointsTo(defSiteObject, target, filter)
                        },
                        filter
                    )
                }
                handleCall(call, pc)

            case Assignment(pc, _, idc: InvokedynamicFunctionCall[_]) =>
                state.addIncompletePointsToInfo(pc)
                logOnce(
                    Warn("analysis - points-to analysis", s"unresolved invokedynamic: $idc")
                )

            case ExprStmt(pc, idc: InvokedynamicFunctionCall[V]) =>
                state.addIncompletePointsToInfo(pc)
                logOnce(
                    Warn("analysis - points-to analysis", s"unresolved invokedynamic: $idc")
                )

            case idc: InvokedynamicMethodCall[_] =>
                state.addIncompletePointsToInfo(idc.pc)
                logOnce(
                    Warn("analysis - points-to analysis", s"unresolved invokedynamic: $idc")
                )

            case Assignment(_, DVar(_: IsReferenceValue, _), _) =>
                throw new IllegalArgumentException(s"unexpected assignment: $stmt")

            case call: Call[_] =>
                handleCall(call.asInstanceOf[Call[DUVar[ValueInformation]]], call.pc)

            case ExprStmt(pc, call: Call[_]) =>
                handleCall(call.asInstanceOf[Call[DUVar[ValueInformation]]], pc)

            case PutField(pc, declaringClass, name, fieldType: ReferenceType, UVar(_, objRefDefSites), UVar(_, defSites)) =>
                val fieldOpt = p.resolveFieldReference(declaringClass, name, fieldType)
                if (fieldOpt.isDefined) {
                    handlePutField(fieldOpt, objRefDefSites, defSites)
                } else {
                    state.addIncompletePointsToInfo(pc)
                }

            case PutStatic(pc, declaringClass, name, fieldType: ReferenceType, UVar(_, defSites)) =>
                val fieldOpt = p.resolveFieldReference(declaringClass, name, fieldType)
                if (fieldOpt.isDefined) {
                    handlePutStatic(fieldOpt.get, defSites)
                } else {
                    state.addIncompletePointsToInfo(pc)
                }

            case ArrayStore(_, UVar(av: IsSArrayValue, arrayDefSites), _, UVar(_: IsReferenceValue, defSites)) =>
                val arrayType = av.theUpperTypeBound
                handleArrayStore(arrayType, arrayDefSites, defSites)

            case ArrayStore(_, UVar(av: IsMultipleReferenceValue, arrayDefSites), _, UVar(_: IsReferenceValue, defSites)) =>
                val arrayType = av.leastUpperType.get.asArrayType
                handleArrayStore(arrayType, arrayDefSites, defSites)

            case ReturnValue(_, UVar(_: IsReferenceValue, defSites)) =>
                val filter = { t: ReferenceType =>
                    classHierarchy.isSubtypeOf(
                        t, state.callContext.method.descriptor.returnType.asReferenceType
                    )
                }
                state.includeSharedPointsToSets(
                    state.callContext,
                    currentPointsToOfDefSites(state.callContext, defSites, filter),
                    filter
                )

            case _ =>
        }

        // TODO: we have to handle the exceptions that might implicitly be thrown by this method

        Results(createResults(state))
    }

    @inline private[this] def getCallExceptions(pc: Int)(implicit state: State): Entity = {
        val exceptions = CallExceptions(definitionSites(state.callContext.method.definedMethod, pc))
        typeIterator match {
<<<<<<< HEAD
            case _: SimpleContextProvider ⇒ exceptions
            case _                        ⇒ (state.callContext, exceptions)
=======
            case _: SimpleContextProvider => exceptions
            case _                        => (state.callContext, exceptions)
>>>>>>> ee311cde
        }
    }

    @inline private[this] def handleAllocation(
        pc: Int, tpe: ReferenceType
    )(implicit state: State): Unit = {
        val defSite = getDefSite(pc)
        if (!state.hasAllocationSitePointsToSet(defSite)) {
            state.setAllocationSitePointsToSet(
                defSite,
                createPointsToSet(pc, state.callContext, tpe, isConstant = false)
            )
        }
    }

    @inline private[this] def handleArrayAllocation(
        pc: Int, counts: Seq[Expr[V]], tpe: ArrayType
    )(implicit state: State): Unit = {
        val defSite = getDefSite(pc)
        if (!state.hasAllocationSitePointsToSet(defSite)) {
            @inline def countIsZero(theCounts: Seq[Expr[V]]): Boolean = {
                theCounts.head.asVar.definedBy.forall { ds =>
                    ds >= 0 &&
                        state.tac.stmts(ds).asAssignment.expr.isIntConst &&
                        state.tac.stmts(ds).asAssignment.expr.asIntConst.value == 0
                }
            }

            val isEmptyArray = countIsZero(counts)
            var arrayReferencePTS = createPointsToSet(
                pc, state.callContext, tpe, isConstant = false, isEmptyArray
            )
            state.setAllocationSitePointsToSet(
                defSite,
                arrayReferencePTS
            )
            var remainingCounts = counts.tail
            var allocatedType: FieldType = tpe.componentType
            var continue = !isEmptyArray
            while (remainingCounts.nonEmpty && allocatedType.isArrayType && continue) {
                val theType = allocatedType.asArrayType
                val arrayEntity = ArrayEntity(arrayReferencePTS.getNewestElement())

                if (countIsZero(remainingCounts))
                    continue = false

                arrayReferencePTS = createPointsToSet(
                    pc,
                    state.callContext,
                    theType,
                    isConstant = false,
                    isEmptyArray = !continue
                )
                state.includeSharedPointsToSet(
                    arrayEntity,
                    arrayReferencePTS,
                    { t: ReferenceType => classHierarchy.isSubtypeOf(t, theType) }
                )

                remainingCounts = remainingCounts.tail
                allocatedType = theType.componentType
            }
        }
    }

    // maps the points-to set of actual parameters (including *this*) the the formal parameters
    private[this] def handleCall(
        call: Call[DUVar[ValueInformation]], pc: Int
    )(implicit state: State): Unit = {
        val tac = state.tac
        val callees: Callees = state.callees(ps)

        for (target <- callees.directCallees(state.callContext, pc)) {
            handleDirectCall(call, pc, target)
        }

        for (target <- callees.indirectCallees(state.callContext, pc)) {
            handleIndirectCall(pc, target, callees, tac)
        }

        val callExceptions = getCallExceptions(pc)
        val filter = { t: ReferenceType => classHierarchy.isSubtypeOf(t, ObjectType.Throwable) }
        for (target <- callees.callees(state.callContext, pc)) {
            val targetExceptions = MethodExceptions(target)
            state.includeSharedPointsToSet(
                callExceptions,
                currentPointsTo(callExceptions, targetExceptions, filter), filter
            )
        }
        if (state.hasCalleesDepenedee) {
            state.addDependee(callExceptions, state.calleesDependee, filter)
            state.includeSharedPointsToSet(
                callExceptions,
                emptyPointsToSet,
                filter
            )
        }
    }

    private[this] def handleDirectCall(
        call: Call[V], pc: Int, target: Context
    )(implicit state: State): Unit = {
        val receiverOpt: Option[Expr[DUVar[ValueInformation]]] = call.receiverOption
        val fps = formalParameters(target.method)

        if (fps != null) {
            // handle receiver for non static methods
            if (receiverOpt.isDefined) {
                val isNonVirtualCall = call match {
                    case _: NonVirtualFunctionCall[V] | _: NonVirtualMethodCall[V] => true
                    case _ => false
                }
                handleCallReceiver(receiverOpt.get.asVar.definedBy, target, isNonVirtualCall)
            }

            val descriptor = target.method.descriptor
            // in case of signature polymorphic methods, we give up
            if (call.params.size == descriptor.parametersCount) {
                // handle params
                for (i <- 0 until descriptor.parametersCount) {
                    handleCallParameter(call.params(i).asVar.definedBy, i, target)
                }
            } else {
                // it is not needed to mark it as incomplete here
            }
        } else {
            state.addIncompletePointsToInfo(pc)
        }
    }

    // TODO reduce code duplication
    private def handleIndirectCall(
        pc:      Int,
        target:  Context,
        callees: Callees,
        tac:     TACode[TACMethodParameter, DUVar[ValueInformation]]
    )(implicit state: State): Unit = {
        val targetMethod = target.method
        val fps = formalParameters(targetMethod)

        val indirectParams = callees.indirectCallParameters(state.callContext, pc, target)
        val descriptor = targetMethod.descriptor

        // Prevent spuriously matched targets (e.g. from tamiflex with unknown source line number)
        // from interfering with the points-to analysis
        // TODO That rather is a responsibility of the reflection analysis though
        if (indirectParams.isEmpty || descriptor.parametersCount == indirectParams.size) {
            if (fps != null) {
                // handle receiver for non static methods
                val receiverOpt = callees.indirectCallReceiver(state.callContext, pc, target)
                if (receiverOpt.isDefined && !targetMethod.definedMethod.isStatic) {
                    val receiverDefSites = valueOriginsOfPCs(receiverOpt.get._2, tac.pcToIndex)
                    handleCallReceiver(
                        receiverDefSites,
                        target,
                        isNonVirtualCall = targetMethod.definedMethod.isConstructor,
                        indirectConstructorPCAndType =
                            if (targetMethod.definedMethod.isConstructor)
                                Some((pc, receiverOpt.get._1.asReferenceValue.asReferenceType))
                            else None
                    )
                } else if (targetMethod.definedMethod.isConstructor) {
                    handleCallReceiver(
                        IntTrieSet(tac.properStmtIndexForPC(pc)),
                        target,
                        isNonVirtualCall = true,
                        indirectConstructorPCAndType = Some((pc, targetMethod.declaringClassType))
                    )
                } else {
                    // TODO distinguish between static methods and unavailable info
                }

                for (i <- indirectParams.indices) {
                    val paramType = descriptor.parameterType(i)
                    if (paramType.isReferenceType) {
                        val indirectParam = indirectParams(i)
                        if (indirectParam.isDefined) {
                            handleCallParameter(
                                valueOriginsOfPCs(indirectParam.get._2, tac.pcToIndex),
                                i,
                                target
                            )
                        } else {
                            state.addIncompletePointsToInfo(pc)
                        }
                    }
                }
            } else {
                state.addIncompletePointsToInfo(pc)
            }
        }
    }

    override protected[this] def createResults(
        implicit
        state: State
    ): ArrayBuffer[ProperPropertyComputationResult] = {
        val results = super.createResults(state)

        if (state.hasCalleesDepenedee) {
            val calleesDependee = state.calleesDependee
            results += InterimPartialResult(
                Set(calleesDependee),
                continuationForCallees(
                    calleesDependee,
                    new PointsToAnalysisState[ElementType, PointsToSet, ContextType](
                        state.callContext, state.tacDependee
                    )
                )
            )
        }

        results
    }

    override protected[this] def continuationForShared(
        e: Entity, dependees: Map[SomeEPK, (SomeEOptionP, ReferenceType => Boolean)], state: State
    )(eps: SomeEPS): ProperPropertyComputationResult = {
        // The shared entities are not affected by changes of the tac and use partial results.
        // Thus, we could simply recompute them on updates for the tac
        eps match {
            case UBP(callees: Callees) =>
                // this will never happen for method return values or method exceptions
                val (defSite, dependeeIsExceptions) = e match {
                    case ds: DefinitionSite               => (ds, false)
                    case (_: Context, ds: DefinitionSite) => (ds, false)
                    case ce: CallExceptions               => (ce.defSite, true)
                    case (_: Context, ce: CallExceptions) => (ce.defSite, true)
                }
                // TODO: Only handle new callees
                val tgts = callees.callees(state.callContext, defSite.pc)

                val typeFilter = dependees(eps.toEPK)._2

                var newDependees = updatedDependees(eps, dependees)
                var newPointsToSet = emptyPointsToSet
                tgts.foreach { target =>
                    val entity = if (dependeeIsExceptions) MethodExceptions(target) else target
                    // if we already have a dependency to that method, we do not need to process it
                    // otherwise, it might still be the case that we processed it before but it is
                    // final and thus not part of dependees anymore
                    if (dependeeIsExceptions ||
                        target.method.descriptor.returnType.isReferenceType) {
                        if (!dependees.contains(EPK(entity, pointsToPropertyKey))) {
                            val p2s = ps(entity, pointsToPropertyKey)
                            if (p2s.isRefinable) {
                                newDependees += (p2s.toEPK -> ((p2s, typeFilter)))
                            }
                            newPointsToSet = newPointsToSet.included(pointsToUB(p2s), typeFilter)
                        }
                    }
                }

                val results = createPartialResults(
                    e,
                    newPointsToSet,
                    newDependees,
                    { old =>
                        old.included(newPointsToSet, typeFilter)
                    },
                    true
                )(state)

                Results(results)

            case _ => super.continuationForShared(e, dependees, state)(eps)
        }
    }

    def continuationForCallees(
        oldCalleeEOptP: EOptionP[DeclaredMethod, Callees],
        state:          State
    )(eps: SomeEPS): ProperPropertyComputationResult = {
        eps match {
            case UBP(newCallees: Callees) =>
                val tac = state.tac
                val oldCallees = if (oldCalleeEOptP.hasUBP) oldCalleeEOptP.ub else NoCallees
                for {
                    (pc, targets) <- newCallees.directCallSites(state.callContext)
                    target <- targets
                } {
                    if (!oldCallees.containsDirectCall(state.callContext, pc, target)) {
                        val call = tac.stmts(tac.properStmtIndexForPC(pc)) match {
                            case call: Call[DUVar[ValueInformation]] @unchecked =>
                                call
                            case Assignment(_, _, call: Call[DUVar[ValueInformation]] @unchecked) =>
                                call
                            case ExprStmt(_, call: Call[DUVar[ValueInformation]] @unchecked) =>
                                call
                            case e =>
                                throw new IllegalArgumentException(s"unexpected stmt $e")
                        }
                        handleDirectCall(call, pc, target)(state)
                    }
                }
                for {
                    (pc, targets) <- newCallees.indirectCallSites(state.callContext)
                    target <- targets
                } {
                    if (!oldCallees.containsIndirectCall(state.callContext, pc, target)) {
                        handleIndirectCall(pc, target, newCallees, tac)(state)
                    }
                }

                state.setCalleesDependee(eps.asInstanceOf[EPS[DeclaredMethod, Callees]])

                Results(createResults(state))
            case _ => throw new IllegalArgumentException(s"unexpected eps $eps")
        }
    }
}

trait AbstractPointsToAnalysisScheduler extends FPCFTriggeredAnalysisScheduler {
    def propertyKind: PropertyMetaInformation
    def createAnalysis: SomeProject => AbstractPointsToAnalysis

    override type InitializationData = Null

    override def requiredProjectInformation: ProjectInformationKeys =
        Seq(DeclaredMethodsKey, VirtualFormalParametersKey, DefinitionSitesKey, TypeIteratorKey)

    override def uses: Set[PropertyBounds] = PropertyBounds.ubs(
        Callers,
        Callees,
        TACAI,
        propertyKind
    )

    override def derivesCollaboratively: Set[PropertyBounds] = Set(PropertyBounds.ub(propertyKind))

    override def derivesEagerly: Set[PropertyBounds] = Set.empty

    override def init(p: SomeProject, ps: PropertyStore): Null = {
        null
    }

    override def beforeSchedule(p: SomeProject, ps: PropertyStore): Unit = {}

    override def register(
        p: SomeProject, ps: PropertyStore, unused: Null
    ): AbstractPointsToAnalysis = {
        val analysis = createAnalysis(p)
        // register the analysis for initial values for callers (i.e. methods becoming reachable)
        ps.registerTriggeredComputation(Callers.key, analysis.analyze)
        analysis
    }

    override def afterPhaseScheduling(ps: PropertyStore, analysis: FPCFAnalysis): Unit = {}

    override def afterPhaseCompletion(
        p:        SomeProject,
        ps:       PropertyStore,
        analysis: FPCFAnalysis
    ): Unit = {}

    override def triggeredBy: PropertyKind = Callers
}
<|MERGE_RESOLUTION|>--- conflicted
+++ resolved
@@ -277,13 +277,8 @@
     @inline private[this] def getCallExceptions(pc: Int)(implicit state: State): Entity = {
         val exceptions = CallExceptions(definitionSites(state.callContext.method.definedMethod, pc))
         typeIterator match {
-<<<<<<< HEAD
-            case _: SimpleContextProvider ⇒ exceptions
-            case _                        ⇒ (state.callContext, exceptions)
-=======
             case _: SimpleContextProvider => exceptions
             case _                        => (state.callContext, exceptions)
->>>>>>> ee311cde
         }
     }
 
