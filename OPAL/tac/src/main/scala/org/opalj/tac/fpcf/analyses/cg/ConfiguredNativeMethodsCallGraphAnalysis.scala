--- conflicted
+++ resolved
@@ -25,18 +25,11 @@
 import org.opalj.br.analyses.DeclaredMethods
 import org.opalj.br.analyses.DeclaredMethodsKey
 import org.opalj.br.analyses.ProjectInformationKeys
-<<<<<<< HEAD
-import org.opalj.br.fpcf.properties.cg.Callees
-import org.opalj.br.fpcf.properties.cg.Callers
-import org.opalj.br.fpcf.properties.cg.NoCallers
-import org.opalj.br.fpcf.BasicFPCFTriggeredAnalysisScheduler
-=======
 import org.opalj.tac.fpcf.properties.cg.Callees
 import org.opalj.tac.fpcf.properties.cg.Callers
 import org.opalj.tac.fpcf.properties.cg.NoCallers
 import org.opalj.br.fpcf.BasicFPCFTriggeredAnalysisScheduler
 import org.opalj.tac.cg.TypeProviderKey
->>>>>>> 5b06f22d
 
 /**
  * Add calls from configured native methods to the call graph.
@@ -70,14 +63,8 @@
     }
 
     def analyze(dm: DeclaredMethod): PropertyComputationResult = {
-<<<<<<< HEAD
-        // FIXME Use full context once possible
-        val callContext = new SimpleContext(dm)
-        (propertyStore(dm, Callers.key): @unchecked) match {
-=======
         val callers = propertyStore(dm, Callers.key)
         (callers: @unchecked) match {
->>>>>>> 5b06f22d
             case FinalP(NoCallers) ⇒
                 // nothing to do, since there is no caller
                 return NoResult;
@@ -105,12 +92,6 @@
             return NoResult;
         }
 
-<<<<<<< HEAD
-        val directCalls = new DirectCalls()
-        for (tgt ← tgtsOpt.get) {
-            val tgtMethod = tgt.method(declaredMethods)
-            directCalls.addCall(callContext, 0, tgtMethod)
-=======
         returnResults(callers, null, tgtsOpt.get)
     }
 
@@ -139,7 +120,6 @@
                 )
             }
             results ++= directCalls.partialResults(calleeContext)
->>>>>>> 5b06f22d
         }
 
         Results(InterimPartialResult(Set(eOptP), c(eOptP.ub)), results)
