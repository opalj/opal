/* BSD 2-Clause License - see OPAL/LICENSE for details. */
package org.opalj
package tac
package cg

import scala.reflect.runtime.universe.runtimeMirror

import scala.jdk.CollectionConverters._

import org.opalj.log.LogContext
import org.opalj.log.OPALLogger
import org.opalj.log.OPALLogger.error
import org.opalj.fpcf.PropertyStore
import org.opalj.br.analyses.DeclaredMethodsKey
import org.opalj.br.analyses.ProjectInformationKey
import org.opalj.br.analyses.SomeProject
import org.opalj.br.analyses.cg.InitialEntryPointsKey
import org.opalj.br.analyses.ProjectInformationKeys
import org.opalj.br.analyses.cg.CallBySignatureKey
import org.opalj.br.analyses.cg.IsOverridableMethodKey
import org.opalj.br.fpcf.FPCFAnalysesManagerKey
import org.opalj.br.fpcf.FPCFAnalysisScheduler
import org.opalj.br.fpcf.PropertyStoreKey
import org.opalj.tac.fpcf.analyses.LazyTACAIProvider
import org.opalj.tac.fpcf.analyses.cg.CallGraphAnalysisScheduler
import org.opalj.tac.fpcf.analyses.cg.TypeIterator

/**
 * An abstract [[org.opalj.br.analyses.ProjectInformationKey]] to compute a [[CallGraph]].
 * Uses the call graph analyses modules specified in the config file under the key
 * "org.opalj.tac.cg.CallGraphKey.modules".
 *
 * @author Florian Kuebler
 * @author Dominik Helm
 */
trait CallGraphKey extends ProjectInformationKey[CallGraph, Nothing] {

    private[this] val CallBySignatureConfigKey = "org.opalj.br.analyses.cg.callBySignatureResolution"

    private[this] var typeIterator: TypeIterator = null

    /**
     * Lists the call graph specific schedulers that must be run to compute the respective call
     * graph.
     */
    protected def callGraphSchedulers(
        project: SomeProject
    ): Iterable[FPCFAnalysisScheduler]

    override def requirements(project: SomeProject): ProjectInformationKeys = {
        project.updateProjectInformationKeyInitializationData(TypeIteratorKey) {
<<<<<<< HEAD
            case Some(typeIterator: TypeIterator) if typeIterator ne this.typeIterator ⇒
=======
            case Some(typeIterator: TypeIterator) if typeIterator ne this.typeIterator =>
>>>>>>> ee311cde
                implicit val logContext: LogContext = project.logContext
                OPALLogger.error(
                    "analysis configuration",
                    s"must not configure multiple type iterators"
                )
                throw new IllegalArgumentException()
<<<<<<< HEAD
            case Some(_) ⇒ () ⇒ this.typeIterator
            case None ⇒ () ⇒ {
=======
            case Some(_) => () => this.typeIterator
            case None => () => {
>>>>>>> ee311cde
                this.typeIterator = getTypeIterator(project)
                this.typeIterator
            }
        }

        Seq(
            DeclaredMethodsKey,
            InitialEntryPointsKey,
            IsOverridableMethodKey,
            PropertyStoreKey,
            FPCFAnalysesManagerKey
        ) ++
            requiresCallBySignatureKey(project) ++
            CallGraphAnalysisScheduler.requiredProjectInformation ++
            callGraphSchedulers(project).flatMap(_.requiredProjectInformation) ++
            registeredAnalyses(project).flatMap(_.requiredProjectInformation)
    }

    protected[this] def registeredAnalyses(project: SomeProject): scala.collection.Seq[FPCFAnalysisScheduler] = {
        implicit val logContext: LogContext = project.logContext
        val config = project.config

        // TODO use FPCFAnaylsesRegistry here
        config.getStringList(
            "org.opalj.tac.cg.CallGraphKey.modules"
        ).asScala.flatMap(resolveAnalysisRunner(_))
    }

    override def compute(project: SomeProject): CallGraph = {
        implicit val typeIterator: TypeIterator = project.get(TypeIteratorKey)
        implicit val ps: PropertyStore = project.get(PropertyStoreKey)

        val manager = project.get(FPCFAnalysesManagerKey)

        // TODO make TACAI analysis configurable
        var analyses: List[FPCFAnalysisScheduler] =
            List(
                LazyTACAIProvider
            )

        analyses ::= CallGraphAnalysisScheduler
        analyses ++= callGraphSchedulers(project)
        analyses ++= registeredAnalyses(project)

        manager.runAll(analyses)

        val cg = new CallGraph()

        project.updateProjectInformationKeyInitializationData(CallGraphKey) {
            case Some(_) =>
                implicit val logContext: LogContext = project.logContext
                OPALLogger.error(
                    "analysis configuration",
                    s"must not compute multiple call graphs"
                )
                throw new IllegalArgumentException()
            case None => cg
        }

        cg
    }

    private[this] def resolveAnalysisRunner(
        className: String
    )(implicit logContext: LogContext): Option[FPCFAnalysisScheduler] = {
        val mirror = runtimeMirror(getClass.getClassLoader)
        try {
            val module = mirror.staticModule(className)
            import mirror.reflectModule
            Some(reflectModule(module).instance.asInstanceOf[FPCFAnalysisScheduler])
        } catch {
            case sre: ScalaReflectionException =>
                error("call graph", s"cannot find analysis scheduler $className", sre)
                None
            case cce: ClassCastException =>
                error("call graph", "analysis scheduler class is invalid", cce)
                None
        }
    }

    private[this] def requiresCallBySignatureKey(p: SomeProject): ProjectInformationKeys = {
        val config = p.config
        if (config.hasPath(CallBySignatureConfigKey)
            && config.getBoolean(CallBySignatureConfigKey)) {
            return Seq(CallBySignatureKey);
        }
        Seq.empty
    }

    def getTypeIterator(project: SomeProject): TypeIterator
}

object CallGraphKey extends ProjectInformationKey[CallGraph, CallGraph] {

    override def requirements(project: SomeProject): ProjectInformationKeys = Seq(TypeIteratorKey)

    override def compute(project: SomeProject): CallGraph = {

        project.getProjectInformationKeyInitializationData(this) match {
            case Some(cg) =>
                cg
            case None =>
                implicit val logContext: LogContext = project.logContext
                OPALLogger.error(
                    "analysis configuration",
                    s"must compute specific call graph first"
                )
                throw new IllegalArgumentException()
        }
    }
}<|MERGE_RESOLUTION|>--- conflicted
+++ resolved
@@ -49,24 +49,15 @@
 
     override def requirements(project: SomeProject): ProjectInformationKeys = {
         project.updateProjectInformationKeyInitializationData(TypeIteratorKey) {
-<<<<<<< HEAD
-            case Some(typeIterator: TypeIterator) if typeIterator ne this.typeIterator ⇒
-=======
             case Some(typeIterator: TypeIterator) if typeIterator ne this.typeIterator =>
->>>>>>> ee311cde
                 implicit val logContext: LogContext = project.logContext
                 OPALLogger.error(
                     "analysis configuration",
                     s"must not configure multiple type iterators"
                 )
                 throw new IllegalArgumentException()
-<<<<<<< HEAD
-            case Some(_) ⇒ () ⇒ this.typeIterator
-            case None ⇒ () ⇒ {
-=======
             case Some(_) => () => this.typeIterator
             case None => () => {
->>>>>>> ee311cde
                 this.typeIterator = getTypeIterator(project)
                 this.typeIterator
             }
