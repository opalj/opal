/* BSD 2-Clause License - see OPAL/LICENSE for details. */
package org.opalj

import org.opalj.ai.AIResult
import org.opalj.ai.Domain
import org.opalj.ai.ImmediateVMExceptionsOriginOffset
import org.opalj.ai.MethodExternalExceptionsOriginOffset
import org.opalj.ai.ValueOrigin
import org.opalj.ai.ValueOriginForImmediateVMException
import org.opalj.ai.ValueOriginForMethodExternalException
import org.opalj.ai.domain.RecordDefUse
import org.opalj.ai.isImmediateVMException
import org.opalj.ai.isMethodExternalExceptionOrigin
import org.opalj.ai.pcOfImmediateVMException
import org.opalj.ai.pcOfMethodExternalException
import org.opalj.br.ExceptionHandler
import org.opalj.br.ExceptionHandlers
import org.opalj.br.PCs
<<<<<<< HEAD
=======
import org.opalj.br.PUVar
>>>>>>> 75db347d
import org.opalj.br.cfg.BasicBlock
import org.opalj.br.cfg.CFG
import org.opalj.collection.immutable.EmptyIntTrieSet
import org.opalj.collection.immutable.IntTrieSet
import org.opalj.graphs.Node
import org.opalj.value.ValueInformation

/**
 * Common definitions related to the definition and processing of three address code.
 *
 * @author Michael Eichberg
 */
package object tac {

    type V = DUVar[ValueInformation]
    type PV = PDUVar[ValueInformation]

    final def pcOfDefSite(valueOrigin: ValueOrigin)(implicit stmts: Array[Stmt[V]]): Int = {
        if (valueOrigin >= 0)
            stmts(valueOrigin).pc
        else if (valueOrigin > ImmediateVMExceptionsOriginOffset)
            valueOrigin // <- it is a parameter!
        else if (valueOrigin > MethodExternalExceptionsOriginOffset)
            ValueOriginForImmediateVMException(stmts(pcOfImmediateVMException(valueOrigin)).pc)
        else
            ValueOriginForMethodExternalException(
                stmts(pcOfMethodExternalException(valueOrigin)).pc
            )
    }

    final def valueOriginOfPC(pc: Int, pcToIndex: Array[Int]): Option[ValueOrigin] = {
        if (ai.underlyingPC(pc) < 0)
            Some(pc) // parameter
        else if (pc >= 0 && pcToIndex(pc) >= 0)
            Some(pcToIndex(pc)) // local
        else if (isImmediateVMException(pc) && pcToIndex(pcOfImmediateVMException(pc)) >= 0)
            Some(ValueOriginForImmediateVMException(pcToIndex(pcOfImmediateVMException(pc))))
        else if (isMethodExternalExceptionOrigin(pc) && pcToIndex(pcOfMethodExternalException(pc)) >= 0)
            Some(ValueOriginForMethodExternalException(pcToIndex(pcOfMethodExternalException(pc))))
        else
            None
    }

    final def valueOriginsOfPCs(pcs: PCs, pcToIndex: Array[Int]): IntTrieSet = {
        pcs.foldLeft(EmptyIntTrieSet: IntTrieSet) { (origins, pc) => origins ++ valueOriginOfPC(pc, pcToIndex) }
    }

    final def uVarFromPersistentForm[Value <: ValueInformation](
        puVar: PUVar[Value]
    )(
        implicit pcToIndex: Array[Int]
    ): UVar[Value] = {
        UVar(puVar.value, valueOriginsOfPCs(puVar.defPCs, pcToIndex))
    }

    final def pcOfDefSite(valueOrigin: ValueOrigin)(implicit stmts: Array[Stmt[V]]): Int = {
        if (valueOrigin >= 0)
            stmts(valueOrigin).pc
        else if (valueOrigin > ImmediateVMExceptionsOriginOffset)
            valueOrigin // <- it is a parameter!
        else if (valueOrigin > MethodExternalExceptionsOriginOffset)
            ValueOriginForImmediateVMException(stmts(pcOfImmediateVMException(valueOrigin)).pc)
        else
            ValueOriginForMethodExternalException(
                stmts(pcOfMethodExternalException(valueOrigin)).pc
            )
    }

    final def valueOriginsOfPCs(pcs: PCs, pcToIndex: Array[Int]): IntTrieSet = {
        pcs.foldLeft(EmptyIntTrieSet: IntTrieSet) { (origins, pc) =>
            if (ai.underlyingPC(pc) < 0)
                origins + pc // parameter
            else if (pc >= 0 && pcToIndex(pc) >= 0)
                origins + pcToIndex(pc) // local
            else if (isImmediateVMException(pc) && pcToIndex(pcOfImmediateVMException(pc)) >= 0)
                origins + ValueOriginForImmediateVMException(pcToIndex(pcOfImmediateVMException(pc)))
            else if (isMethodExternalExceptionOrigin(pc) && pcToIndex(pcOfMethodExternalException(pc)) >= 0)
                origins + ValueOriginForMethodExternalException(pcToIndex(pcOfMethodExternalException(pc)))
            else
                origins // as is
        }
    }

    /**
     * Identifies the implicit `this` reference in the 3-address code representation.
     * -1 always identifies the origin of the self reference(`this`) if the the method is
     * an instance method; if the method is not an instance method the origin -1 is not used.
     */
    final val OriginOfThis /*: ValueOrigin*/ = -1

    final val SelfReferenceParameter = IntTrieSet(OriginOfThis)

    final val AllNaiveTACodeOptimizations: List[TACOptimization[Param, IdBasedVar, NaiveTACode[Param]]] = {
        List(SimplePropagation)
    }

    def tacToGraph[P <: AnyRef, V <: Var[V]](tac: TACode[P, V]): Iterable[Node] = {
        tacToGraph(tac.stmts, tac.cfg)
    }

    def tacToGraph[V <: Var[V]](
        stmts: Array[Stmt[V]],
        cfg:   CFG[Stmt[V], TACStmts[V]]
    ): Iterable[Node] = {
        val (_, allNodes) = cfg.toDot { (bb: BasicBlock) =>
            val pcRange = bb.startPC to bb.endPC
            val bbStmts = stmts.slice(bb.startPC, bb.endPC + 1).zip(pcRange)
            val txtStmts = bbStmts.map { stmtPC =>
                val (stmt, pc) = stmtPC
                s"$pc: ${ToTxt.toTxtStmt[V](stmt, false)}"
            }
            txtStmts.mkString("", "\\l\\l", "\\l")
        }
        allNodes
    }

    def tacToDot[V <: Var[V]](
        stmts: Array[Stmt[V]],
        cfg:   CFG[Stmt[V], TACStmts[V]]
    ): String = {
        org.opalj.graphs.toDot(
            tacToGraph(stmts, cfg),
            ranksep = "0.4"
        )
    }

    @inline private[tac] def getStartAndEndIndex(
        oldEH:      ExceptionHandler,
        newIndexes: Array[Int]
    )(
        implicit aiResult: AIResult { val domain: Domain with RecordDefUse }
    ): (Int, Int) = {
        val oldStartPC = oldEH.startPC
        var newStartIndex = newIndexes(oldStartPC)
        var newEndIndex = newIndexes(oldEH.endPC)
        if (newEndIndex <= 0) {
            // The end of the try-block is dead and therefore the end instruction maps to "0".
            // E.g.,
            // try - start
            //      invoke => ALWAYS THROWS AS IDENTIFIED BY THE AI
            //      if... // DEAD => no mapping for endPC
            // try - end
            /*
               37    aload_3    // <= determined to be NULL (!!!)
               38    invokeinterface (nargs=1) java.sql.ResultSet { void close () }
               43    goto 48
               46    astore 4
               48    return
               try [37-43) catch 46 java.lang.Exception

               Mapping
               37 =>   N/A
               38 =>   call => ALWAYS THROWS EXCEPTION
               43 =>   // DEAD (38 always throws an exception)
               46 =>   N/A
               48 =>   return
             */

            var lastPC = oldEH.endPC
            do {
                newEndIndex = newIndexes(lastPC)
                // it may be the case that an exception handler - which covers the start
                // of a class file collapses; in this case, we have to make sure that
                // lastPC is not negative when whe ask for the new index..., hence,
                // 1) get new end index
                // 2) decrement lastPC
                lastPC -= 1

            } while (newEndIndex <= 0 && lastPC >= oldStartPC)

            if (lastPC < oldStartPC) {
                // the EH is totally dead... i.e., all code in the try block is dead
                assert(
                    (oldEH.startPC until oldEH.endPC) forall { tryPC =>
                        aiResult.domain.exceptionHandlerSuccessorsOf(tryPC).isEmpty
                    },
                    s"exception handler collapsed: $oldEH => $newStartIndex"
                )
                newStartIndex = -1
                newEndIndex = -1
            } else if (newStartIndex == newEndIndex && aiResult.domain.throwsException(lastPC)) {
                newEndIndex += 1
            }
            // else ...
            // the (remaining) eh only encompasses instructions which don't throw exceptions

        }

        assert(
            newEndIndex >= newStartIndex, // both equal => EH is dead!
            s"the end of the try block $newEndIndex is before the start $newStartIndex"
        )

        (newStartIndex, newEndIndex)
    }

    /**
     * Updates the exception handlers by adjusting the start, end and handler index (pc).
     *
     * @note   This method can only be used in cases where the order of instructions remains
     *         the same and/or instructions are deleted. If instructions are reordered this method
     *         cannot be used!
     *
     * @param newIndexes A map that contains for each previous index the new index
     *                   that should be used.
     * @param aiResult The result of the abstract interpretation of the method.
     * @return The new exception handlers.
     */
    def updateExceptionHandlers(
        newIndexes: Array[Int]
    )(
        implicit aiResult: AIResult { val domain: Domain with RecordDefUse }
    ): ExceptionHandlers = {
        val code = aiResult.code
        val exceptionHandlers = code.exceptionHandlers

        exceptionHandlers map { oldEH =>
            // Recall, that the endPC is not inclusive and - therefore - if the last instruction is
            // included in the handler block, the endPC is equal to `(pc of last instruction) +
            // instruction.size`; however, this is already handled by the caller!
            val (newStartIndex, newEndIndex) = getStartAndEndIndex(oldEH, newIndexes)
            val newEH = oldEH.copy(
                startPC = newStartIndex,
                endPC = newEndIndex,
                handlerPC = newIndexes(oldEH.handlerPC)
            )
            newEH
        } filter { eh =>
            // filter dead exception handlers...
            eh.endPC > eh.startPC
        }
    }

}<|MERGE_RESOLUTION|>--- conflicted
+++ resolved
@@ -16,10 +16,7 @@
 import org.opalj.br.ExceptionHandler
 import org.opalj.br.ExceptionHandlers
 import org.opalj.br.PCs
-<<<<<<< HEAD
-=======
 import org.opalj.br.PUVar
->>>>>>> 75db347d
 import org.opalj.br.cfg.BasicBlock
 import org.opalj.br.cfg.CFG
 import org.opalj.collection.immutable.EmptyIntTrieSet
@@ -36,36 +33,6 @@
 
     type V = DUVar[ValueInformation]
     type PV = PDUVar[ValueInformation]
-
-    final def pcOfDefSite(valueOrigin: ValueOrigin)(implicit stmts: Array[Stmt[V]]): Int = {
-        if (valueOrigin >= 0)
-            stmts(valueOrigin).pc
-        else if (valueOrigin > ImmediateVMExceptionsOriginOffset)
-            valueOrigin // <- it is a parameter!
-        else if (valueOrigin > MethodExternalExceptionsOriginOffset)
-            ValueOriginForImmediateVMException(stmts(pcOfImmediateVMException(valueOrigin)).pc)
-        else
-            ValueOriginForMethodExternalException(
-                stmts(pcOfMethodExternalException(valueOrigin)).pc
-            )
-    }
-
-    final def valueOriginOfPC(pc: Int, pcToIndex: Array[Int]): Option[ValueOrigin] = {
-        if (ai.underlyingPC(pc) < 0)
-            Some(pc) // parameter
-        else if (pc >= 0 && pcToIndex(pc) >= 0)
-            Some(pcToIndex(pc)) // local
-        else if (isImmediateVMException(pc) && pcToIndex(pcOfImmediateVMException(pc)) >= 0)
-            Some(ValueOriginForImmediateVMException(pcToIndex(pcOfImmediateVMException(pc))))
-        else if (isMethodExternalExceptionOrigin(pc) && pcToIndex(pcOfMethodExternalException(pc)) >= 0)
-            Some(ValueOriginForMethodExternalException(pcToIndex(pcOfMethodExternalException(pc))))
-        else
-            None
-    }
-
-    final def valueOriginsOfPCs(pcs: PCs, pcToIndex: Array[Int]): IntTrieSet = {
-        pcs.foldLeft(EmptyIntTrieSet: IntTrieSet) { (origins, pc) => origins ++ valueOriginOfPC(pc, pcToIndex) }
-    }
 
     final def uVarFromPersistentForm[Value <: ValueInformation](
         puVar: PUVar[Value]
