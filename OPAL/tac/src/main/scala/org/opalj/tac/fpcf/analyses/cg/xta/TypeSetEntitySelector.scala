--- conflicted
+++ resolved
@@ -28,14 +28,6 @@
  */
 object XTASetEntitySelector extends TypeSetEntitySelector {
     override def apply(e: Entity): TypeSetEntity = e match {
-<<<<<<< HEAD
-        case dm: DefinedMethod          ⇒ dm
-        case vdm: VirtualDeclaredMethod ⇒ ExternalWorld
-        case f: Field                   ⇒ f
-        case ef: ExternalField          ⇒ ExternalWorld
-        case at: ArrayType              ⇒ at
-        case _                          ⇒ sys.error("unexpected entity: "+e)
-=======
         case dm: DefinedMethod        ⇒ dm
         case _: VirtualDeclaredMethod ⇒ ExternalWorld
         case f: Field                 ⇒ f
@@ -43,7 +35,6 @@
         case at: ArrayType            ⇒ at
         case ExternalWorld            ⇒ ExternalWorld
         case _                        ⇒ sys.error("unexpected entity: "+e)
->>>>>>> 5b06f22d
     }
 }
 
