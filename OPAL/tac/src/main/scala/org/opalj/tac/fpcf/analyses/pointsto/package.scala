--- conflicted
+++ resolved
@@ -26,29 +26,16 @@
         definitionSites:  DefinitionSites,
         contextProvider:  ContextProvider
     ): Entity = {
-<<<<<<< HEAD
-        val entity = if (ai.isMethodExternalExceptionOrigin(defSite)) {
-            val pc = ai.pcOfMethodExternalException(defSite)
-            CallExceptions(definitionSites(context.method, stmts(pc).pc))
-        } else if (ai.isImmediateVMException(defSite)) {
-            val pc = ai.pcOfImmediateVMException(defSite)
-            definitionSites(context.method, stmts(pc).pc)
-        } else if (defSite < 0) {
-            formalParameters.apply(context.method)(-1 - defSite)
-        } else {
-            definitionSites(context.method, stmts(defSite).pc)
-=======
         val entity = if (ai.isMethodExternalExceptionOrigin(defSitePC)) {
             val pc = ai.pcOfMethodExternalException(defSitePC)
-            CallExceptions(definitionSites(context.method.definedMethod, pc))
+            CallExceptions(definitionSites(context.method, pc))
         } else if (ai.isImmediateVMException(defSitePC)) {
             val pc = ai.pcOfImmediateVMException(defSitePC)
-            definitionSites(context.method.definedMethod, pc)
+            definitionSites(context.method, pc)
         } else if (defSitePC < 0) {
             formalParameters.apply(context.method)(-1 - defSitePC)
         } else {
-            definitionSites(context.method.definedMethod, defSitePC)
->>>>>>> 1cdb64f9
+            definitionSites(context.method, defSitePC)
         }
         contextProvider match {
             case _: SimpleContextProvider => entity
