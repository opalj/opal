/* BSD 2-Clause License - see OPAL/LICENSE for details. */
package org.opalj
package tac
package fpcf
package analyses

import org.opalj.fpcf.Entity
import org.opalj.value.ValueInformation
import org.opalj.br.analyses.VirtualFormalParameters
import org.opalj.br.fpcf.properties.Context
import org.opalj.br.PC
import org.opalj.br.fpcf.properties.pointsto.AllocationSite
import org.opalj.tac.common.DefinitionSites
import org.opalj.tac.fpcf.analyses.cg.SimpleContextProvider
import org.opalj.tac.fpcf.analyses.cg.TypeIterator

package object pointsto {

    @inline def longToAllocationSite(
        encodedAllocationSite: AllocationSite
    )(
        implicit
        typeIterator: TypeIterator
    ): (Context, PC, Int) /* method, pc, typeid */ = {
        val contextID = encodedAllocationSite.toInt & 0x7FFFFFF
        (
            typeIterator.contextFromId(if (contextID == 0x7FFFFFF) -1 else contextID),
            (encodedAllocationSite >> 27).toInt & 0xFFFF,
            (encodedAllocationSite >> 44).toInt
        )
    }

    /**
     * Given a definition site (value origin) in a certain method, this returns the
     * entity to be used to attach/retrieve points-to information from.
     */
    def toEntity(
        defSite: Int, context: Context, stmts: Array[Stmt[DUVar[ValueInformation]]]
    )(
        implicit
        formalParameters: VirtualFormalParameters,
        definitionSites:  DefinitionSites,
        typeIterator:     TypeIterator
    ): Entity = {
        val entity = if (ai.isMethodExternalExceptionOrigin(defSite)) {
            val pc = ai.pcOfMethodExternalException(defSite)
            CallExceptions(definitionSites(context.method.definedMethod, stmts(pc).pc))
        } else if (ai.isImmediateVMException(defSite)) {
            val pc = ai.pcOfImmediateVMException(defSite)
            definitionSites(context.method.definedMethod, stmts(pc).pc)
        } else if (defSite < 0) {
            formalParameters.apply(context.method)(-1 - defSite)
        } else {
            definitionSites(context.method.definedMethod, stmts(defSite).pc)
        }
        typeIterator match {
<<<<<<< HEAD
            case _: SimpleContextProvider ⇒ entity
            case _                        ⇒ (context, entity)
=======
            case _: SimpleContextProvider => entity
            case _                        => (context, entity)
>>>>>>> ee311cde
        }
    }
}<|MERGE_RESOLUTION|>--- conflicted
+++ resolved
@@ -54,13 +54,8 @@
             definitionSites(context.method.definedMethod, stmts(defSite).pc)
         }
         typeIterator match {
-<<<<<<< HEAD
-            case _: SimpleContextProvider ⇒ entity
-            case _                        ⇒ (context, entity)
-=======
             case _: SimpleContextProvider => entity
             case _                        => (context, entity)
->>>>>>> ee311cde
         }
     }
 }