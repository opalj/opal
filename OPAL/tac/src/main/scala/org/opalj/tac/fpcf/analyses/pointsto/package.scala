--- conflicted
+++ resolved
@@ -47,11 +47,7 @@
             CallExceptions(definitionSites(context.method.definedMethod, stmts(pc).pc))
         } else if (ai.isImmediateVMException(defSite)) {
             val pc = ai.pcOfImmediateVMException(defSite)
-<<<<<<< HEAD
-            definitionSites(method.definedMethod, stmts(pc).pc)
-=======
             definitionSites(context.method.definedMethod, stmts(pc).pc)
->>>>>>> 5b06f22d
         } else if (defSite < 0) {
             formalParameters.apply(context.method)(-1 - defSite)
         } else {
