--- conflicted
+++ resolved
@@ -288,15 +288,9 @@
         typeIterator:  TypeIterator
     ): Map[Int, Iterator[Context]] = {
         if (directCalleesIds.contains(callerContext.id))
-<<<<<<< HEAD
-            directCalleesIds(callerContext.id).mapValues { calleeIds ⇒
-                calleeIds.iterator.map[Context](typeIterator.contextFromId)
-            }
-=======
             directCalleesIds(callerContext.id).view.mapValues { calleeIds =>
                 calleeIds.iterator.map[Context](typeIterator.contextFromId)
             }.toMap
->>>>>>> ee311cde
         else Map.empty
     }
 
@@ -306,15 +300,9 @@
         typeIterator:  TypeIterator
     ): Map[Int, Iterator[Context]] = {
         if (indirectCalleesIds.contains(callerContext.id))
-<<<<<<< HEAD
-            indirectCalleesIds(callerContext.id).mapValues { calleeIds ⇒
-                calleeIds.iterator.map[Context](typeIterator.contextFromId)
-            }
-=======
             indirectCalleesIds(callerContext.id).view.mapValues { calleeIds =>
                 calleeIds.iterator.map[Context](typeIterator.contextFromId)
             }.toMap
->>>>>>> ee311cde
         else Map.empty
     }
 
