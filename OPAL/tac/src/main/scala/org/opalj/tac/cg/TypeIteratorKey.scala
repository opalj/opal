--- conflicted
+++ resolved
@@ -18,22 +18,11 @@
  *  the current project's call graph.
  *  This key is intended to be set up by a corresponding [[org.opalj.tac.cg.CallGraphKey]].
  */
-<<<<<<< HEAD
-object TypeIteratorKey
-    extends ProjectInformationKey[TypeIterator, TypeIterator] {
-=======
 object TypeIteratorKey extends ProjectInformationKey[TypeIterator, TypeIterator] {
->>>>>>> 12410740
 
     override def requirements(project: SomeProject): ProjectInformationKeys = {
         implicit val logContext: LogContext = project.logContext
 
-<<<<<<< HEAD
-    override def compute(project: SomeProject): TypeIterator = {
-
-        val typeIterator = project.getProjectInformationKeyInitializationData(this) match {
-            case Some(typeIterator: TypeIterator) => typeIterator
-=======
         project.getProjectInformationKeyInitializationData(this) match {
             case Some(_) =>
                 OPALLogger.error(
@@ -51,7 +40,6 @@
                     "a context provider has already been established"
                 )
                 throw new IllegalStateException()
->>>>>>> 12410740
             case None =>
                 OPALLogger.warn(
                     "analysis configuration",
@@ -62,25 +50,10 @@
                 }
         }
 
-<<<<<<< HEAD
-        project.updateProjectInformationKeyInitializationData(ContextProviderKey) {
-            case Some(contextProvider: ContextProvider) if contextProvider ne typeIterator =>
-                implicit val logContext: LogContext = project.logContext
-                OPALLogger.error(
-                    "analysis configuration",
-                    s"must not configure multiple type iterators"
-                )
-                throw new IllegalArgumentException()
-            case Some(_) => typeIterator
-            case None    => typeIterator
-        }
-
-=======
         Seq(ContextProviderKey)
     }
 
     override def compute(project: SomeProject): TypeIterator = {
->>>>>>> 12410740
         project.get(ContextProviderKey).asInstanceOf[TypeIterator]
     }
 }