/* BSD 2-Clause License - see OPAL/LICENSE for details. */
package org.opalj
package tac
package fpcf
package analyses
package purity

import scala.annotation.switch
import scala.collection.immutable.IntMap
import net.ceedubs.ficus.Ficus._

import org.opalj.collection.immutable.ConstArray
import org.opalj.collection.immutable.EmptyIntTrieSet
import org.opalj.collection.immutable.IntTrieSet
import org.opalj.fpcf.EOptionP
import org.opalj.fpcf.FinalP
import org.opalj.fpcf.InterimResult
import org.opalj.fpcf.LBP
import org.opalj.fpcf.LUBP
import org.opalj.fpcf.ProperPropertyComputationResult
import org.opalj.fpcf.Property
import org.opalj.fpcf.PropertyBounds
import org.opalj.fpcf.PropertyStore
import org.opalj.fpcf.Result
import org.opalj.fpcf.SomeEOptionP
import org.opalj.fpcf.SomeEPS
import org.opalj.fpcf.UBP
import org.opalj.br.ComputationalTypeReference
import org.opalj.br.DeclaredMethod
import org.opalj.br.DefinedMethod
import org.opalj.br.Field
import org.opalj.br.Method
import org.opalj.br.ObjectType
import org.opalj.br.analyses.DeclaredMethodsKey
import org.opalj.br.analyses.ProjectInformationKeys
import org.opalj.br.analyses.SomeProject
import org.opalj.br.cfg.CFG
import org.opalj.br.fpcf.properties.ClassifiedImpure
import org.opalj.br.fpcf.properties.ClassImmutability
import org.opalj.br.fpcf.properties.CompileTimePure
import org.opalj.br.fpcf.properties.ContextuallyPure
import org.opalj.br.fpcf.properties.ExtensibleGetter
import org.opalj.br.fpcf.properties.ExtensibleLocalField
import org.opalj.br.fpcf.properties.ExtensibleLocalFieldWithGetter
import org.opalj.br.fpcf.properties.FieldLocality
import org.opalj.br.fpcf.properties.FieldImmutability
import org.opalj.br.fpcf.properties.FreshReturnValue
import org.opalj.br.fpcf.properties.Getter
import org.opalj.br.fpcf.properties.ImpureByAnalysis
import org.opalj.br.fpcf.properties.LocalField
import org.opalj.br.fpcf.properties.LocalFieldWithGetter
import org.opalj.br.fpcf.properties.NoFreshReturnValue
import org.opalj.br.fpcf.properties.NoLocalField
import org.opalj.br.fpcf.properties.PrimitiveReturnValue
import org.opalj.br.fpcf.properties.Pure
import org.opalj.br.fpcf.properties.ReturnValueFreshness
import org.opalj.br.fpcf.properties.SideEffectFree
import org.opalj.br.fpcf.properties.StaticDataUsage
import org.opalj.br.fpcf.properties.TypeImmutability
import org.opalj.br.fpcf.properties.UsesConstantDataOnly
import org.opalj.br.fpcf.properties.UsesNoStaticData
import org.opalj.br.fpcf.properties.UsesVaryingData
import org.opalj.br.fpcf.FPCFAnalysis
import org.opalj.br.fpcf.FPCFEagerAnalysisScheduler
import org.opalj.br.fpcf.FPCFLazyAnalysisScheduler
import org.opalj.br.fpcf.properties.Purity
import org.opalj.br.fpcf.FPCFAnalysisScheduler
import org.opalj.br.fpcf.analyses.ConfiguredPurityKey
import org.opalj.br.fpcf.properties.cg.Callees
import org.opalj.br.fpcf.properties.cg.Callers
import org.opalj.br.fpcf.properties.cg.NoCallers
import org.opalj.br.MethodDescriptor
import org.opalj.ai.isImmediateVMException
import org.opalj.tac.fpcf.properties.TACAI

/**
 * An inter-procedural analysis to determine a method's purity.
 *
 * @note This analysis is sound only up to the usual standards, i.e. it does not cope with
 *       VirtualMachineErrors, LinkageErrors and ReflectiveOperationExceptions and may be unsound in
 *       the presence of native code, reflection or `sun.misc.Unsafe`. Calls to native methods are
 *       handled soundly in general as they are considered [[org.opalj.br.fpcf.properties.ImpureByAnalysis]],
 *       but native methods may break soundness of this analysis by invalidating assumptions such as
 *       which fields are effectively final.
 * @note This analysis is sound even if the three address code hierarchy is not flat, it will
 *       produce better results for a flat hierarchy, though. This is because it will not assess the
 *       types of expressions other than [[org.opalj.tac.Var]]s.
 * @note This analysis derives all purity level.
 *       A configurable [[org.opalj.tac.fpcf.analyses.purity.DomainSpecificRater]] is used to
 *       identify calls, expressions and exceptions that are `LBDPure` instead of `LBImpure` or any
 *       `SideEffectFree` purity level. Compared to `L1PurityAnaylsis` it identifies objects/arrays
 *       returned from pure callees that can be considered local. Synchronized methods are treated
 *       as `ExternallyPure`.
 * @author Dominik Helm
 */
class L2PurityAnalysis private[analyses] (val project: SomeProject) extends AbstractPurityAnalysis {

    /**
     * Holds the state of this analysis.
     * @param lbPurity The current minimum purity level for the method
     * @param ubPurity The current maximum purity level for the method that will be assigned by
     *                  checkPurityOfX methods to aggregrate the purity
     * @param method The currently analyzed method
     * @param definedMethod The corresponding DefinedMethod we report results for
     * @param declClass The declaring class of the currently analyzed method
     * @param code The code of the currently analyzed method
     */
    class State(
            val method:        Method,
            val definedMethod: DeclaredMethod,
            val declClass:     ObjectType,
            var pcToIndex:     Array[Int]     = Array.empty,
            var code:          Array[Stmt[V]] = Array.empty,
            var lbPurity:      Purity         = CompileTimePure,
            var ubPurity:      Purity         = CompileTimePure
    ) extends AnalysisState {
        var fieldLocalityDependees: Map[Field, (EOptionP[Field, FieldLocality], Set[(Expr[V], Purity)])] = Map.empty

        var fieldMutabilityDependees: Map[Field, (EOptionP[Field, FieldImmutability], Set[Option[Expr[V]]])] = Map.empty

        var classImmutabilityDependees: Map[ObjectType, (EOptionP[ObjectType, ClassImmutability], Set[Expr[V]])] = Map.empty

        var typeImmutabilityDependees: Map[ObjectType, (EOptionP[ObjectType, TypeImmutability], Set[Expr[V]])] = Map.empty

        var purityDependees: Map[DeclaredMethod, (EOptionP[DeclaredMethod, Purity], Set[Seq[Expr[V]]])] = Map.empty

        var calleesDependee: Option[EOptionP[DeclaredMethod, Callees]] = None

        var callees: Option[Callees] = None

        var rvfDependees: Map[DeclaredMethod, (EOptionP[DeclaredMethod, ReturnValueFreshness], Set[(Option[Expr[V]], Purity)])] = Map.empty

        var rvfCallSites: IntMap[(Option[Expr[V]], Purity)] = IntMap.empty

        var staticDataUsage: Option[EOptionP[DeclaredMethod, StaticDataUsage]] = None

        var tacai: Option[EOptionP[Method, TACAI]] = None

        def dependees: Set[SomeEOptionP] =
            (fieldLocalityDependees.valuesIterator.map(_._1) ++
                fieldMutabilityDependees.valuesIterator.map(_._1) ++
                classImmutabilityDependees.valuesIterator.map(_._1) ++
                typeImmutabilityDependees.valuesIterator.map(_._1) ++
                purityDependees.valuesIterator.map(_._1) ++
                calleesDependee ++
                rvfDependees.valuesIterator.map(_._1) ++
                staticDataUsage ++
                tacai).toSet

        def addFieldLocalityDependee(
            f:    Field,
            eop:  EOptionP[Field, FieldLocality],
            data: (Expr[V], Purity)
        ): Unit = {
            if (fieldLocalityDependees.contains(f)) {
                val (_, oldValues) = fieldLocalityDependees(f)
                fieldLocalityDependees += ((f, (eop, oldValues + data)))
            } else {
                fieldLocalityDependees += ((f, (eop, Set(data))))
            }
        }

        def addFieldMutabilityDependee(
            f:     Field,
            eop:   EOptionP[Field, FieldImmutability],
            owner: Option[Expr[V]]
        ): Unit = {
            if (fieldMutabilityDependees.contains(f)) {
                val (_, oldOwners) = fieldMutabilityDependees(f)
                fieldMutabilityDependees += ((f, (eop, oldOwners + owner)))
            } else {
                fieldMutabilityDependees += ((f, (eop, Set(owner))))
            }
        }

        def addClassImmutabilityDependee(
            t:     ObjectType,
            eop:   EOptionP[ObjectType, ClassImmutability],
            value: Expr[V]
        ): Unit = {
            if (classImmutabilityDependees.contains(t)) {
                val (_, oldValues) = classImmutabilityDependees(t)
                classImmutabilityDependees += ((t, (eop, oldValues + value)))
            } else {
                classImmutabilityDependees += ((t, (eop, Set(value))))
            }
        }

        def addTypeImmutabilityDependee(
            t:     ObjectType,
            eop:   EOptionP[ObjectType, TypeImmutability],
            value: Expr[V]
        ): Unit = {
            if (typeImmutabilityDependees.contains(t)) {
                val (_, oldValues) = typeImmutabilityDependees(t)
                typeImmutabilityDependees += ((t, (eop, oldValues + value)))
            } else {
                typeImmutabilityDependees += ((t, (eop, Set(value))))
            }
        }

        def addPurityDependee(
            dm:     DeclaredMethod,
            eop:    EOptionP[DeclaredMethod, Purity],
            params: Seq[Expr[V]]
        ): Unit = {
            if (purityDependees.contains(dm)) {
                val (_, oldParams) = purityDependees(dm)
                purityDependees += ((dm, (eop, oldParams + params)))
            } else {
                purityDependees += ((dm, (eop, Set(params))))
            }
        }

        def updateCalleesDependee(eps: EOptionP[DeclaredMethod, Callees]): Unit = {
            if (eps.isFinal) calleesDependee = None
            else calleesDependee = Some(eps)
            if (eps.hasUBP)
                callees = Some(eps.ub)
        }

        def addRVFDependee(
            dm:   DeclaredMethod,
            eop:  EOptionP[DeclaredMethod, ReturnValueFreshness],
            data: (Option[Expr[V]], Purity)
        ): Unit = {
            if (rvfDependees.contains(dm)) {
                val (_, oldValues) = rvfDependees(dm)
                rvfDependees += ((dm, (eop, oldValues + data)))
            } else {
                rvfDependees += ((dm, (eop, Set(data))))
            }
        }

        def removeFieldLocalityDependee(f: Field): Unit = fieldLocalityDependees -= f
        def removeFieldMutabilityDependee(f: Field): Unit = fieldMutabilityDependees -= f
        def removeClassImmutabilityDependee(t: ObjectType): Unit = classImmutabilityDependees -= t
        def removeTypeImmutabilityDependee(t: ObjectType): Unit = typeImmutabilityDependees -= t
        def removePurityDependee(dm: DeclaredMethod): Unit = purityDependees -= dm
        def removeRVFDependee(dm: DeclaredMethod): Unit = rvfDependees -= dm

        def updateStaticDataUsage(eps: Option[EOptionP[DeclaredMethod, StaticDataUsage]]): Unit = {
            staticDataUsage = eps
        }

        def updateTacai(eps: EOptionP[Method, TACAI]): Unit = {
            if (eps.isFinal) tacai = None
            else tacai = Some(eps)
            if (eps.hasUBP && eps.ub.tac.isDefined) {
                val tac = eps.ub.tac.get
                pcToIndex = tac.pcToIndex
                code = tac.stmts
            }
        }
    }

    type StateType = State

    val raterFqn: String = project.config.as[String](
        "org.opalj.fpcf.analyses.L2PurityAnalysis.domainSpecificRater"
    )

    val rater: DomainSpecificRater =
        L2PurityAnalysis.rater.getOrElse(resolveDomainSpecificRater(raterFqn))

    /**
     * Examines whether the given expression denotes an object/array that is local to the current
     * method, i.e. the method has control over the object/array and actions on it might not
     * influence purity.
     *
     * @param otherwise The maxPurity will be reduced to at most this level if the expression is not
     *             local.
     */
    override def isLocal(
        expr:             Expr[V],
        otherwise:        Purity,
        excludedDefSites: IntTrieSet = EmptyIntTrieSet
    )(implicit state: State): Boolean = {
        isLocalInternal(
            expr,
            otherwise,
            _ ⇒ CompileTimePure,
            treatParamsAsFresh = false
        )
    }

    /**
     * Examines whether the given expression denotes an object/array that is local to the current
     * method, i.e. the method has control over the object/array and actions on it might not
     * influence purity.
     *
     * @note Fresh references can be treated as non-escaping as the analysis result will be impure
     *       if anything escapes the method via parameters, static field assignments or calls.
     *
     * @param otherwise The maxPurity will be reduced to at most this level if the expression is not
     *                  local
     * @param onParameter The maxPurity will be reduced to at most this level if the expression can
     *                    be a parameter
     * @param treatParamsAsFresh The value to be returned if the expression can be a parameter
     */
    def isLocalInternal(
        expr:               Expr[V],
        otherwise:          Purity,
        onParameter:        Int ⇒ Purity,
        treatParamsAsFresh: Boolean,
        excludedDefSites:   IntTrieSet   = EmptyIntTrieSet
    )(implicit state: State): Boolean = {
        if (expr eq null) {
            // Expression is unknown due to an indirect call (e.g. reflection)
            atMost(otherwise)
            return false;
        }

        if (expr.isConst)
            return true;

        if (!expr.isVar) {
            // The expression could refer to further expressions in a non-flat representation.
            // In that case it could be, e.g., a GetStatic. In that case the reference is not
            // locally created and/or initialized. To avoid special handling, we just fallback to
            // false here as the analysis is intended to be used on flat representations anyway.
            atMost(otherwise)
            return false;
        }

        // Primitive values are always local (required for parameters of contextually pure calls)
        // TODO (value is null for the self reference of a throwable constructor...)
        if (expr.asVar.value != null &&
            (expr.asVar.value.computationalType ne ComputationalTypeReference))
            return true;

        val defSites = expr.asVar.definedBy -- excludedDefSites
        val isLocal =
            defSites.forall(
                isLocalDefsite(
                    _,
                    otherwise,
                    onParameter,
                    treatParamsAsFresh,
                    defSites,
                    excludedDefSites
                )
            )
        if (!isLocal) atMost(otherwise)
        isLocal
    }

    /**
     * Examines whether the given defsite denotes an object/array that is local to the current
     * method, i.e. the method has control over the object/array and actions on it might not
     * influence purity.
     *
     * @param otherwise The maxPurity will be reduced to at most this level if the defsite is not
     *                  local
     * @param onParameter The maxPurity will be reduced to at most this level if the defsite is a
     *                     parameter
     * @param treatParamsAsFresh The value to be returned if the defsite is a parameter
     */
    def isLocalDefsite(
        defSite:            Int,
        otherwise:          Purity,
        onParameter:        Int ⇒ Purity,
        treatParamsAsFresh: Boolean,
        defSites:           IntTrieSet,
        excludedDefSites:   IntTrieSet
    )(implicit state: State): Boolean = {
        if (isImmediateVMException(defSite))
            return true; // VMLevelValues are freshly created

        if (ai.isMethodExternalExceptionOrigin(defSite))
            return false; // Method external exceptions are not freshly created

        if (defSite == OriginOfThis) {
            if (!state.method.isConstructor) {
                atMost(onParameter(0))
            }
            return treatParamsAsFresh | state.method.isConstructor;
        }

        if (defSite < 0) {
            atMost(onParameter(-defSite - 1))
            return treatParamsAsFresh;
        }

        val stmt = state.code(defSite)
        assert(stmt.astID == Assignment.ASTID, "defSite should be assignment")

        val rhs = stmt.asAssignment.expr
        if (rhs.isConst)
            return true;

        (rhs.astID: @switch) match {
            case New.ASTID | NewArray.ASTID ⇒ true
            case StaticFunctionCall.ASTID | NonVirtualFunctionCall.ASTID |
                VirtualFunctionCall.ASTID ⇒
                val oldPurityLevel =
                    state.rvfCallSites.get(stmt.pc).map(_._2).getOrElse(CompileTimePure)
                val data = (rhs.asFunctionCall.receiverOption, otherwise meet oldPurityLevel)
                if (state.callees.isDefined) {
                    checkFreshnessOfReturn(stmt.pc, data, state.callees.get)
                } else {
                    state.rvfCallSites += stmt.pc → data
                    reducePurityLB(otherwise)
                }
                true
            case GetField.ASTID ⇒
                val GetField(_, declClass, name, fieldType, objRef) = rhs
                project.resolveFieldReference(declClass, name, fieldType) match {
                    case Some(field) ⇒
                        val locality = propertyStore(field, FieldLocality.key)
                        checkLocalityOfField(locality, (objRef, otherwise)) &&
                            isLocalInternal(
                                objRef,
                                otherwise,
                                onParameter,
                                treatParamsAsFresh,
                                excludedDefSites ++ defSites
                            )
                    case None ⇒ false
                }
            case _ ⇒ false
        }
    }

    def checkLocalityOfField(
        ep:   EOptionP[Field, FieldLocality],
        data: (Expr[V], Purity)
    )(implicit state: State): Boolean = {
        val isLocal = ep match {
            case FinalP(LocalField | LocalFieldWithGetter) ⇒
                true
            case FinalP(ExtensibleLocalField | ExtensibleLocalFieldWithGetter) ⇒
                if (data._1.isVar) {
                    val value = data._1.asVar.value.asReferenceValue
                    value.isPrecise &&
                        !classHierarchy.isSubtypeOf(value.asReferenceType, ObjectType.Cloneable)
                } else
                    false
            case UBP(NoLocalField) ⇒
                false
            case _ ⇒
                reducePurityLB(data._2)
                if (data._2 meet state.ubPurity ne state.ubPurity)
                    state.addFieldLocalityDependee(ep.e, ep, data)
                true
        }
        if (!isLocal)
            atMost(data._2)
        isLocal
    }

    def checkLocalityOfReturn(
        ep:   EOptionP[DeclaredMethod, Property],
        data: (Option[Expr[V]], Purity)
    )(implicit state: State): Unit = {
        import project.classHierarchy.isSubtypeOf
        ep match {
            case LBP(PrimitiveReturnValue | FreshReturnValue) ⇒
            case FinalP(Getter) ⇒
                if (data._2 meet state.ubPurity ne state.ubPurity)
                    isLocal(data._1.get, data._2)
            case FinalP(ExtensibleGetter) ⇒
                if (data._1.get.isVar) {
                    val value = data._1.get.asVar.value.asReferenceValue
                    if (value.isPrecise && !isSubtypeOf(value.asReferenceType, ObjectType.Cloneable)) {
                        if (data._2 meet state.ubPurity ne state.ubPurity)
                            isLocal(data._1.get, data._2)
                    } else {
                        atMost(data._2)
                    }
                } else {
                    atMost(data._2)
                }
            case UBP(NoFreshReturnValue) ⇒
                atMost(data._2)
            case _: SomeEOptionP ⇒
                reducePurityLB(data._2)
                if (data._2 meet state.ubPurity ne state.ubPurity) {
                    state.addRVFDependee(
                        ep.e,
                        ep.asInstanceOf[EOptionP[DeclaredMethod, ReturnValueFreshness]],
                        data
                    )
                }
        }
    }

    def checkFreshnessOfReturn(
        pc:      Int,
        data:    (Option[Expr[V]], Purity),
        callees: Callees
    )(implicit state: State): Unit = {
        callees.callees(pc).foreach { callee ⇒
            if (callee.descriptor.returnType.isReferenceType)
                checkLocalityOfReturn(propertyStore(callee, ReturnValueFreshness.key), data)
        }
    }

    /**
     * Examines a statement for its influence on the method's purity.
     * This method will return false for impure statements, so evaluation can be terminated early.
     */
    override def checkPurityOfStmt(stmt: Stmt[V])(implicit state: State): Boolean =
        (stmt.astID: @switch) match {
            // Synchronization on non-escaping local objects/arrays is pure (and useless...)
            case MonitorEnter.ASTID | MonitorExit.ASTID ⇒
                val objRef = stmt.asSynchronizationStmt.objRef
                isLocalInternal(
                    objRef,
                    ImpureByAnalysis,
                    param ⇒ ContextuallyPure(IntTrieSet(param)),
                    treatParamsAsFresh = true
                ) && stmt.forallSubExpressions(checkPurityOfExpr)

            // Storing into non-escaping locally initialized arrays/objects is pure
            case ArrayStore.ASTID ⇒
                val arrayRef = stmt.asArrayStore.arrayRef
                isLocalInternal(
                    arrayRef,
                    ImpureByAnalysis,
                    param ⇒ ContextuallyPure(IntTrieSet(param)),
                    treatParamsAsFresh = true
                ) && stmt.forallSubExpressions(checkPurityOfExpr)
            case PutField.ASTID ⇒
                val objRef = stmt.asPutField.objRef
                isLocalInternal(
                    objRef,
                    ImpureByAnalysis,
                    param ⇒ ContextuallyPure(IntTrieSet(param)),
                    treatParamsAsFresh = true
                ) && stmt.forallSubExpressions(checkPurityOfExpr)

            case _ ⇒ super.checkPurityOfStmt(stmt)
        }

    /**
     * Examines the influence of the purity property of a method on the examined method's purity.
     *
     * @note Adds dependendees when necessary.
     */
    def checkMethodPurity(
        ep:     EOptionP[DeclaredMethod, Purity],
        params: Seq[Expr[V]]
    )(implicit state: State): Boolean = ep match {
        case UBP(_: ClassifiedImpure) ⇒
            atMost(ImpureByAnalysis)
            false
        case eps @ LUBP(lb, ub) ⇒
            if (eps.isRefinable && ((lb meet state.ubPurity) ne state.ubPurity)) {
                // On conditional, keep dependence
                state.addPurityDependee(ep.e, ep, params)
                reducePurityLB(lb)
            }
            // Contextual/external purity is handled below
            atMost(ub.withoutContextual)
            ub.modifiedParams.forall(param ⇒
                isLocalInternal(
                    params(param),
                    ImpureByAnalysis,
                    param ⇒ ContextuallyPure(IntTrieSet(param)),
                    treatParamsAsFresh = true
                ))
        case _: SomeEOptionP ⇒
            reducePurityLB(ImpureByAnalysis)
            state.addPurityDependee(ep.e, ep, params)
            true
    }

    /**
     * Handles the effect of static data usage on the purity level.
     *
     * @note Modifies dependees as necessary.
     */
    def checkStaticDataUsage(ep: EOptionP[DeclaredMethod, StaticDataUsage])(implicit state: State): Unit = {
        ep match {
            case LBP(UsesNoStaticData | UsesConstantDataOnly) ⇒
                state.updateStaticDataUsage(None)
            case UBP(UsesVaryingData) ⇒
                state.updateStaticDataUsage(None)
                atMost(Pure)
            case _ ⇒
                reducePurityLB(Pure)
                state.updateStaticDataUsage(Some(ep))
        }
    }

    /**
     * Adds the dependee necessary if a field mutability is not known yet.
     */
    override def handleUnknownFieldMutability(
        ep:     EOptionP[Field, FieldImmutability],
        objRef: Option[Expr[V]]
    )(implicit state: State): Unit = {
        state.addFieldMutabilityDependee(ep.e, ep, objRef)
    }

    /**
     * Adds the dependee necessary if a type mutability is not known yet.
     */
    override def handleUnknownTypeMutability(
        ep:   EOptionP[ObjectType, Property],
        expr: Expr[V]
    )(implicit state: State): Unit = {
        if (ep.pk == ClassImmutability.key)
            state.addClassImmutabilityDependee(
                ep.e,
                ep.asInstanceOf[EOptionP[ObjectType, ClassImmutability]],
                expr
            )
        else
            state.addTypeImmutabilityDependee(
                ep.e,
                ep.asInstanceOf[EOptionP[ObjectType, TypeImmutability]],
                expr
            )
    }

    /**
     * Add or remove the dependee when the callees property changes.
     */
    override def handleCalleesUpdate(
        callees: EOptionP[DeclaredMethod, Callees]
    )(implicit state: State): Unit = {
        state.updateCalleesDependee(callees)
        if (callees.isRefinable)
            reducePurityLB(ImpureByAnalysis)
    }

    /*
     * Adds the dependee necessary if the TACAI is not yet final.
     */
    override def handleTACAI(ep: EOptionP[Method, TACAI])(implicit state: State): Unit = {
        state.updateTacai(ep)
    }

    /**
     * Removes dependees that are known to not be needed anymore as they can not reduce the max
     * purity level further.
     */
    def cleanupDependees()(implicit state: State): Unit = {
        if (state.ubPurity ne CompileTimePure)
            state.updateStaticDataUsage(None)

        if (!state.ubPurity.isDeterministic) {
            state.fieldMutabilityDependees = Map.empty
            state.classImmutabilityDependees = Map.empty
            state.typeImmutabilityDependees = Map.empty
            state.updateStaticDataUsage(None)
        }

        var newFieldLocalityDependees: Map[Field, (EOptionP[Field, FieldLocality], Set[(Expr[V], Purity)])] = Map.empty

        for ((dependee, (eop, data)) ← state.fieldLocalityDependees) {
            val newData = data.filter(_._2 meet state.ubPurity ne state.ubPurity)
            if (newData.nonEmpty) newFieldLocalityDependees += ((dependee, (eop, newData)))
        }
        state.fieldLocalityDependees = newFieldLocalityDependees

        var newRVFCallsites: IntMap[(Option[Expr[V]], Purity)] = IntMap.empty
        for ((callsite, data) ← state.rvfCallSites) {
            if (data._2 meet state.ubPurity ne state.ubPurity) newRVFCallsites += ((callsite, data))
        }
        state.rvfCallSites = newRVFCallsites

        var newRVFDependees: Map[DeclaredMethod, (EOptionP[DeclaredMethod, ReturnValueFreshness], Set[(Option[Expr[V]], Purity)])] = Map.empty

        for ((dependee, (eop, data)) ← state.rvfDependees) {
            val newData = data.filter(_._2 meet state.ubPurity ne state.ubPurity)
            if (newData.nonEmpty) newRVFDependees += ((dependee, (eop, newData)))
        }
        state.rvfDependees = newRVFDependees

        var newPurityDependees: Map[DeclaredMethod, (EOptionP[DeclaredMethod, Purity], Set[Seq[Expr[V]]])] = Map.empty

        for ((dependee, eAndD) ← state.purityDependees) {
            if (eAndD._1.isEPK || (eAndD._1.lb meet state.ubPurity ne state.ubPurity))
                newPurityDependees += ((dependee, eAndD))
        }
        state.purityDependees = newPurityDependees
    }

    /**
     * Raises the lower bound on the purity whenever possible.
     */
    def adjustLowerBound()(implicit state: State): Unit = {
        if (state.calleesDependee.isDefined)
            return ; // Nothing to be done, lower bound is still LBImpure

        var newLowerBound = state.ubPurity

        if (state.tacai.isDefined) return ; // Nothing to be done, lower bound is still LBImpure

        for ((eop, _) ← state.purityDependees.valuesIterator) {
            eop match {
                case LBP(lb) ⇒ newLowerBound = newLowerBound meet lb
                case _ ⇒
                    return ; // Nothing to be done, lower bound is still LBImpure
            }
        }

        if (state.staticDataUsage.isDefined) newLowerBound = newLowerBound meet Pure

        if (state.fieldMutabilityDependees.nonEmpty ||
            state.classImmutabilityDependees.nonEmpty ||
            state.typeImmutabilityDependees.nonEmpty) {
            newLowerBound = newLowerBound meet SideEffectFree
        }

        for {
            (_, data) ← state.fieldLocalityDependees.valuesIterator
            (_, purity) ← data
        } {
            newLowerBound = newLowerBound meet purity
        }

        for {
            (_, purity) ← state.rvfCallSites.valuesIterator
        } {
            newLowerBound = newLowerBound meet purity
        }

        for {
            (_, data) ← state.rvfDependees.valuesIterator
            (_, purity) ← data
        } {
            newLowerBound = newLowerBound meet purity
        }

        state.lbPurity = newLowerBound
    }

    /**
     * Continuation to handle updates to properties of dependees.
     * Dependees may be
     *     - methods / virtual methods called (for their purity)
     *     - fields read (for their mutability)
     *     - classes files for class types returned (for their mutability)
     */
    def c(eps: SomeEPS)(implicit state: State): ProperPropertyComputationResult = {
        val oldPurity = state.ubPurity
        eps.ub.key match {
            case Purity.key ⇒
                val e = eps.e.asInstanceOf[DeclaredMethod]
                val dependees = state.purityDependees(e)
                state.removePurityDependee(e)
                dependees._2.foreach { e ⇒
                    checkMethodPurity(eps.asInstanceOf[EOptionP[DeclaredMethod, Purity]], e)
                }
            case FieldImmutability.key ⇒
                val e = eps.e.asInstanceOf[Field]
                val dependees = state.fieldMutabilityDependees(e)
                state.removeFieldMutabilityDependee(e)
                dependees._2.foreach { e ⇒
                    checkFieldMutability(eps.asInstanceOf[EOptionP[Field, FieldImmutability]], e)
                }
            case ClassImmutability.key ⇒
                val e = eps.e.asInstanceOf[ObjectType]
                val dependees = state.classImmutabilityDependees(e)
                state.removeClassImmutabilityDependee(e)
                dependees._2.foreach { e ⇒
                    checkTypeMutability(
                        eps.asInstanceOf[EOptionP[ObjectType, ClassImmutability]],
                        e
                    )
                }
            case TypeImmutability.key ⇒
                val e = eps.e.asInstanceOf[ObjectType]
                val dependees = state.typeImmutabilityDependees(e)
                state.removeTypeImmutabilityDependee(e)
                dependees._2.foreach { e ⇒
                    checkTypeMutability(eps.asInstanceOf[EOptionP[ObjectType, TypeImmutability]], e)
                }
            case ReturnValueFreshness.key ⇒
                val e = eps.e.asInstanceOf[DeclaredMethod]
                val dependees = state.rvfDependees(e)
                state.removeRVFDependee(e)
                dependees._2.foreach { e ⇒
                    checkLocalityOfReturn(
                        eps.asInstanceOf[EOptionP[DeclaredMethod, ReturnValueFreshness]],
                        e
                    )
                }
            case FieldLocality.key ⇒
                val e = eps.e.asInstanceOf[Field]
                val dependees = state.fieldLocalityDependees(e)
                state.removeFieldLocalityDependee(e)
                dependees._2.foreach { e ⇒
                    checkLocalityOfField(eps.asInstanceOf[EOptionP[Field, FieldLocality]], e)
                }
            case Callees.key ⇒
                checkPurityOfCallees(eps.asInstanceOf[EOptionP[DeclaredMethod, Callees]])
                state.rvfCallSites.foreach {
                    case (pc, data) ⇒ checkFreshnessOfReturn(pc, data, eps.ub.asInstanceOf[Callees])
                }
            case StaticDataUsage.key ⇒
                checkStaticDataUsage(eps.asInstanceOf[EOptionP[DeclaredMethod, StaticDataUsage]])
            case TACAI.key ⇒
                state.updateTacai(eps.asInstanceOf[EOptionP[Method, TACAI]])
                return determineMethodPurity(eps.ub.asInstanceOf[TACAI].tac.get.cfg);
        }

        if (state.ubPurity eq ImpureByAnalysis)
            return Result(state.definedMethod, ImpureByAnalysis);

        if (state.ubPurity ne oldPurity)
            cleanupDependees() // Remove dependees that we don't need anymore.
        adjustLowerBound()

        val dependees = state.dependees
        if (dependees.isEmpty || (state.lbPurity == state.ubPurity)) {
            Result(state.definedMethod, state.ubPurity)
        } else {
            InterimResult(
                state.definedMethod,
                state.lbPurity,
                state.ubPurity,
                dependees,
                c
            )
        }
    }

    /**
     * Determines the purity of a method once TACAI is available.
     */
    def determineMethodPurity(
        cfg: CFG[Stmt[V], TACStmts[V]]
    )(implicit state: State): ProperPropertyComputationResult = {
        // Special case: The Throwable constructor is `LBSideEffectFree`, but subtype constructors
        // may not be because of overridable fillInStackTrace method
        if (state.method.isConstructor && state.declClass.isSubtypeOf(ObjectType.Throwable)) {
            val candidate = ConstArray.find(project.instanceMethods(state.declClass)) { mdc ⇒
                mdc.method.compare(
                    "fillInStackTrace",
                    MethodDescriptor.withNoArgs(ObjectType.Throwable)
                )
            }
            candidate foreach { mdc ⇒
                if (mdc.method.classFile.thisType != ObjectType.Throwable) {
                    val fISTPurity = propertyStore(declaredMethods(mdc.method), Purity.key)
                    if (!checkMethodPurity(fISTPurity, Seq.empty))
                        // Early return for impure fillInStackTrace
                        return Result(state.definedMethod, state.ubPurity);
                }
            }
        }

        // Synchronized methods have a visible side effect on the receiver
        // Static synchronized methods lock the class which is potentially globally visible
        if (state.method.isSynchronized)
            if (state.method.isStatic) return Result(state.definedMethod, ImpureByAnalysis);
            else atMost(ContextuallyPure(IntTrieSet(0)))

        val stmtCount = state.code.length
        var s = 0
        while (s < stmtCount) {
            if (!checkPurityOfStmt(state.code(s))) { // Early return for impure statements
                assert(state.ubPurity.isInstanceOf[ClassifiedImpure])
                return Result(state.definedMethod, state.ubPurity);
            }
            s += 1
        }

        val callees = propertyStore(state.definedMethod, Callees.key)
        if (!checkPurityOfCallees(callees)) {
            assert(state.ubPurity.isInstanceOf[ClassifiedImpure])
            return Result(state.definedMethod, state.ubPurity)
        }

        if (callees.hasUBP)
            state.rvfCallSites.foreach {
                case (pc, data) ⇒
                    checkFreshnessOfReturn(pc, data, callees.ub)
            }

        // Creating implicit exceptions is side-effect free (because of fillInStackTrace)
        // but it may be ignored as domain-specific
        val bbsCausingExceptions = cfg.abnormalReturnNode.predecessors
        for {
            bb ← bbsCausingExceptions
        } {
            val pc = bb.asBasicBlock.endPC
            if (isSourceOfImmediateException(pc)) {
                val throwingStmt = state.code(pc)
                val ratedResult = rater.handleException(throwingStmt)
                if (ratedResult.isDefined) atMost(ratedResult.get)
                else atMost(SideEffectFree)
            }
        }

        if (state.ubPurity eq CompileTimePure) // Check static data usage only if necessary
            checkStaticDataUsage(propertyStore(state.definedMethod, StaticDataUsage.key))
        else
            cleanupDependees() // Remove dependees we already know we won't need

        val dependees = state.dependees
        if (dependees.isEmpty || (state.lbPurity == state.ubPurity)) {
            Result(state.definedMethod, state.ubPurity)
        } else {
            org.opalj.fpcf.InterimResult(state.definedMethod, state.lbPurity, state.ubPurity, dependees, c)
        }
    }

    /**
     * Determines the purity of the given method.
     *
     * @param definedMethod A defined method with a body.
     */
    def determinePurity(definedMethod: DefinedMethod): ProperPropertyComputationResult = {
        val method = definedMethod.definedMethod
        val declClass = method.classFile.thisType

        // If this is not the method's declaration, but a non-overwritten method in a subtype,
        // don't re-analyze the code
        if (declClass ne definedMethod.declaringClassType)
            return baseMethodPurity(definedMethod.asDefinedMethod);

        implicit val state: State =
            new State(method, definedMethod, declClass)

        val tacaiO = getTACAI(method)

        if (tacaiO.isEmpty)
            return InterimResult(
                definedMethod,
                ImpureByAnalysis,
                CompileTimePure,
                state.dependees,
                c
            );

        determineMethodPurity(tacaiO.get.cfg)
    }
}

object L2PurityAnalysis {

    /**
     * Domain-specific rater used to examine whether certain statements and expressions are
     * domain-specific.
     * If the Option is None, a rater is created from a config file option.
     */
    var rater: Option[DomainSpecificRater] = None

    def setRater(newRater: Option[DomainSpecificRater]): Unit = {
        rater = newRater
    }
}

trait L2PurityAnalysisScheduler extends FPCFAnalysisScheduler {

    final def derivedProperty: PropertyBounds = PropertyBounds.lub(Purity)

    override def requiredProjectInformation: ProjectInformationKeys =
        Seq(DeclaredMethodsKey, ConfiguredPurityKey)

    override def uses: Set[PropertyBounds] = {
        Set(
            PropertyBounds.lub(FieldImmutability),
            PropertyBounds.lub(ClassImmutability),
            PropertyBounds.lub(TypeImmutability),
            PropertyBounds.lub(StaticDataUsage),
            PropertyBounds.lub(ReturnValueFreshness),
            PropertyBounds.ub(FieldLocality),
            PropertyBounds.ub(TACAI),
            PropertyBounds.ub(Callees),
            PropertyBounds.lub(Purity)
        )
    }

    final override type InitializationData = L2PurityAnalysis
    final override def init(p: SomeProject, ps: PropertyStore): InitializationData = {
        new L2PurityAnalysis(p)
    }

    override def beforeSchedule(p: SomeProject, ps: PropertyStore): Unit = {}

    override def afterPhaseScheduling(ps: PropertyStore, analysis: FPCFAnalysis): Unit = {}

    override def afterPhaseCompletion(
        p:        SomeProject,
        ps:       PropertyStore,
        analysis: FPCFAnalysis
    ): Unit = {}

}

object EagerL2PurityAnalysis extends L2PurityAnalysisScheduler with FPCFEagerAnalysisScheduler {

    override def start(
        p: SomeProject, ps: PropertyStore, analysis: InitializationData
    ): FPCFAnalysis = {
        val dms = p.get(DeclaredMethodsKey).declaredMethods
        val methods = dms.collect {
<<<<<<< HEAD
            // todo querying ps is quiet expensive
            case dm if dm.hasSingleDefinedMethod && dm.definedMethod.body.isDefined &&
                !analysis.configuredPurity.wasSet(dm) && ps(dm, Callers.key).ub != NoCallers ⇒
=======
            // todo querying ps is quite expensive
            case dm if dm.hasSingleDefinedMethod && dm.definedMethod.body.isDefined && !analysis.configuredPurity.wasSet(dm) && ps(dm, Callers.key).ub != NoCallers ⇒
>>>>>>> bcbde6aa
                dm.asDefinedMethod
        }
        ps.scheduleEagerComputationsForEntities(methods)(
            analysis.determinePurity
        )
        analysis
    }

    override def uses: Set[PropertyBounds] = super.uses + PropertyBounds.finalP(Callers)

    override def derivesEagerly: Set[PropertyBounds] = Set(derivedProperty)

    override def derivesCollaboratively: Set[PropertyBounds] = Set.empty
}

object LazyL2PurityAnalysis extends L2PurityAnalysisScheduler with FPCFLazyAnalysisScheduler {

    override def register(
        p: SomeProject, ps: PropertyStore, analysis: InitializationData
    ): FPCFAnalysis = {
        ps.registerLazyPropertyComputation(Purity.key, analysis.doDeterminePurity)
        analysis
    }

    override def derivesLazily: Some[PropertyBounds] = Some(derivedProperty)
}<|MERGE_RESOLUTION|>--- conflicted
+++ resolved
@@ -6,7 +6,9 @@
 package purity
 
 import scala.annotation.switch
+
 import scala.collection.immutable.IntMap
+
 import net.ceedubs.ficus.Ficus._
 
 import org.opalj.collection.immutable.ConstArray
@@ -119,17 +121,14 @@
         var fieldMutabilityDependees: Map[Field, (EOptionP[Field, FieldImmutability], Set[Option[Expr[V]]])] = Map.empty
 
         var classImmutabilityDependees: Map[ObjectType, (EOptionP[ObjectType, ClassImmutability], Set[Expr[V]])] = Map.empty
-
         var typeImmutabilityDependees: Map[ObjectType, (EOptionP[ObjectType, TypeImmutability], Set[Expr[V]])] = Map.empty
 
         var purityDependees: Map[DeclaredMethod, (EOptionP[DeclaredMethod, Purity], Set[Seq[Expr[V]]])] = Map.empty
 
         var calleesDependee: Option[EOptionP[DeclaredMethod, Callees]] = None
-
         var callees: Option[Callees] = None
 
         var rvfDependees: Map[DeclaredMethod, (EOptionP[DeclaredMethod, ReturnValueFreshness], Set[(Option[Expr[V]], Purity)])] = Map.empty
-
         var rvfCallSites: IntMap[(Option[Expr[V]], Purity)] = IntMap.empty
 
         var staticDataUsage: Option[EOptionP[DeclaredMethod, StaticDataUsage]] = None
@@ -649,7 +648,6 @@
         }
 
         var newFieldLocalityDependees: Map[Field, (EOptionP[Field, FieldLocality], Set[(Expr[V], Purity)])] = Map.empty
-
         for ((dependee, (eop, data)) ← state.fieldLocalityDependees) {
             val newData = data.filter(_._2 meet state.ubPurity ne state.ubPurity)
             if (newData.nonEmpty) newFieldLocalityDependees += ((dependee, (eop, newData)))
@@ -663,7 +661,6 @@
         state.rvfCallSites = newRVFCallsites
 
         var newRVFDependees: Map[DeclaredMethod, (EOptionP[DeclaredMethod, ReturnValueFreshness], Set[(Option[Expr[V]], Purity)])] = Map.empty
-
         for ((dependee, (eop, data)) ← state.rvfDependees) {
             val newData = data.filter(_._2 meet state.ubPurity ne state.ubPurity)
             if (newData.nonEmpty) newRVFDependees += ((dependee, (eop, newData)))
@@ -671,7 +668,6 @@
         state.rvfDependees = newRVFDependees
 
         var newPurityDependees: Map[DeclaredMethod, (EOptionP[DeclaredMethod, Purity], Set[Seq[Expr[V]]])] = Map.empty
-
         for ((dependee, eAndD) ← state.purityDependees) {
             if (eAndD._1.isEPK || (eAndD._1.lb meet state.ubPurity ne state.ubPurity))
                 newPurityDependees += ((dependee, eAndD))
@@ -992,14 +988,9 @@
     ): FPCFAnalysis = {
         val dms = p.get(DeclaredMethodsKey).declaredMethods
         val methods = dms.collect {
-<<<<<<< HEAD
-            // todo querying ps is quiet expensive
+            // todo querying ps is quite expensive
             case dm if dm.hasSingleDefinedMethod && dm.definedMethod.body.isDefined &&
                 !analysis.configuredPurity.wasSet(dm) && ps(dm, Callers.key).ub != NoCallers ⇒
-=======
-            // todo querying ps is quite expensive
-            case dm if dm.hasSingleDefinedMethod && dm.definedMethod.body.isDefined && !analysis.configuredPurity.wasSet(dm) && ps(dm, Callers.key).ub != NoCallers ⇒
->>>>>>> bcbde6aa
                 dm.asDefinedMethod
         }
         ps.scheduleEagerComputationsForEntities(methods)(
