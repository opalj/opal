/* BSD 2-Clause License - see OPAL/LICENSE for details. */
package org.opalj
package tac
package fpcf
package analyses
package purity

import scala.annotation.switch

import scala.collection.immutable.IntMap

import net.ceedubs.ficus.Ficus._

import org.opalj.collection.immutable.EmptyIntTrieSet
import org.opalj.collection.immutable.IntTrieSet
import org.opalj.fpcf.EOptionP
import org.opalj.fpcf.FinalP
import org.opalj.fpcf.InterimResult
import org.opalj.fpcf.LBP
import org.opalj.fpcf.LUBP
import org.opalj.fpcf.ProperPropertyComputationResult
import org.opalj.fpcf.Property
import org.opalj.fpcf.PropertyBounds
import org.opalj.fpcf.PropertyStore
import org.opalj.fpcf.Result
import org.opalj.fpcf.SomeEOptionP
import org.opalj.fpcf.SomeEPS
import org.opalj.fpcf.UBP
import org.opalj.value.ASObjectValue
import org.opalj.br.ComputationalTypeReference
import org.opalj.br.DeclaredMethod
import org.opalj.br.Field
import org.opalj.br.Method
import org.opalj.br.ObjectType
import org.opalj.br.analyses.DeclaredMethodsKey
import org.opalj.br.analyses.ProjectInformationKeys
import org.opalj.br.analyses.SomeProject
import org.opalj.br.cfg.CFG
import org.opalj.br.fpcf.properties.ClassifiedImpure
import org.opalj.br.fpcf.properties.CompileTimePure
import org.opalj.br.fpcf.properties.ContextuallyPure
import org.opalj.br.fpcf.properties.ExtensibleGetter
import org.opalj.br.fpcf.properties.ExtensibleLocalField
import org.opalj.br.fpcf.properties.ExtensibleLocalFieldWithGetter
import org.opalj.br.fpcf.properties.FieldLocality
import org.opalj.br.fpcf.properties.FreshReturnValue
import org.opalj.br.fpcf.properties.Getter
import org.opalj.br.fpcf.properties.ImpureByAnalysis
import org.opalj.br.fpcf.properties.LocalField
import org.opalj.br.fpcf.properties.LocalFieldWithGetter
import org.opalj.br.fpcf.properties.NoFreshReturnValue
import org.opalj.br.fpcf.properties.NoLocalField
import org.opalj.br.fpcf.properties.PrimitiveReturnValue
import org.opalj.br.fpcf.properties.Pure
import org.opalj.br.fpcf.properties.ReturnValueFreshness
import org.opalj.br.fpcf.properties.SideEffectFree
import org.opalj.br.fpcf.properties.StaticDataUsage
import org.opalj.br.fpcf.properties.UsesConstantDataOnly
import org.opalj.br.fpcf.properties.UsesNoStaticData
import org.opalj.br.fpcf.properties.UsesVaryingData
import org.opalj.br.fpcf.FPCFAnalysis
import org.opalj.br.fpcf.FPCFEagerAnalysisScheduler
import org.opalj.br.fpcf.FPCFLazyAnalysisScheduler
import org.opalj.br.fpcf.properties.Purity
import org.opalj.br.fpcf.FPCFAnalysisScheduler
import org.opalj.br.fpcf.analyses.ConfiguredPurityKey
import org.opalj.tac.fpcf.properties.cg.Callees
import org.opalj.tac.fpcf.properties.cg.Callers
import org.opalj.br.MethodDescriptor
import org.opalj.br.fpcf.properties.Context
import org.opalj.br.fpcf.properties.SimpleContext
import org.opalj.br.fpcf.properties.SimpleContextsKey
import org.opalj.ai.isImmediateVMException
import org.opalj.br.fpcf.properties.immutability.ClassImmutability
import org.opalj.br.fpcf.properties.immutability.FieldAssignability
import org.opalj.br.fpcf.properties.immutability.TypeImmutability
import org.opalj.tac.cg.CallGraphKey
import org.opalj.tac.fpcf.properties.TACAI
import org.opalj.tac.fpcf.properties.cg.NoCallers

/**
 * An inter-procedural analysis to determine a method's purity.
 *
 * @note This analysis is sound only up to the usual standards, i.e. it does not cope with
 *       VirtualMachineErrors, LinkageErrors and ReflectiveOperationExceptions and may be unsound in
 *       the presence of native code, reflection or `sun.misc.Unsafe`. Calls to native methods are
 *       handled soundly in general as they are considered [[org.opalj.br.fpcf.properties.ImpureByAnalysis]],
 *       but native methods may break soundness of this analysis by invalidating assumptions such as
 *       which fields are effectively final.
 * @note This analysis is sound even if the three address code hierarchy is not flat, it will
 *       produce better results for a flat hierarchy, though. This is because it will not assess the
 *       types of expressions other than [[org.opalj.tac.Var]]s.
 * @note This analysis derives all purity level.
 *       A configurable [[org.opalj.tac.fpcf.analyses.purity.DomainSpecificRater]] is used to
 *       identify calls, expressions and exceptions that are `LBDPure` instead of `LBImpure` or any
 *       `SideEffectFree` purity level. Compared to `L1PurityAnaylsis` it identifies objects/arrays
 *       returned from pure callees that can be considered local. Synchronized methods are treated
 *       as `ExternallyPure`.
 * @author Dominik Helm
 */
class L2PurityAnalysis private[analyses] (val project: SomeProject) extends AbstractPurityAnalysis {

    /**
     * Holds the state of this analysis.
     * @param lbPurity The current minimum purity level for the method
     * @param ubPurity The current maximum purity level for the method that will be assigned by
     *                  checkPurityOfX methods to aggregrate the purity
     * @param method The currently analyzed method
     * @param context The corresponding Context we report results for
     * @param declClass The declaring class of the currently analyzed method
     * @param code The code of the currently analyzed method
     */
    class State(
            val method:    Method,
            val context:   Context,
            val declClass: ObjectType,
            var tac:       TACode[TACMethodParameter, V] = null,
            var lbPurity:  Purity                        = CompileTimePure,
            var ubPurity:  Purity                        = CompileTimePure
    ) extends AnalysisState {

        var fieldLocalityDependees: Map[Field, (EOptionP[Field, FieldLocality], Set[(Expr[V], Purity)])] = Map.empty

        var fieldAssignabilityDependees: Map[Field, (EOptionP[Field, FieldAssignability], Set[Option[Expr[V]]])] = Map.empty

        var classImmutabilityDependees: Map[ObjectType, (EOptionP[ObjectType, ClassImmutability], Set[Expr[V]])] = Map.empty
        var typeImmutabilityDependees: Map[ObjectType, (EOptionP[ObjectType, TypeImmutability], Set[Expr[V]])] = Map.empty

        var purityDependees: Map[Context, (EOptionP[Context, Purity], Set[Seq[Expr[V]]])] = Map.empty

        var calleesDependee: Option[EOptionP[DeclaredMethod, Callees]] = None
        var callees: Option[Callees] = None

        var rvfDependees: Map[Context, (EOptionP[Context, ReturnValueFreshness], Set[(Option[Expr[V]], Purity)])] = Map.empty
        var rvfCallSites: IntMap[(Option[Expr[V]], Purity)] = IntMap.empty

        var staticDataUsage: Option[EOptionP[DeclaredMethod, StaticDataUsage]] = None

        var tacai: Option[EOptionP[Method, TACAI]] = None

        def dependees: Set[SomeEOptionP] =
            (fieldLocalityDependees.valuesIterator.map(_._1) ++
                fieldAssignabilityDependees.valuesIterator.map(_._1) ++
                classImmutabilityDependees.valuesIterator.map(_._1) ++
                typeImmutabilityDependees.valuesIterator.map(_._1) ++
                purityDependees.valuesIterator.map(_._1) ++
                calleesDependee ++
                rvfDependees.valuesIterator.map(_._1) ++
                staticDataUsage ++
                tacai).toSet

        def addFieldLocalityDependee(
            f:    Field,
            eop:  EOptionP[Field, FieldLocality],
            data: (Expr[V], Purity)
        ): Unit = {
            if (fieldLocalityDependees.contains(f)) {
                val (_, oldValues) = fieldLocalityDependees(f)
                fieldLocalityDependees += ((f, (eop, oldValues + data)))
            } else {
                fieldLocalityDependees += ((f, (eop, Set(data))))
            }
        }

        def addFieldMutabilityDependee(
            f:     Field,
            eop:   EOptionP[Field, FieldAssignability],
            owner: Option[Expr[V]]
        ): Unit = {
            if (fieldAssignabilityDependees.contains(f)) {
                val (_, oldOwners) = fieldAssignabilityDependees(f)
                fieldAssignabilityDependees += ((f, (eop, oldOwners + owner)))
            } else {
                fieldAssignabilityDependees += ((f, (eop, Set(owner))))
            }
        }

        def addClassImmutabilityDependee(
            t:     ObjectType,
            eop:   EOptionP[ObjectType, ClassImmutability],
            value: Expr[V]
        ): Unit = {
            if (classImmutabilityDependees.contains(t)) {
                val (_, oldValues) = classImmutabilityDependees(t)
                classImmutabilityDependees += ((t, (eop, oldValues + value)))
            } else {
                classImmutabilityDependees += ((t, (eop, Set(value))))
            }
        }

        def addTypeImmutabilityDependee(
            t:     ObjectType,
            eop:   EOptionP[ObjectType, TypeImmutability],
            value: Expr[V]
        ): Unit = {
            if (typeImmutabilityDependees.contains(t)) {
                val (_, oldValues) = typeImmutabilityDependees(t)
                typeImmutabilityDependees += ((t, (eop, oldValues + value)))
            } else {
                typeImmutabilityDependees += ((t, (eop, Set(value))))
            }
        }

        def addPurityDependee(
            context: Context,
            eop:     EOptionP[Context, Purity],
            params:  Seq[Expr[V]]
        ): Unit = {
            if (purityDependees.contains(context)) {
                val (_, oldParams) = purityDependees(context)
                purityDependees += ((context, (eop, oldParams + params)))
            } else {
                purityDependees += ((context, (eop, Set(params))))
            }
        }

        def updateCalleesDependee(eps: EOptionP[DeclaredMethod, Callees]): Unit = {
            if (eps.isFinal) calleesDependee = None
            else calleesDependee = Some(eps)
            if (eps.hasUBP)
                callees = Some(eps.ub)
        }

        def addRVFDependee(
            context: Context,
            eop:     EOptionP[Context, ReturnValueFreshness],
            data:    (Option[Expr[V]], Purity)
        ): Unit = {
            if (rvfDependees.contains(context)) {
                val (_, oldValues) = rvfDependees(context)
                rvfDependees += ((context, (eop, oldValues + data)))
            } else {
                rvfDependees += ((context, (eop, Set(data))))
            }
        }

        def removeFieldLocalityDependee(f: Field): Unit = fieldLocalityDependees -= f
        def removeFieldMutabilityDependee(f: Field): Unit = fieldAssignabilityDependees -= f
        def removeClassImmutabilityDependee(t: ObjectType): Unit = classImmutabilityDependees -= t
        def removeTypeImmutabilityDependee(t: ObjectType): Unit = typeImmutabilityDependees -= t
        def removePurityDependee(context: Context): Unit = purityDependees -= context
        def removeRVFDependee(context: Context): Unit = rvfDependees -= context

        def updateStaticDataUsage(eps: Option[EOptionP[DeclaredMethod, StaticDataUsage]]): Unit = {
            staticDataUsage = eps
        }

        def updateTacai(eps: EOptionP[Method, TACAI]): Unit = {
            if (eps.isFinal) tacai = None
            else tacai = Some(eps)
            if (eps.hasUBP && eps.ub.tac.isDefined) {
                tac = eps.ub.tac.get
            }
        }
    }

    type StateType = State

    val raterFqn: String = project.config.as[String](
        "org.opalj.fpcf.analyses.L2PurityAnalysis.domainSpecificRater"
    )

    val rater: DomainSpecificRater =
        L2PurityAnalysis.rater.getOrElse(resolveDomainSpecificRater(raterFqn))

    /**
     * Examines whether the given expression denotes an object/array that is local to the current
     * method, i.e. the method has control over the object/array and actions on it might not
     * influence purity.
     *
     * @param otherwise The maxPurity will be reduced to at most this level if the expression is not
     *             local.
     */
    override def isLocal(
        expr:             Expr[V],
        otherwise:        Purity,
        excludedDefSites: IntTrieSet = EmptyIntTrieSet
    )(implicit state: State): Boolean = {
        isLocalInternal(
            expr,
            otherwise,
            _ => CompileTimePure,
            treatParamsAsFresh = false
        )
    }

    /**
     * Examines whether the given expression denotes an object/array that is local to the current
     * method, i.e. the method has control over the object/array and actions on it might not
     * influence purity.
     *
     * @note Fresh references can be treated as non-escaping as the analysis result will be impure
     *       if anything escapes the method via parameters, static field assignments or calls.
     *
     * @param otherwise The maxPurity will be reduced to at most this level if the expression is not
     *                  local
     * @param onParameter The maxPurity will be reduced to at most this level if the expression can
     *                    be a parameter
     * @param treatParamsAsFresh The value to be returned if the expression can be a parameter
     */
    def isLocalInternal(
        expr:               Expr[V],
        otherwise:          Purity,
        onParameter:        Int => Purity,
        treatParamsAsFresh: Boolean,
        excludedDefSites:   IntTrieSet    = EmptyIntTrieSet
    )(implicit state: State): Boolean = {
        if (expr eq null) {
            // Expression is unknown due to an indirect call (e.g. reflection)
            atMost(otherwise)
            return false;
        }

        if (expr.isConst)
            return true;

        if (!expr.isVar) {
            // The expression could refer to further expressions in a non-flat representation.
            // In that case it could be, e.g., a GetStatic. In that case the reference is not
            // locally created and/or initialized. To avoid special handling, we just fallback to
            // false here as the analysis is intended to be used on flat representations anyway.
            atMost(otherwise)
            return false;
        }

        // Primitive values are always local (required for parameters of contextually pure calls)
        // TODO (value is null for the self reference of a throwable constructor...)
        if (expr.asVar.value != null &&
            (expr.asVar.value.computationalType ne ComputationalTypeReference))
            return true;

        val defSites = expr.asVar.definedBy -- excludedDefSites
        val isLocal =
            defSites.forall(
                isLocalDefsite(
                    _,
                    otherwise,
                    onParameter,
                    treatParamsAsFresh,
                    defSites,
                    excludedDefSites
                )
            )
        if (!isLocal) atMost(otherwise)
        isLocal
    }

    /**
     * Examines whether the given defsite denotes an object/array that is local to the current
     * method, i.e. the method has control over the object/array and actions on it might not
     * influence purity.
     *
     * @param otherwise The maxPurity will be reduced to at most this level if the defsite is not
     *                  local
     * @param onParameter The maxPurity will be reduced to at most this level if the defsite is a
     *                     parameter
     * @param treatParamsAsFresh The value to be returned if the defsite is a parameter
     */
    def isLocalDefsite(
        defSite:            Int,
        otherwise:          Purity,
        onParameter:        Int => Purity,
        treatParamsAsFresh: Boolean,
        defSites:           IntTrieSet,
        excludedDefSites:   IntTrieSet
    )(implicit state: State): Boolean = {
        if (isImmediateVMException(defSite))
            return true; // VMLevelValues are freshly created

        if (ai.isMethodExternalExceptionOrigin(defSite))
            return false; // Method external exceptions are not freshly created

        if (defSite == OriginOfThis) {
            if (!state.method.isConstructor) {
                atMost(onParameter(0))
            }
            return treatParamsAsFresh | state.method.isConstructor;
        }

        if (defSite < 0) {
            atMost(onParameter(-defSite - 1))
            return treatParamsAsFresh;
        }

        val stmt = state.tac.stmts(defSite)
        assert(stmt.astID == Assignment.ASTID, "defSite should be assignment")

        val rhs = stmt.asAssignment.expr
        if (rhs.isConst)
            return true;

        (rhs.astID: @switch) match {
            case New.ASTID | NewArray.ASTID => true
            case StaticFunctionCall.ASTID | NonVirtualFunctionCall.ASTID |
                VirtualFunctionCall.ASTID =>
                val oldPurityLevel =
                    state.rvfCallSites.get(stmt.pc).map(_._2).getOrElse(CompileTimePure)
                val data = (rhs.asFunctionCall.receiverOption, otherwise meet oldPurityLevel)
                if (state.callees.isDefined) {
                    checkFreshnessOfReturn(stmt.pc, data, state.callees.get)
                } else {
                    state.rvfCallSites += stmt.pc -> data
                    reducePurityLB(otherwise)
                }
                true
            case GetField.ASTID =>
                val GetField(_, declClass, name, fieldType, objRef) = rhs
                project.resolveFieldReference(declClass, name, fieldType) match {
                    case Some(field) =>
                        val locality = propertyStore(field, FieldLocality.key)
                        checkLocalityOfField(locality, (objRef, otherwise)) &&
                            isLocalInternal(
                                objRef,
                                otherwise,
                                onParameter,
                                treatParamsAsFresh,
                                excludedDefSites ++ defSites
                            )
                    case None => false
                }
            case _ => false
        }
    }

    def checkLocalityOfField(
        ep:   EOptionP[Field, FieldLocality],
        data: (Expr[V], Purity)
    )(implicit state: State): Boolean = {
        val isLocal = ep match {
            case FinalP(LocalField | LocalFieldWithGetter) =>
                true
            case FinalP(ExtensibleLocalField | ExtensibleLocalFieldWithGetter) =>
                if (data._1.isVar) {
                    val value = data._1.asVar.value.asReferenceValue
                    value.isPrecise &&
                        !classHierarchy.isSubtypeOf(value.asReferenceType, ObjectType.Cloneable)
                } else
                    false
            case UBP(NoLocalField) =>
                false
            case _ =>
                reducePurityLB(data._2)
                if (data._2 meet state.ubPurity ne state.ubPurity)
                    state.addFieldLocalityDependee(ep.e, ep, data)
                true
        }
        if (!isLocal)
            atMost(data._2)
        isLocal
    }

    def checkLocalityOfReturn(
        ep:   EOptionP[Context, Property],
        data: (Option[Expr[V]], Purity)
    )(implicit state: State): Unit = {
        import project.classHierarchy.isSubtypeOf
        ep match {
            case LBP(PrimitiveReturnValue | FreshReturnValue) =>
            case FinalP(Getter) =>
                if (data._2 meet state.ubPurity ne state.ubPurity)
                    isLocal(data._1.get, data._2)
            case FinalP(ExtensibleGetter) =>
                if (data._1.get.isVar) {
                    val value = data._1.get.asVar.value.asReferenceValue
                    if (value.isPrecise && !isSubtypeOf(value.asReferenceType, ObjectType.Cloneable)) {
                        if (data._2 meet state.ubPurity ne state.ubPurity)
                            isLocal(data._1.get, data._2)
                    } else {
                        atMost(data._2)
                    }
                } else {
                    atMost(data._2)
                }
            case UBP(NoFreshReturnValue) =>
                atMost(data._2)
            case _: SomeEOptionP =>
                reducePurityLB(data._2)
                if (data._2 meet state.ubPurity ne state.ubPurity) {
                    state.addRVFDependee(
                        ep.e,
                        ep.asInstanceOf[EOptionP[Context, ReturnValueFreshness]],
                        data
                    )
                }
        }
    }

    def checkFreshnessOfReturn(
        pc:      Int,
        data:    (Option[Expr[V]], Purity),
        callees: Callees
    )(implicit state: State): Unit = {
        callees.callees(state.context, pc).foreach { callee =>
            if (callee.method.descriptor.returnType.isReferenceType)
                checkLocalityOfReturn(propertyStore(callee, ReturnValueFreshness.key), data)
        }
    }

    /**
     * Examines a statement for its influence on the method's purity.
     * This method will return false for impure statements, so evaluation can be terminated early.
     */
    override def checkPurityOfStmt(stmt: Stmt[V])(implicit state: State): Boolean =
        (stmt.astID: @switch) match {
            // Synchronization on non-escaping local objects/arrays is pure (and useless...)
            case MonitorEnter.ASTID | MonitorExit.ASTID =>
                val objRef = stmt.asSynchronizationStmt.objRef
                isLocalInternal(
                    objRef,
                    ImpureByAnalysis,
                    param => ContextuallyPure(IntTrieSet(param)),
                    treatParamsAsFresh = true
                ) && stmt.forallSubExpressions(checkPurityOfExpr)

            // Storing into non-escaping locally initialized arrays/objects is pure
            case ArrayStore.ASTID =>
                val arrayRef = stmt.asArrayStore.arrayRef
                isLocalInternal(
                    arrayRef,
                    ImpureByAnalysis,
                    param => ContextuallyPure(IntTrieSet(param)),
                    treatParamsAsFresh = true
                ) && stmt.forallSubExpressions(checkPurityOfExpr)
            case PutField.ASTID =>
                val objRef = stmt.asPutField.objRef
                isLocalInternal(
                    objRef,
                    ImpureByAnalysis,
                    param => ContextuallyPure(IntTrieSet(param)),
                    treatParamsAsFresh = true
                ) && stmt.forallSubExpressions(checkPurityOfExpr)

            case _ => super.checkPurityOfStmt(stmt)
        }

    /**
     * Examines the influence of the purity property of a method on the examined method's purity.
     *
     * @note Adds dependendees when necessary.
     */
    def checkMethodPurity(
        ep:     EOptionP[Context, Purity],
        params: Seq[Expr[V]]
    )(implicit state: State): Boolean = ep match {
        case UBP(_: ClassifiedImpure) =>
            atMost(ImpureByAnalysis)
            false
        case eps @ LUBP(lb, ub) =>
            if (eps.isRefinable && ((lb meet state.ubPurity) ne state.ubPurity)) {
                // On conditional, keep dependence
                state.addPurityDependee(ep.e, ep, params)
                reducePurityLB(lb)
            }
            // Contextual/external purity is handled below
            atMost(ub.withoutContextual)
            ub.modifiedParams.forall(param =>
                isLocalInternal(
                    params(param),
                    ImpureByAnalysis,
                    param => ContextuallyPure(IntTrieSet(param)),
                    treatParamsAsFresh = true
                ))
        case _: SomeEOptionP =>
            reducePurityLB(ImpureByAnalysis)
            state.addPurityDependee(ep.e, ep, params)
            true
    }

    /**
     * Handles the effect of static data usage on the purity level.
     *
     * @note Modifies dependees as necessary.
     */
    def checkStaticDataUsage(ep: EOptionP[DeclaredMethod, StaticDataUsage])(implicit state: State): Unit = {
        ep match {
            case LBP(UsesNoStaticData | UsesConstantDataOnly) =>
                state.updateStaticDataUsage(None)
            case UBP(UsesVaryingData) =>
                state.updateStaticDataUsage(None)
                atMost(Pure)
            case _ =>
                reducePurityLB(Pure)
                state.updateStaticDataUsage(Some(ep))
        }
    }

    /**
     * Adds the dependee necessary if a field mutability is not known yet.
     */
    override def handleUnknownFieldMutability(
        ep:     EOptionP[Field, FieldAssignability],
        objRef: Option[Expr[V]]
    )(implicit state: State): Unit = {
        state.addFieldMutabilityDependee(ep.e, ep, objRef)
    }

    /**
     * Adds the dependee necessary if a type mutability is not known yet.
     */
    override def handleUnknownTypeMutability(
        ep:   EOptionP[ObjectType, Property],
        expr: Expr[V]
    )(implicit state: State): Unit = {
        if (ep.pk == ClassImmutability.key)
            state.addClassImmutabilityDependee(
                ep.e,
                ep.asInstanceOf[EOptionP[ObjectType, ClassImmutability]],
                expr
            )
        else
            state.addTypeImmutabilityDependee(
                ep.e,
                ep.asInstanceOf[EOptionP[ObjectType, TypeImmutability]],
                expr
            )
    }

    /**
     * Add or remove the dependee when the callees property changes.
     */
    override def handleCalleesUpdate(
        callees: EOptionP[DeclaredMethod, Callees]
    )(implicit state: State): Unit = {
        state.updateCalleesDependee(callees)
        if (callees.isRefinable)
            reducePurityLB(ImpureByAnalysis)
    }

    /*
     * Adds the dependee necessary if the TACAI is not yet final.
     */
    override def handleTACAI(ep: EOptionP[Method, TACAI])(implicit state: State): Unit = {
        state.updateTacai(ep)
    }

    /**
     * Removes dependees that are known to not be needed anymore as they can not reduce the max
     * purity level further.
     */
    def cleanupDependees()(implicit state: State): Unit = {
        if (state.ubPurity ne CompileTimePure)
            state.updateStaticDataUsage(None)

        if (!state.ubPurity.isDeterministic) {
            state.fieldAssignabilityDependees = Map.empty
            state.classImmutabilityDependees = Map.empty
            state.typeImmutabilityDependees = Map.empty
            state.updateStaticDataUsage(None)
        }

        var newFieldLocalityDependees: Map[Field, (EOptionP[Field, FieldLocality], Set[(Expr[V], Purity)])] = Map.empty
        for ((dependee, (eop, data)) <- state.fieldLocalityDependees) {
            val newData = data.filter(_._2 meet state.ubPurity ne state.ubPurity)
            if (newData.nonEmpty) newFieldLocalityDependees += ((dependee, (eop, newData)))
        }
        state.fieldLocalityDependees = newFieldLocalityDependees

        var newRVFCallsites: IntMap[(Option[Expr[V]], Purity)] = IntMap.empty
        for ((callsite, data) <- state.rvfCallSites) {
            if (data._2 meet state.ubPurity ne state.ubPurity) newRVFCallsites += ((callsite, data))
        }
        state.rvfCallSites = newRVFCallsites

        var newRVFDependees: Map[Context, (EOptionP[Context, ReturnValueFreshness], Set[(Option[Expr[V]], Purity)])] = Map.empty
        for ((dependee, (eop, data)) <- state.rvfDependees) {
            val newData = data.filter(_._2 meet state.ubPurity ne state.ubPurity)
            if (newData.nonEmpty) newRVFDependees += ((dependee, (eop, newData)))
        }
        state.rvfDependees = newRVFDependees

        var newPurityDependees: Map[Context, (EOptionP[Context, Purity], Set[Seq[Expr[V]]])] = Map.empty
        for ((dependee, eAndD) <- state.purityDependees) {
            if (eAndD._1.isEPK || (eAndD._1.lb meet state.ubPurity ne state.ubPurity))
                newPurityDependees += ((dependee, eAndD))
        }
        state.purityDependees = newPurityDependees
    }

    /**
     * Raises the lower bound on the purity whenever possible.
     */
    def adjustLowerBound()(implicit state: State): Unit = {
        if (state.calleesDependee.isDefined)
            return ; // Nothing to be done, lower bound is still LBImpure

        var newLowerBound = state.ubPurity

        if (state.tacai.isDefined) return ; // Nothing to be done, lower bound is still LBImpure

        for ((eop, _) <- state.purityDependees.valuesIterator) {
            eop match {
                case LBP(lb) => newLowerBound = newLowerBound meet lb
                case _ =>
                    return ; // Nothing to be done, lower bound is still LBImpure
            }
        }

        if (state.staticDataUsage.isDefined) newLowerBound = newLowerBound meet Pure

        if (state.fieldAssignabilityDependees.nonEmpty ||
            state.classImmutabilityDependees.nonEmpty ||
            state.typeImmutabilityDependees.nonEmpty) {
            newLowerBound = newLowerBound meet SideEffectFree
        }

        for {
            (_, data) <- state.fieldLocalityDependees.valuesIterator
            (_, purity) <- data
        } {
            newLowerBound = newLowerBound meet purity
        }

        for {
            (_, purity) <- state.rvfCallSites.valuesIterator
        } {
            newLowerBound = newLowerBound meet purity
        }

        for {
            (_, data) <- state.rvfDependees.valuesIterator
            (_, purity) <- data
        } {
            newLowerBound = newLowerBound meet purity
        }

        state.lbPurity = newLowerBound
    }

    /**
     * Continuation to handle updates to properties of dependees.
     * Dependees may be
     *     - methods / virtual methods called (for their purity)
     *     - fields read (for their mutability)
     *     - classes files for class types returned (for their mutability)
     */
    def c(eps: SomeEPS)(implicit state: State): ProperPropertyComputationResult = {
        val oldPurity = state.ubPurity
        eps.ub.key match {
            case Purity.key =>
                val e = eps.e.asInstanceOf[Context]
                val dependees = state.purityDependees(e)
                state.removePurityDependee(e)
                dependees._2.foreach { e =>
                    checkMethodPurity(eps.asInstanceOf[EOptionP[Context, Purity]], e)
                }
<<<<<<< HEAD
            case FieldAssignability.key ⇒
=======
            case FieldMutability.key =>
>>>>>>> ee311cde
                val e = eps.e.asInstanceOf[Field]
                val dependees = state.fieldAssignabilityDependees(e)
                state.removeFieldMutabilityDependee(e)
<<<<<<< HEAD
                dependees._2.foreach { e ⇒
                    checkFieldMutability(eps.asInstanceOf[EOptionP[Field, FieldAssignability]], e)
=======
                dependees._2.foreach { e =>
                    checkFieldMutability(eps.asInstanceOf[EOptionP[Field, FieldMutability]], e)
>>>>>>> ee311cde
                }
            case ClassImmutability.key =>
                val e = eps.e.asInstanceOf[ObjectType]
                val dependees = state.classImmutabilityDependees(e)
                state.removeClassImmutabilityDependee(e)
                dependees._2.foreach { e =>
                    checkTypeMutability(
                        eps.asInstanceOf[EOptionP[ObjectType, ClassImmutability]],
                        e
                    )
                }
            case TypeImmutability.key =>
                val e = eps.e.asInstanceOf[ObjectType]
                val dependees = state.typeImmutabilityDependees(e)
                state.removeTypeImmutabilityDependee(e)
                dependees._2.foreach { e =>
                    checkTypeMutability(eps.asInstanceOf[EOptionP[ObjectType, TypeImmutability]], e)
                }
            case ReturnValueFreshness.key =>
                val e = eps.e.asInstanceOf[Context]
                val dependees = state.rvfDependees(e)
                state.removeRVFDependee(e)
                dependees._2.foreach { e =>
                    checkLocalityOfReturn(
                        eps.asInstanceOf[EOptionP[Context, ReturnValueFreshness]],
                        e
                    )
                }
            case FieldLocality.key =>
                val e = eps.e.asInstanceOf[Field]
                val dependees = state.fieldLocalityDependees(e)
                state.removeFieldLocalityDependee(e)
                dependees._2.foreach { e =>
                    checkLocalityOfField(eps.asInstanceOf[EOptionP[Field, FieldLocality]], e)
                }
            case Callees.key =>
                checkPurityOfCallees(eps.asInstanceOf[EOptionP[DeclaredMethod, Callees]])
                state.rvfCallSites.foreach {
                    case (pc, data) => checkFreshnessOfReturn(pc, data, eps.ub.asInstanceOf[Callees])
                }
            case StaticDataUsage.key =>
                checkStaticDataUsage(eps.asInstanceOf[EOptionP[DeclaredMethod, StaticDataUsage]])
            case TACAI.key =>
                state.updateTacai(eps.asInstanceOf[EOptionP[Method, TACAI]])
                return determineMethodPurity(eps.ub.asInstanceOf[TACAI].tac.get.cfg);
        }

        if (state.ubPurity eq ImpureByAnalysis)
            return Result(state.context, ImpureByAnalysis);

        if (state.ubPurity ne oldPurity)
            cleanupDependees() // Remove dependees that we don't need anymore.
        adjustLowerBound()

        val dependees = state.dependees
        if (dependees.isEmpty || (state.lbPurity == state.ubPurity)) {
            Result(state.context, state.ubPurity)
        } else {
            InterimResult(
                state.context,
                state.lbPurity,
                state.ubPurity,
                dependees,
                c
            )
        }
    }

    /**
     * Determines the purity of a method once TACAI is available.
     */
    def determineMethodPurity(
        cfg: CFG[Stmt[V], TACStmts[V]]
    )(implicit state: State): ProperPropertyComputationResult = {
        // Special case: The Throwable constructor is `LBSideEffectFree`, but subtype constructors
        // may not be because of overridable fillInStackTrace method
        if (state.method.isConstructor && state.declClass.isSubtypeOf(ObjectType.Throwable)) {
            val candidate = org.opalj.control.find(project.instanceMethods(state.declClass)) { mdc =>
                mdc.method.compare(
                    "fillInStackTrace",
                    MethodDescriptor.withNoArgs(ObjectType.Throwable)
                )
            }
            candidate foreach { mdc =>
                if (mdc.method.classFile.thisType != ObjectType.Throwable) {
                    val fISTMethod = declaredMethods(mdc.method)
                    val fISTContext = typeIterator.expandContext(state.context, fISTMethod, 0)
                    val fISTPurity = propertyStore(fISTContext, Purity.key)
                    val self = UVar(
                        ASObjectValue(isNull = No, isPrecise = false, state.declClass),
                        SelfReferenceParameter
                    )
                    if (!checkMethodPurity(fISTPurity, Seq(self)))
                        // Early return for impure fillInStackTrace
                        return Result(state.context, state.ubPurity);
                }
            }
        }

        // Synchronized methods have a visible side effect on the receiver
        // Static synchronized methods lock the class which is potentially globally visible
        if (state.method.isSynchronized)
            if (state.method.isStatic) return Result(state.context, ImpureByAnalysis);
            else atMost(ContextuallyPure(IntTrieSet(0)))

        val stmtCount = state.tac.stmts.length
        var s = 0
        while (s < stmtCount) {
            if (!checkPurityOfStmt(state.tac.stmts(s))) { // Early return for impure statements
                assert(state.ubPurity.isInstanceOf[ClassifiedImpure])
                return Result(state.context, state.ubPurity);
            }
            s += 1
        }

        val callees = propertyStore(state.context.method, Callees.key)
        if (!checkPurityOfCallees(callees)) {
            assert(state.ubPurity.isInstanceOf[ClassifiedImpure])
            return Result(state.context, state.ubPurity)
        }

        if (callees.hasUBP)
            state.rvfCallSites.foreach {
                case (pc, data) =>
                    checkFreshnessOfReturn(pc, data, callees.ub)
            }

        // Creating implicit exceptions is side-effect free (because of fillInStackTrace)
        // but it may be ignored as domain-specific
        val bbsCausingExceptions = cfg.abnormalReturnNode.predecessors
        for {
            bb <- bbsCausingExceptions
        } {
            val pc = bb.asBasicBlock.endPC
            if (isSourceOfImmediateException(pc)) {
                val throwingStmt = state.tac.stmts(pc)
                val ratedResult = rater.handleException(throwingStmt)
                if (ratedResult.isDefined) atMost(ratedResult.get)
                else atMost(SideEffectFree)
            }
        }

        if (state.ubPurity eq CompileTimePure) // Check static data usage only if necessary
            checkStaticDataUsage(propertyStore(state.context.method, StaticDataUsage.key))
        else
            cleanupDependees() // Remove dependees we already know we won't need

        val dependees = state.dependees
        if (dependees.isEmpty || (state.lbPurity == state.ubPurity)) {
            Result(state.context, state.ubPurity)
        } else {
            InterimResult(state.context, state.lbPurity, state.ubPurity, dependees, c)
        }
    }

    /**
     * Determines the purity of the given method.
     *
     * @param context A method call context
     */
    def determinePurity(context: Context): ProperPropertyComputationResult = {
        val definedMethod = context.method
        val method = definedMethod.definedMethod
        val declClass = method.classFile.thisType

        // If this is not the method's declaration, but a non-overwritten method in a subtype,
        // don't re-analyze the code
        if ((declClass ne definedMethod.declaringClassType) && context.isInstanceOf[SimpleContext])
            return baseMethodPurity(context);

        implicit val state: State =
            new State(method, context, declClass)

        val tacaiO = getTACAI(method)

        if (tacaiO.isEmpty)
            return InterimResult(
                context,
                ImpureByAnalysis,
                CompileTimePure,
                state.dependees,
                c
            );

        determineMethodPurity(tacaiO.get.cfg)
    }
}

object L2PurityAnalysis {

    /**
     * Domain-specific rater used to examine whether certain statements and expressions are
     * domain-specific.
     * If the Option is None, a rater is created from a config file option.
     */
    var rater: Option[DomainSpecificRater] = None

    def setRater(newRater: Option[DomainSpecificRater]): Unit = {
        rater = newRater
    }
}

trait L2PurityAnalysisScheduler extends FPCFAnalysisScheduler {

    final def derivedProperty: PropertyBounds = PropertyBounds.lub(Purity)

    override def requiredProjectInformation: ProjectInformationKeys =
        Seq(DeclaredMethodsKey, SimpleContextsKey, ConfiguredPurityKey)

    override def uses: Set[PropertyBounds] = {
        Set(
            PropertyBounds.lub(FieldAssignability),
            PropertyBounds.lub(ClassImmutability),
            PropertyBounds.lub(TypeImmutability),
            PropertyBounds.lub(StaticDataUsage),
            PropertyBounds.lub(ReturnValueFreshness),
            PropertyBounds.ub(FieldLocality),
            PropertyBounds.ub(TACAI),
            PropertyBounds.ub(Callees),
            PropertyBounds.lub(Purity)
        )
    }

    final override type InitializationData = L2PurityAnalysis
    final override def init(p: SomeProject, ps: PropertyStore): InitializationData = {
        new L2PurityAnalysis(p)
    }

    override def beforeSchedule(p: SomeProject, ps: PropertyStore): Unit = {}

    override def afterPhaseScheduling(ps: PropertyStore, analysis: FPCFAnalysis): Unit = {}

    override def afterPhaseCompletion(
        p:        SomeProject,
        ps:       PropertyStore,
        analysis: FPCFAnalysis
    ): Unit = {}

}

object EagerL2PurityAnalysis extends L2PurityAnalysisScheduler with FPCFEagerAnalysisScheduler {

    override def requiredProjectInformation: ProjectInformationKeys =
        super.requiredProjectInformation :+ CallGraphKey

    override def start(
        p: SomeProject, ps: PropertyStore, analysis: InitializationData
    ): FPCFAnalysis = {
        val cg = p.get(CallGraphKey)
        val methods = cg.reachableMethods().collect {
            case c @ Context(dm) if dm.hasSingleDefinedMethod && dm.definedMethod.body.isDefined && !analysis.configuredPurity.wasSet(dm) && ps(dm, Callers.key).ub != NoCallers =>
                c
        }

        ps.scheduleEagerComputationsForEntities(methods)(
            analysis.determinePurity
        )

        analysis
    }

    override def uses: Set[PropertyBounds] = super.uses + PropertyBounds.finalP(Callers)

    override def derivesEagerly: Set[PropertyBounds] = Set(derivedProperty)

    override def derivesCollaboratively: Set[PropertyBounds] = Set.empty
}

object LazyL2PurityAnalysis extends L2PurityAnalysisScheduler with FPCFLazyAnalysisScheduler {

    override def register(
        p: SomeProject, ps: PropertyStore, analysis: InitializationData
    ): FPCFAnalysis = {
        ps.registerLazyPropertyComputation(Purity.key, analysis.doDeterminePurity)
        analysis
    }

    override def derivesLazily: Some[PropertyBounds] = Some(derivedProperty)
}<|MERGE_RESOLUTION|>--- conflicted
+++ resolved
@@ -743,21 +743,12 @@
                 dependees._2.foreach { e =>
                     checkMethodPurity(eps.asInstanceOf[EOptionP[Context, Purity]], e)
                 }
-<<<<<<< HEAD
-            case FieldAssignability.key ⇒
-=======
-            case FieldMutability.key =>
->>>>>>> ee311cde
+            case FieldAssignability.key =>
                 val e = eps.e.asInstanceOf[Field]
                 val dependees = state.fieldAssignabilityDependees(e)
                 state.removeFieldMutabilityDependee(e)
-<<<<<<< HEAD
-                dependees._2.foreach { e ⇒
+                dependees._2.foreach { e =>
                     checkFieldMutability(eps.asInstanceOf[EOptionP[Field, FieldAssignability]], e)
-=======
-                dependees._2.foreach { e =>
-                    checkFieldMutability(eps.asInstanceOf[EOptionP[Field, FieldMutability]], e)
->>>>>>> ee311cde
                 }
             case ClassImmutability.key =>
                 val e = eps.e.asInstanceOf[ObjectType]
