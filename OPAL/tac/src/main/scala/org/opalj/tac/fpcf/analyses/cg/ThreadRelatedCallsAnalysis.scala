--- conflicted
+++ resolved
@@ -194,11 +194,7 @@
         )
 
         typeIterator.foreachAllocation(receiver, callContext, state.tac.stmts, types) {
-<<<<<<< HEAD
-            (tpe, method, pc) ⇒
-=======
             (tpe, method, pc) =>
->>>>>>> ee311cde
                 val hasRunnable = handleTypeAndHasRunnable(
                     tpe, callContext, callPC, state.tac.stmts, receiver, indirectCalls
                 )
@@ -443,11 +439,7 @@
         // ensures, that we only add new vm reachable methods
         val vmReachableMethods = new VMReachableMethods()
 
-<<<<<<< HEAD
-        typeIterator.continuation(receiver, eps.asInstanceOf[EPS[Entity, PropertyType]]) { newType ⇒
-=======
         typeIterator.continuation(receiver, eps.asInstanceOf[EPS[Entity, PropertyType]]) { newType =>
->>>>>>> ee311cde
             handleType(newType, state.callContext, pc, vmReachableMethods)
         }(state)
 
