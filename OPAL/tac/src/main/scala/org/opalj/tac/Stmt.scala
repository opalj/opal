--- conflicted
+++ resolved
@@ -182,12 +182,8 @@
 
     final override def asGoto: this.type = this
     final override def astID: Int = Goto.ASTID
-<<<<<<< HEAD
-    final override def forallSubExpressions[W >: Nothing <: Var[W]](p: Expr[W] ⇒ Boolean): Boolean =
+    final override def forallSubExpressions[W >: Nothing <: Var[W]](p: Expr[W] => Boolean): Boolean =
         true
-=======
-    final override def forallSubExpressions[W >: Nothing <: Var[W]](p: Expr[W] => Boolean): Boolean = true
->>>>>>> ee311cde
 
     override private[tac] def remapIndexes(
         pcToIndex:                    Array[Int],
@@ -225,12 +221,8 @@
 
     final override def asRet: this.type = this
     final override def astID: Int = Ret.ASTID
-<<<<<<< HEAD
-    final override def forallSubExpressions[W >: Nothing <: Var[W]](p: Expr[W] ⇒ Boolean): Boolean =
+    final override def forallSubExpressions[W >: Nothing <: Var[W]](p: Expr[W] => Boolean): Boolean =
         true
-=======
-    final override def forallSubExpressions[W >: Nothing <: Var[W]](p: Expr[W] => Boolean): Boolean = true
->>>>>>> ee311cde
 
     override private[tac] def remapIndexes(
         pcToIndex:                    Array[Int],
@@ -264,12 +256,7 @@
 
     final override def asJSR: this.type = this
     final override def astID: Int = JSR.ASTID
-<<<<<<< HEAD
-    final override def forallSubExpressions[W >: Nothing <: Var[W]](p: Expr[W] ⇒ Boolean): Boolean =
-        true
-=======
     final override def forallSubExpressions[W >: Nothing <: Var[W]](p: Expr[W] => Boolean): Boolean = true
->>>>>>> ee311cde
 
     override private[tac] def remapIndexes(
         pcToIndex:                    Array[Int],
@@ -465,12 +452,8 @@
 
     final override def asReturn: this.type = this
     final override def astID: Int = Return.ASTID
-<<<<<<< HEAD
-    final override def forallSubExpressions[W >: Nothing <: Var[W]](p: Expr[W] ⇒ Boolean): Boolean =
+    final override def forallSubExpressions[W >: Nothing <: Var[W]](p: Expr[W] => Boolean): Boolean =
         true
-=======
-    final override def forallSubExpressions[W >: Nothing <: Var[W]](p: Expr[W] => Boolean): Boolean = true
->>>>>>> ee311cde
 
     final override def isSideEffectFree: Boolean = {
         // IMPROVE Check if the method does call synchronization statements; if so we may get an exception when we return from the method; otherwise the method is side-effect free
@@ -510,12 +493,8 @@
     final override def asNop: this.type = this
     final override def isNop: Boolean = true
     final override def astID: Int = Nop.ASTID
-<<<<<<< HEAD
-    final override def forallSubExpressions[W >: Nothing <: Var[W]](p: Expr[W] ⇒ Boolean): Boolean =
+    final override def forallSubExpressions[W >: Nothing <: Var[W]](p: Expr[W] => Boolean): Boolean =
         true
-=======
-    final override def forallSubExpressions[W >: Nothing <: Var[W]](p: Expr[W] => Boolean): Boolean = true
->>>>>>> ee311cde
 
     final override def isSideEffectFree: Boolean = true
 
@@ -809,13 +788,7 @@
         isIndexOfCaughtExceptionStmt: Int => Boolean
     ): Unit = {
         receiver.remapIndexes(pcToIndex, isIndexOfCaughtExceptionStmt)
-<<<<<<< HEAD
-        params foreach { p ⇒
-            p.remapIndexes(pcToIndex, isIndexOfCaughtExceptionStmt)
-        }
-=======
         params foreach { p => p.remapIndexes(pcToIndex, isIndexOfCaughtExceptionStmt) }
->>>>>>> ee311cde
     }
 
 }
@@ -978,13 +951,7 @@
         pcToIndex:                    Array[Int],
         isIndexOfCaughtExceptionStmt: Int => Boolean
     ): Unit = {
-<<<<<<< HEAD
-        params.foreach { p ⇒
-            p.remapIndexes(pcToIndex, isIndexOfCaughtExceptionStmt)
-        }
-=======
         params.foreach { p => p.remapIndexes(pcToIndex, isIndexOfCaughtExceptionStmt) }
->>>>>>> ee311cde
     }
 
     final override def toCanonicalForm(
@@ -1038,13 +1005,7 @@
         pcToIndex:                    Array[Int],
         isIndexOfCaughtExceptionStmt: Int => Boolean
     ): Unit = {
-<<<<<<< HEAD
-        params.foreach { p ⇒
-            p.remapIndexes(pcToIndex, isIndexOfCaughtExceptionStmt)
-        }
-=======
         params.foreach { p => p.remapIndexes(pcToIndex, isIndexOfCaughtExceptionStmt) }
->>>>>>> ee311cde
     }
 
     override def hashCode(): Int = {
@@ -1185,13 +1146,7 @@
         pcToIndex:                    Array[Int],
         isIndexOfCaughtExceptionStmt: Int => Boolean
     ): Unit = {
-<<<<<<< HEAD
-        throwingStmts = throwingStmts map { pc ⇒
-            ai.remapPC(pcToIndex)(pc)
-        }
-=======
         throwingStmts = throwingStmts map { pc => ai.remapPC(pcToIndex)(pc) }
->>>>>>> ee311cde
     }
 
     final override def toCanonicalForm(
