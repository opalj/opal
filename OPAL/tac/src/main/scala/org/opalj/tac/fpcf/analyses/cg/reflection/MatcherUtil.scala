--- conflicted
+++ resolved
@@ -11,10 +11,7 @@
 import org.opalj.br.ObjectType
 import org.opalj.br.analyses.SomeProject
 import org.opalj.br.FieldTypes
-<<<<<<< HEAD
-=======
 import org.opalj.br.fpcf.properties.Context
->>>>>>> 5b06f22d
 
 object MatcherUtil {
 
@@ -86,11 +83,7 @@
      */
     private[reflection] def retrieveNameBasedMethodMatcher(
         context:  Context,
-<<<<<<< HEAD
-        expr:     Expr[V],
-=======
         expr:     V,
->>>>>>> 5b06f22d
         depender: Entity,
         pc:       Int,
         stmts:    Array[Stmt[V]],
@@ -107,7 +100,7 @@
         retrieveSuitableMatcher[Set[String]](
             Some(names),
             pc,
-            v ⇒ if (v.isEmpty) NoMethodsMatcher else new NameBasedMethodMatcher(v)
+            v ⇒ new NameBasedMethodMatcher(v)
         )
     }
 
@@ -124,22 +117,14 @@
      */
     private[reflection] def retrieveClassBasedMethodMatcher(
         context:                   Context,
-<<<<<<< HEAD
-        ref:                       Expr[V],
-=======
         ref:                       V,
->>>>>>> 5b06f22d
         depender:                  Entity,
         pc:                        Int,
         stmts:                     Array[Stmt[V]],
         project:                   SomeProject,
         failure:                   () ⇒ Unit,
-<<<<<<< HEAD
-        onlyMethodsExactlyInClass: Boolean
-=======
         onlyMethodsExactlyInClass: Boolean,
         considerSubclasses:        Boolean        = false
->>>>>>> 5b06f22d
     )(
         implicit
         typeProvider:        TypeProvider,
@@ -148,29 +133,17 @@
         incompleteCallSites: IncompleteCallSites,
         highSoundness:       Boolean
     ): MethodMatcher = {
-<<<<<<< HEAD
-        val typesOpt = Some(TypesUtil.getPossibleTypes(
-            context, ref, depender, stmts, project, failure
-        ).map(_.asObjectType))
-=======
         val typesOpt = Some(TypesUtil.getPossibleClasses(
             context, ref, depender, stmts, project, failure
         ).flatMap { tpe ⇒
             if (considerSubclasses) project.classHierarchy.allSubtypes(tpe.asObjectType, true)
             else Set(tpe.asObjectType)
         })
->>>>>>> 5b06f22d
 
         retrieveSuitableMatcher[Set[ObjectType]](
             typesOpt,
             pc,
-<<<<<<< HEAD
-            v ⇒
-                if (v.isEmpty) NoMethodsMatcher
-                else new ClassBasedMethodMatcher(v, onlyMethodsExactlyInClass)
-=======
             v ⇒ new ClassBasedMethodMatcher(v, onlyMethodsExactlyInClass)
->>>>>>> 5b06f22d
         )
     }
 
