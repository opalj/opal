/* BSD 2-Clause License - see OPAL/LICENSE for details. */
package org.opalj
package tac
package cg

import org.opalj.br.analyses.ProjectInformationKeys
import org.opalj.br.analyses.SomeProject
import org.opalj.br.analyses.VirtualFormalParametersKey
import org.opalj.br.fpcf.FPCFAnalysisScheduler
import org.opalj.br.fpcf.properties.SimpleContextsKey
import org.opalj.tac.common.DefinitionSitesKey
import org.opalj.tac.fpcf.analyses.cg.AllocationSitesPointsToTypeProvider
import org.opalj.tac.fpcf.analyses.pointsto.AllocationSiteBasedArraycopyPointsToAnalysisScheduler
import org.opalj.tac.fpcf.analyses.pointsto.AllocationSiteBasedConfiguredMethodsPointsToAnalysisScheduler
import org.opalj.tac.fpcf.analyses.pointsto.AllocationSiteBasedNewInstanceAnalysisScheduler
import org.opalj.tac.fpcf.analyses.pointsto.AllocationSiteBasedPointsToAnalysisScheduler
import org.opalj.tac.fpcf.analyses.pointsto.AllocationSiteBasedTamiFlexPointsToAnalysisScheduler
import org.opalj.tac.fpcf.analyses.pointsto.AllocationSiteBasedUnsafePointsToAnalysisScheduler
import org.opalj.tac.fpcf.analyses.pointsto.ReflectionAllocationsAnalysisScheduler

/**
 * A [[org.opalj.br.analyses.ProjectInformationKey]] to compute a [[CallGraph]] based on
 * the points-to analysis.
 *
 * @see [[CallGraphKey]] for further details.
 *
 * @author Florian Kuebler
 */
object AllocationSiteBasedPointsToCallGraphKey extends CallGraphKey {

    override def requirements(project: SomeProject): ProjectInformationKeys = {
        Seq(DefinitionSitesKey, VirtualFormalParametersKey, SimpleContextsKey) ++:
            super.requirements(project)
    }

    override protected def callGraphSchedulers(
        project: SomeProject
    ): Traversable[FPCFAnalysisScheduler] = {
        List(
            AllocationSiteBasedPointsToAnalysisScheduler,
            AllocationSiteBasedConfiguredMethodsPointsToAnalysisScheduler,
            AllocationSiteBasedTamiFlexPointsToAnalysisScheduler,
            AllocationSiteBasedArraycopyPointsToAnalysisScheduler,
            AllocationSiteBasedUnsafePointsToAnalysisScheduler,
<<<<<<< HEAD
            ReflectionAllocationsAnalysisScheduler
=======
            ReflectionAllocationsAnalysisScheduler,
            AllocationSiteBasedNewInstanceAnalysisScheduler
>>>>>>> 5b06f22d
        )
    }
    override def getTypeProvider(project: SomeProject) =
        new AllocationSitesPointsToTypeProvider(project)
}<|MERGE_RESOLUTION|>--- conflicted
+++ resolved
@@ -42,12 +42,8 @@
             AllocationSiteBasedTamiFlexPointsToAnalysisScheduler,
             AllocationSiteBasedArraycopyPointsToAnalysisScheduler,
             AllocationSiteBasedUnsafePointsToAnalysisScheduler,
-<<<<<<< HEAD
-            ReflectionAllocationsAnalysisScheduler
-=======
             ReflectionAllocationsAnalysisScheduler,
             AllocationSiteBasedNewInstanceAnalysisScheduler
->>>>>>> 5b06f22d
         )
     }
     override def getTypeProvider(project: SomeProject) =
