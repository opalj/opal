--- conflicted
+++ resolved
@@ -108,11 +108,7 @@
         val indirectCalls = new IndirectCalls()
 
         typeIterator.continuation(receiverVar, eps.asInstanceOf[EPS[Entity, PropertyType]]) {
-<<<<<<< HEAD
-            newType ⇒
-=======
             newType =>
->>>>>>> ee311cde
                 handleType(newType, state.callContext, pc, receiver, parameters, indirectCalls)
         }(state)
 
@@ -193,11 +189,7 @@
                 WriteExternalDescriptor,
                 parameters,
                 receiver,
-<<<<<<< HEAD
-                tgt ⇒ typeIterator.expandContext(callContext, tgt, callPC)
-=======
                 tgt => typeIterator.expandContext(callContext, tgt, callPC)
->>>>>>> ee311cde
             )
         } else {
             val writeObjectMethod = project.specialCall(
@@ -217,11 +209,7 @@
                 WriteObjectDescriptor,
                 parameters,
                 receiver,
-<<<<<<< HEAD
-                tgt ⇒ typeIterator.expandContext(callContext, tgt, callPC)
-=======
                 tgt => typeIterator.expandContext(callContext, tgt, callPC)
->>>>>>> ee311cde
             )
         }
 
@@ -243,11 +231,7 @@
             WriteObjectDescriptor,
             parameters,
             receiver,
-<<<<<<< HEAD
-            tgt ⇒ typeIterator.expandContext(callContext, tgt, callPC)
-=======
             tgt => typeIterator.expandContext(callContext, tgt, callPC)
->>>>>>> ee311cde
         )
     }
 
@@ -349,11 +333,7 @@
                             ReadExternalDescriptor,
                             parameterList,
                             receiver,
-<<<<<<< HEAD
-                            tgt ⇒ typeIterator.expandContext(context, tgt, pc)
-=======
                             tgt => typeIterator.expandContext(context, tgt, pc)
->>>>>>> ee311cde
                         )
 
                         // call to no-arg constructor
@@ -380,11 +360,7 @@
                             ReadObjectDescriptor,
                             parameterList,
                             receiver,
-<<<<<<< HEAD
-                            tgt ⇒ typeIterator.expandContext(context, tgt, pc)
-=======
                             tgt => typeIterator.expandContext(context, tgt, pc)
->>>>>>> ee311cde
                         )
 
                         // call to first super no-arg constructor
@@ -445,11 +421,7 @@
                         JustReturnsObject,
                         Seq.empty,
                         receiver,
-<<<<<<< HEAD
-                        tgt ⇒ typeIterator.expandContext(context, tgt, pc)
-=======
                         tgt => typeIterator.expandContext(context, tgt, pc)
->>>>>>> ee311cde
                     )
 
                     // call to `validateObject`
@@ -464,11 +436,7 @@
                             JustReturnsObject,
                             Seq.empty,
                             receiver,
-<<<<<<< HEAD
-                            tgt ⇒ typeIterator.expandContext(context, tgt, pc)
-=======
                             tgt => typeIterator.expandContext(context, tgt, pc)
->>>>>>> ee311cde
                         )
                     }
                 }
