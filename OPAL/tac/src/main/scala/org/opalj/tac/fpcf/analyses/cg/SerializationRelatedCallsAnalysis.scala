/* BSD 2-Clause License - see OPAL/LICENSE for details. */
package org.opalj
package tac
package fpcf
package analyses
package cg

import scala.annotation.tailrec

import org.opalj.collection.immutable.IntTrieSet
import org.opalj.fpcf.Entity
import org.opalj.fpcf.EPS
import org.opalj.fpcf.FinalEP
import org.opalj.fpcf.InterimPartialResult
import org.opalj.fpcf.ProperPropertyComputationResult
import org.opalj.fpcf.PropertyBounds
import org.opalj.fpcf.PropertyComputationResult
import org.opalj.fpcf.PropertyStore
import org.opalj.fpcf.Results
import org.opalj.fpcf.SomeEPS
import org.opalj.value.ValueInformation
import org.opalj.br.analyses.SomeProject
import org.opalj.br.fpcf.BasicFPCFEagerAnalysisScheduler
import org.opalj.br.fpcf.FPCFAnalysis
import org.opalj.br.DeclaredMethod
import org.opalj.br.ElementReferenceType
import org.opalj.br.MethodDescriptor
import org.opalj.br.MethodDescriptor.JustReturnsObject
import org.opalj.br.MethodDescriptor.NoArgsAndReturnVoid
import org.opalj.br.ObjectType
import org.opalj.br.ObjectType.{ObjectOutputStream ⇒ ObjectOutputStreamType}
import org.opalj.br.ObjectType.{ObjectInputStream ⇒ ObjectInputStreamType}
import org.opalj.br.analyses.DeclaredMethodsKey
import org.opalj.br.analyses.ProjectInformationKeys
import org.opalj.tac.fpcf.properties.cg.Callees
import org.opalj.tac.fpcf.properties.cg.Callers
import org.opalj.br.Method
import org.opalj.br.ReferenceType
<<<<<<< HEAD
import org.opalj.tac.cg.CallGraphKey
=======
import org.opalj.tac.cg.TypeProviderKey
>>>>>>> 5b06f22d
import org.opalj.tac.fpcf.properties.TACAI
import org.opalj.tac.fpcf.properties.TheTACAI

/**
 * Analysis handling the specifics of java.io.ObjectOutputStream.writeObject.
 * This method may invoke writeObject, writeReplace or writeExternal on its parameter.
 *
 * @author Florian Kuebler
 * @author Dominik Helm
 */
class OOSWriteObjectAnalysis private[analyses] (
<<<<<<< HEAD
        override val project:      SomeProject,
        override val typeProvider: TypeProvider
=======
        override val project: SomeProject
>>>>>>> 5b06f22d
) extends TACAIBasedAPIBasedAnalysis with TypeConsumerAnalysis {

    override val apiMethod: DeclaredMethod = declaredMethods(
        ObjectOutputStreamType,
        "",
        ObjectOutputStreamType,
        "writeObject",
        MethodDescriptor.JustTakesObject
    )

    final val ObjectOutputType = ObjectType("java/io/ObjectOutput")
    final val WriteExternalDescriptor = MethodDescriptor.JustTakes(ObjectOutputType)
    final val WriteObjectDescriptor = MethodDescriptor.JustTakes(ObjectOutputStreamType)

    override def processNewCaller(
<<<<<<< HEAD
        callContext:    ContextType,
=======
        calleeContext:  ContextType,
        callerContext:  ContextType,
>>>>>>> 5b06f22d
        pc:             Int,
        tac:            TACode[TACMethodParameter, V],
        receiverOption: Option[Expr[V]],
        params:         Seq[Option[Expr[V]]],
        tgtVarOption:   Option[V],
        isDirect:       Boolean
    ): ProperPropertyComputationResult = {
        val indirectCalls = new IndirectCalls()

        if (params.nonEmpty && params.head.isDefined) {
            implicit val stmts: Array[Stmt[V]] = tac.stmts
            val param = params.head.get.asVar

            val receiver = persistentUVar(param)
            val parameters = Seq(receiverOption.flatMap(os ⇒ persistentUVar(os.asVar)))

            implicit val state: CGState[ContextType] = new CGState[ContextType](
<<<<<<< HEAD
                callContext, FinalEP(callContext.method.definedMethod, TheTACAI(tac)),
            )

            handleOOSWriteObject(callContext, param, pc, receiver, parameters, indirectCalls)
=======
                callerContext, FinalEP(callerContext.method.definedMethod, TheTACAI(tac)),
            )

            handleOOSWriteObject(callerContext, param, pc, receiver, parameters, indirectCalls)
>>>>>>> 5b06f22d

            returnResult(param, receiver, parameters, indirectCalls)(state)
        } else {
            indirectCalls.addIncompleteCallSite(pc)
<<<<<<< HEAD
            Results(indirectCalls.partialResults(callContext.method))
=======
            Results(indirectCalls.partialResults(callerContext))
>>>>>>> 5b06f22d
        }
    }

    def c(
        receiverVar: V,
        receiver:    Option[(ValueInformation, IntTrieSet)],
        parameters:  Seq[Option[(ValueInformation, IntTrieSet)]],
        state:       CGState[ContextType]
    )(eps: SomeEPS): ProperPropertyComputationResult = {
        val pc = state.dependersOf(eps.toEPK).head.asInstanceOf[Int]

        // ensures, that we only add new vm reachable methods
        val indirectCalls = new IndirectCalls()

        typeProvider.continuation(receiverVar, eps.asInstanceOf[EPS[Entity, PropertyType]]) {
            newType ⇒
                handleType(newType, state.callContext, pc, receiver, parameters, indirectCalls)
        }(state)

        if (eps.isFinal) {
            state.removeDependee(eps.toEPK)
        } else {
            state.updateDependency(eps)
        }

        returnResult(receiverVar, receiver, parameters, indirectCalls)(state)
    }

    def returnResult(
        receiverVar:   V,
        receiver:      Option[(ValueInformation, IntTrieSet)],
        parameters:    Seq[Option[(ValueInformation, IntTrieSet)]],
        indirectCalls: IndirectCalls
    )(implicit state: CGState[ContextType]): ProperPropertyComputationResult = {
<<<<<<< HEAD
        val results = indirectCalls.partialResults(state.callContext.method)
=======
        val results = indirectCalls.partialResults(state.callContext)
>>>>>>> 5b06f22d
        if (state.hasOpenDependencies)
            Results(
                InterimPartialResult(state.dependees, c(receiverVar, receiver, parameters, state)),
                results
            )
        else
            Results(results)
    }

    private[this] def handleOOSWriteObject(
        callContext:   ContextType,
        param:         V,
        callPC:        Int,
        receiver:      Option[(ValueInformation, IntTrieSet)],
        parameters:    Seq[Option[(ValueInformation, IntTrieSet)]],
        indirectCalls: IndirectCalls
    )(implicit state: CGState[ContextType]): Unit = {
        typeProvider.foreachType(
            param,
            typeProvider.typesProperty(
                param, callContext, callPC.asInstanceOf[Entity], state.tac.stmts
            )
        ) { tpe ⇒ handleType(tpe, callContext, callPC, receiver, parameters, indirectCalls) }
    }

    private[this] def handleType(
        tpe:           ReferenceType,
        callContext:   ContextType,
        callPC:        Int,
        receiver:      Option[(ValueInformation, IntTrieSet)],
        parameters:    Seq[Option[(ValueInformation, IntTrieSet)]],
        indirectCalls: IndirectCalls
    ): Unit = {
        if (tpe.isArrayType && !tpe.asArrayType.elementType.isObjectType) {
            indirectCalls.addIncompleteCallSite(callPC)
            return ;
        }

        val paramType =
            if (tpe.isArrayType)
                tpe.asArrayType.elementType.asObjectType
            else tpe.asObjectType

        if (classHierarchy.isSubtypeOf(paramType, ObjectType.Externalizable)) {
            val writeExternalMethod = project.instanceCall(
                paramType,
                paramType,
                "writeExternal",
                WriteExternalDescriptor
            )

            indirectCalls.addCallOrFallback(
                callContext,
                callPC,
                writeExternalMethod,
                ObjectType.Externalizable.packageName,
                ObjectType.Externalizable,
                "writeExternal",
                WriteExternalDescriptor,
                parameters,
<<<<<<< HEAD
                receiver
=======
                receiver,
                tgt ⇒ typeProvider.expandContext(callContext, tgt, callPC)
>>>>>>> 5b06f22d
            )
        } else {
            val writeObjectMethod = project.specialCall(
                paramType,
                paramType,
                isInterface = false,
                "writeObject",
                WriteObjectDescriptor
            )
            indirectCalls.addCallOrFallback(
                callContext,
                callPC,
                writeObjectMethod,
                ObjectType.Object.packageName,
                ObjectType.Object,
                "writeObject",
                WriteObjectDescriptor,
                parameters,
<<<<<<< HEAD
                receiver
=======
                receiver,
                tgt ⇒ typeProvider.expandContext(callContext, tgt, callPC)
>>>>>>> 5b06f22d
            )
        }

        val writeReplaceMethod = project.specialCall(
            paramType,
            paramType,
            isInterface = false,
            "writeReplace",
            WriteObjectDescriptor
        )

        indirectCalls.addCallOrFallback(
            callContext,
            callPC,
            writeReplaceMethod,
            ObjectType.Object.packageName,
            ObjectType.Object,
            "writeReplace",
            WriteObjectDescriptor,
            parameters,
<<<<<<< HEAD
            receiver
=======
            receiver,
            tgt ⇒ typeProvider.expandContext(callContext, tgt, callPC)
>>>>>>> 5b06f22d
        )
    }

}

/**
 * Analysis handling the specifics of java.io.ObjectInputStream.readObject.
 * This method may instantiate new objects and invoke readObject, readResolve, readExternal or
 * validateObject on them.
 *
 * @author Florian Kuebler
 */
class OISReadObjectAnalysis private[analyses] (
        final val project: SomeProject
) extends TACAIBasedAPIBasedAnalysis with TypeConsumerAnalysis {

    final val ObjectInputValidationType = ObjectType("java/io/ObjectInputValidation")
    final val ObjectInputType = ObjectType("java/io/ObjectInput")

    final val ReadObjectDescriptor = MethodDescriptor.JustTakes(ObjectInputStreamType)
    final val ReadExternalDescriptor = MethodDescriptor.JustTakes(ObjectInputType)

    final val UnknownParam = Seq(None)

    override val apiMethod: DeclaredMethod = declaredMethods(
        ObjectInputStreamType,
        "",
        ObjectInputStreamType,
        "readObject",
        MethodDescriptor.JustReturnsObject
    )

    override def processNewCaller(
<<<<<<< HEAD
        callContext:    ContextType,
=======
        calleeContext:  ContextType,
        callerContext:  ContextType,
>>>>>>> 5b06f22d
        pc:             Int,
        tac:            TACode[TACMethodParameter, V],
        receiverOption: Option[Expr[V]],
        params:         Seq[Option[Expr[V]]],
        tgtVarOption:   Option[V],
        isDirect:       Boolean
    ): ProperPropertyComputationResult = {
        implicit val stmts: Array[Stmt[V]] = tac.stmts

        val calleesAndCallers = new IndirectCalls()

        if (tgtVarOption.isDefined) {
            handleOISReadObject(
<<<<<<< HEAD
                callContext, tgtVarOption.get, receiverOption, pc, calleesAndCallers
=======
                callerContext, tgtVarOption.get, receiverOption, pc, calleesAndCallers
>>>>>>> 5b06f22d
            )

        } else {
            calleesAndCallers.addIncompleteCallSite(pc)
        }

<<<<<<< HEAD
        Results(calleesAndCallers.partialResults(callContext.method))
=======
        Results(calleesAndCallers.partialResults(callerContext))
>>>>>>> 5b06f22d
    }

    private[this] def handleOISReadObject(
        context:           ContextType,
        targetVar:         V,
        inputStream:       Option[Expr[V]],
        pc:                Int,
        calleesAndCallers: IndirectCalls
    )(
        implicit
        stmts: Array[Stmt[V]]
    ): Unit = {
        var foundCast = false
        val parameterList = Seq(inputStream.flatMap(is ⇒ persistentUVar(is.asVar)))
        for { Checkcast(_, _, ElementReferenceType(castType)) ← stmts } {
            foundCast = true

            // for each subtype of the type declared at cast we add calls to the relevant methods
            for {
                t ← ch.allSubtypes(castType.asObjectType, reflexive = true)
                cf ← project.classFile(t) // we ignore cases were no class file exists
                if !cf.isInterfaceDeclaration
                if ch.isSubtypeOf(castType, ObjectType.Serializable)
            } {

                if (ch.isSubtypeOf(castType, ObjectType.Externalizable)) {
                    // call to `readExternal`
                    val readExternal = p.instanceCall(t, t, "readExternal", ReadExternalDescriptor)

                    calleesAndCallers.addCallOrFallback(
                        context,
                        pc,
                        readExternal,
                        ObjectType.Externalizable.packageName,
                        ObjectType.Externalizable,
                        "readExternal",
                        ReadExternalDescriptor,
                        parameterList,
                        None,
                        tgt ⇒ typeProvider.expandContext(context, tgt, pc)
                    )

                    // call to no-arg constructor
                    cf.findMethod("<init>", NoArgsAndReturnVoid) foreach { c ⇒
                        calleesAndCallers.addCall(
<<<<<<< HEAD
                            context, pc, declaredMethods(c), UnknownParam, None
=======
                            context,
                            pc,
                            typeProvider.expandContext(context, declaredMethods(c), pc),
                            Seq.empty,
                            None
>>>>>>> 5b06f22d
                        )
                    }
                } else {

                    // call to `readObject`
                    val readObjectMethod =
                        p.specialCall(t, t, isInterface = false, "readObject", ReadObjectDescriptor)
                    calleesAndCallers.addCallOrFallback(
                        context, pc, readObjectMethod,
                        ObjectType.Object.packageName,
                        ObjectType.Object,
                        "readObject",
                        ReadObjectDescriptor,
                        parameterList,
                        None,
                        tgt ⇒ typeProvider.expandContext(context, tgt, pc)
                    )

                    // call to first super no-arg constructor
                    val nonSerializableSuperclass = firstNotSerializableSupertype(t)
                    if (nonSerializableSuperclass.isDefined) {
                        val constructor = p.classFile(nonSerializableSuperclass.get).flatMap { cf ⇒
                            cf.findMethod("<init>", NoArgsAndReturnVoid)
                        }
                        // otherwise an exception will thrown at runtime
                        if (constructor.isDefined) {
                            calleesAndCallers.addCall(
                                context,
                                pc,
<<<<<<< HEAD
                                declaredMethods(constructor.get),
                                UnknownParam,
=======
                                typeProvider.expandContext(
                                    context, declaredMethods(constructor.get), pc
                                ),
                                Seq.empty,
>>>>>>> 5b06f22d
                                None
                            )
                        }
                    }

                    // for the type to be instantiated, we need to call a constructor of the type t
                    // in order to let the instantiated types be correct. Note, that the JVM would
                    // not call the constructor
                    // Note, that we assume that there is a constructor
                    // Note that we have to do a String comparison since methods with ObjectType
                    // descriptors are not sorted consistently across runs
                    val constructors = cf.constructors.map[(String, Method)] { ctor ⇒
                        (ctor.descriptor.toJava, ctor)
                    }

<<<<<<< HEAD
                    calleesAndCallers.addCall(
                        context, pc, declaredMethods(constructor), UnknownParam, None
                    )
=======
                    if (constructors.nonEmpty) {
                        val constructor = constructors.minBy(t ⇒ t._1)._2

                        calleesAndCallers.addCall(
                            context,
                            pc,
                            typeProvider.expandContext(context, declaredMethods(constructor), pc),
                            UnknownParam,
                            None
                        )
                    }
>>>>>>> 5b06f22d
                }

                // call to `readResolve`
                val readResolve =
                    p.specialCall(t, t, isInterface = false, "readResolve", JustReturnsObject)
                calleesAndCallers.addCallOrFallback(
                    context, pc, readResolve,
                    ObjectType.Object.packageName,
                    ObjectType.Object,
                    "readResolve",
                    JustReturnsObject,
                    Seq.empty,
                    None,
                    tgt ⇒ typeProvider.expandContext(context, tgt, pc)
                )

                // call to `validateObject`
                if (ch.isSubtypeOf(t, ObjectInputValidationType)) {
                    val validateObject =
                        p.instanceCall(t, t, "validateObject", JustReturnsObject)
                    calleesAndCallers.addCallOrFallback(
                        context, pc, validateObject,
                        ObjectType.Object.packageName,
                        ObjectType.Object,
                        "validateObject",
                        JustReturnsObject,
                        Seq.empty,
                        None,
                        tgt ⇒ typeProvider.expandContext(context, tgt, pc)
                    )
                }
            }
        }

        if (!foundCast) {
            calleesAndCallers.addIncompleteCallSite(pc)
        }
    }

    @tailrec private[this] def firstNotSerializableSupertype(t: ObjectType): Option[ObjectType] = {
        ch.superclassType(t) match {
            case None ⇒ None
            case Some(superType) ⇒
                if (ch.isSubtypeOf(superType, ObjectType.Serializable)) {
                    firstNotSerializableSupertype(superType)
                } else {
                    Some(superType)
                }
        }
    }
}

/**
 * Handles the effect of serialization to the call graph.
 * As an example models the invocation of constructors when `readObject` is called, if there is a
 * cast afterwards.
 *
 * @author Florian Kuebler
 * @author Dominik Helm
 */
class SerializationRelatedCallsAnalysis private[analyses] (
        final val project: SomeProject, typeProvider: TypeProvider
) extends FPCFAnalysis {

    def process(p: SomeProject): PropertyComputationResult = {
        val readObjectAnalysis = new OISReadObjectAnalysis(project)
        val readObjectResult = readObjectAnalysis.registerAPIMethod()
        val writeObjectAnalysis = new OOSWriteObjectAnalysis(project, typeProvider)
        val writeObjectResult = writeObjectAnalysis.registerAPIMethod()
        Results(readObjectResult, writeObjectResult)
    }
}

object SerializationRelatedCallsAnalysisScheduler extends BasicFPCFEagerAnalysisScheduler {

    override def requiredProjectInformation: ProjectInformationKeys =
        Seq(DeclaredMethodsKey, TypeProviderKey)

    override def uses: Set[PropertyBounds] =
<<<<<<< HEAD
        PropertyBounds.ubs(Callers, Callees, TACAI) ++ CallGraphKey.typeProvider.usedPropertyKinds

=======
        PropertyBounds.ubs(Callers, Callees, TACAI)

    override def uses(p: SomeProject, ps: PropertyStore): Set[PropertyBounds] = {
        p.get(TypeProviderKey).usedPropertyKinds
    }

>>>>>>> 5b06f22d
    override def derivesCollaboratively: Set[PropertyBounds] = PropertyBounds.ubs(Callers, Callees)

    override def derivesEagerly: Set[PropertyBounds] = Set.empty

    override def start(p: SomeProject, ps: PropertyStore, i: Null): FPCFAnalysis = {
<<<<<<< HEAD
        val analysis = new SerializationRelatedCallsAnalysis(p, CallGraphKey.typeProvider)
=======
        val analysis = new SerializationRelatedCallsAnalysis(p)
>>>>>>> 5b06f22d
        ps.scheduleEagerComputationForEntity(p)(analysis.process)
        analysis
    }
}
<|MERGE_RESOLUTION|>--- conflicted
+++ resolved
@@ -36,11 +36,7 @@
 import org.opalj.tac.fpcf.properties.cg.Callers
 import org.opalj.br.Method
 import org.opalj.br.ReferenceType
-<<<<<<< HEAD
-import org.opalj.tac.cg.CallGraphKey
-=======
 import org.opalj.tac.cg.TypeProviderKey
->>>>>>> 5b06f22d
 import org.opalj.tac.fpcf.properties.TACAI
 import org.opalj.tac.fpcf.properties.TheTACAI
 
@@ -52,12 +48,7 @@
  * @author Dominik Helm
  */
 class OOSWriteObjectAnalysis private[analyses] (
-<<<<<<< HEAD
-        override val project:      SomeProject,
-        override val typeProvider: TypeProvider
-=======
         override val project: SomeProject
->>>>>>> 5b06f22d
 ) extends TACAIBasedAPIBasedAnalysis with TypeConsumerAnalysis {
 
     override val apiMethod: DeclaredMethod = declaredMethods(
@@ -73,12 +64,8 @@
     final val WriteObjectDescriptor = MethodDescriptor.JustTakes(ObjectOutputStreamType)
 
     override def processNewCaller(
-<<<<<<< HEAD
-        callContext:    ContextType,
-=======
         calleeContext:  ContextType,
         callerContext:  ContextType,
->>>>>>> 5b06f22d
         pc:             Int,
         tac:            TACode[TACMethodParameter, V],
         receiverOption: Option[Expr[V]],
@@ -96,26 +83,15 @@
             val parameters = Seq(receiverOption.flatMap(os ⇒ persistentUVar(os.asVar)))
 
             implicit val state: CGState[ContextType] = new CGState[ContextType](
-<<<<<<< HEAD
-                callContext, FinalEP(callContext.method.definedMethod, TheTACAI(tac)),
-            )
-
-            handleOOSWriteObject(callContext, param, pc, receiver, parameters, indirectCalls)
-=======
                 callerContext, FinalEP(callerContext.method.definedMethod, TheTACAI(tac)),
             )
 
             handleOOSWriteObject(callerContext, param, pc, receiver, parameters, indirectCalls)
->>>>>>> 5b06f22d
 
             returnResult(param, receiver, parameters, indirectCalls)(state)
         } else {
             indirectCalls.addIncompleteCallSite(pc)
-<<<<<<< HEAD
-            Results(indirectCalls.partialResults(callContext.method))
-=======
             Results(indirectCalls.partialResults(callerContext))
->>>>>>> 5b06f22d
         }
     }
 
@@ -150,11 +126,7 @@
         parameters:    Seq[Option[(ValueInformation, IntTrieSet)]],
         indirectCalls: IndirectCalls
     )(implicit state: CGState[ContextType]): ProperPropertyComputationResult = {
-<<<<<<< HEAD
-        val results = indirectCalls.partialResults(state.callContext.method)
-=======
         val results = indirectCalls.partialResults(state.callContext)
->>>>>>> 5b06f22d
         if (state.hasOpenDependencies)
             Results(
                 InterimPartialResult(state.dependees, c(receiverVar, receiver, parameters, state)),
@@ -215,12 +187,8 @@
                 "writeExternal",
                 WriteExternalDescriptor,
                 parameters,
-<<<<<<< HEAD
-                receiver
-=======
                 receiver,
                 tgt ⇒ typeProvider.expandContext(callContext, tgt, callPC)
->>>>>>> 5b06f22d
             )
         } else {
             val writeObjectMethod = project.specialCall(
@@ -239,12 +207,8 @@
                 "writeObject",
                 WriteObjectDescriptor,
                 parameters,
-<<<<<<< HEAD
-                receiver
-=======
                 receiver,
                 tgt ⇒ typeProvider.expandContext(callContext, tgt, callPC)
->>>>>>> 5b06f22d
             )
         }
 
@@ -265,12 +229,8 @@
             "writeReplace",
             WriteObjectDescriptor,
             parameters,
-<<<<<<< HEAD
-            receiver
-=======
             receiver,
             tgt ⇒ typeProvider.expandContext(callContext, tgt, callPC)
->>>>>>> 5b06f22d
         )
     }
 
@@ -304,12 +264,8 @@
     )
 
     override def processNewCaller(
-<<<<<<< HEAD
-        callContext:    ContextType,
-=======
         calleeContext:  ContextType,
         callerContext:  ContextType,
->>>>>>> 5b06f22d
         pc:             Int,
         tac:            TACode[TACMethodParameter, V],
         receiverOption: Option[Expr[V]],
@@ -323,22 +279,14 @@
 
         if (tgtVarOption.isDefined) {
             handleOISReadObject(
-<<<<<<< HEAD
-                callContext, tgtVarOption.get, receiverOption, pc, calleesAndCallers
-=======
                 callerContext, tgtVarOption.get, receiverOption, pc, calleesAndCallers
->>>>>>> 5b06f22d
             )
 
         } else {
             calleesAndCallers.addIncompleteCallSite(pc)
         }
 
-<<<<<<< HEAD
-        Results(calleesAndCallers.partialResults(callContext.method))
-=======
         Results(calleesAndCallers.partialResults(callerContext))
->>>>>>> 5b06f22d
     }
 
     private[this] def handleOISReadObject(
@@ -384,15 +332,11 @@
                     // call to no-arg constructor
                     cf.findMethod("<init>", NoArgsAndReturnVoid) foreach { c ⇒
                         calleesAndCallers.addCall(
-<<<<<<< HEAD
-                            context, pc, declaredMethods(c), UnknownParam, None
-=======
                             context,
                             pc,
                             typeProvider.expandContext(context, declaredMethods(c), pc),
                             Seq.empty,
                             None
->>>>>>> 5b06f22d
                         )
                     }
                 } else {
@@ -422,15 +366,10 @@
                             calleesAndCallers.addCall(
                                 context,
                                 pc,
-<<<<<<< HEAD
-                                declaredMethods(constructor.get),
-                                UnknownParam,
-=======
                                 typeProvider.expandContext(
                                     context, declaredMethods(constructor.get), pc
                                 ),
                                 Seq.empty,
->>>>>>> 5b06f22d
                                 None
                             )
                         }
@@ -446,11 +385,6 @@
                         (ctor.descriptor.toJava, ctor)
                     }
 
-<<<<<<< HEAD
-                    calleesAndCallers.addCall(
-                        context, pc, declaredMethods(constructor), UnknownParam, None
-                    )
-=======
                     if (constructors.nonEmpty) {
                         val constructor = constructors.minBy(t ⇒ t._1)._2
 
@@ -462,7 +396,6 @@
                             None
                         )
                     }
->>>>>>> 5b06f22d
                 }
 
                 // call to `readResolve`
@@ -524,13 +457,13 @@
  * @author Dominik Helm
  */
 class SerializationRelatedCallsAnalysis private[analyses] (
-        final val project: SomeProject, typeProvider: TypeProvider
+        final val project: SomeProject
 ) extends FPCFAnalysis {
 
     def process(p: SomeProject): PropertyComputationResult = {
         val readObjectAnalysis = new OISReadObjectAnalysis(project)
         val readObjectResult = readObjectAnalysis.registerAPIMethod()
-        val writeObjectAnalysis = new OOSWriteObjectAnalysis(project, typeProvider)
+        val writeObjectAnalysis = new OOSWriteObjectAnalysis(project)
         val writeObjectResult = writeObjectAnalysis.registerAPIMethod()
         Results(readObjectResult, writeObjectResult)
     }
@@ -542,27 +475,18 @@
         Seq(DeclaredMethodsKey, TypeProviderKey)
 
     override def uses: Set[PropertyBounds] =
-<<<<<<< HEAD
-        PropertyBounds.ubs(Callers, Callees, TACAI) ++ CallGraphKey.typeProvider.usedPropertyKinds
-
-=======
         PropertyBounds.ubs(Callers, Callees, TACAI)
 
     override def uses(p: SomeProject, ps: PropertyStore): Set[PropertyBounds] = {
         p.get(TypeProviderKey).usedPropertyKinds
     }
 
->>>>>>> 5b06f22d
     override def derivesCollaboratively: Set[PropertyBounds] = PropertyBounds.ubs(Callers, Callees)
 
     override def derivesEagerly: Set[PropertyBounds] = Set.empty
 
     override def start(p: SomeProject, ps: PropertyStore, i: Null): FPCFAnalysis = {
-<<<<<<< HEAD
-        val analysis = new SerializationRelatedCallsAnalysis(p, CallGraphKey.typeProvider)
-=======
         val analysis = new SerializationRelatedCallsAnalysis(p)
->>>>>>> 5b06f22d
         ps.scheduleEagerComputationForEntity(p)(analysis.process)
         analysis
     }
