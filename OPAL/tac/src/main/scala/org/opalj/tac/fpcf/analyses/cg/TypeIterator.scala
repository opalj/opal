--- conflicted
+++ resolved
@@ -40,24 +40,10 @@
 import org.opalj.br.fpcf.PropertyStoreKey
 import org.opalj.br.fpcf.properties.pointsto.NoTypes
 import org.opalj.br.fpcf.properties.pointsto.TypeBasedPointsToSet
-<<<<<<< HEAD
-import org.opalj.br.DeclaredMethod
-import org.opalj.br.DefinedMethod
-import org.opalj.br.fpcf.properties.CallStringContext
-import org.opalj.br.fpcf.properties.CallStringContexts
-import org.opalj.br.fpcf.properties.CallStringContextsKey
-=======
->>>>>>> 9f200494
 import org.opalj.br.fpcf.properties.Context
 import org.opalj.br.fpcf.properties.NoContext
 import org.opalj.br.fpcf.properties.SimpleContext
 import org.opalj.br.Field
-<<<<<<< HEAD
-import org.opalj.br.PC
-import org.opalj.br.fpcf.properties.fieldaccess.FieldWriteAccessInformation
-=======
-import org.opalj.br.analyses.FieldAccessInformation
-import org.opalj.br.analyses.FieldAccessInformationKey
 import org.opalj.br.Method
 import org.opalj.br.PCs
 import org.opalj.br.fpcf.analyses.CallStringContextProvider
@@ -65,7 +51,8 @@
 import org.opalj.br.fpcf.analyses.SimpleContextProvider
 import org.opalj.br.fpcf.properties.cg.InstantiatedTypes
 import org.opalj.br.fpcf.properties.cg.NoInstantiatedTypes
->>>>>>> 9f200494
+import org.opalj.br.PC
+import org.opalj.br.fpcf.properties.fieldaccess.FieldWriteAccessInformation
 import org.opalj.br.fpcf.properties.pointsto.allocationSiteLongToTypeId
 import org.opalj.fpcf.UBP
 import org.opalj.tac.common.DefinitionSite
@@ -847,9 +834,6 @@
 
     private var exceptionPointsToSets: IntMap[AllocationSitePointsToSet] = IntMap()
 
-<<<<<<< HEAD
-    implicit val propertyStore: PropertyStore = project.get(PropertyStoreKey);
-=======
     @inline override def foreachAllocation(
         use:             V,
         context:         Context,
@@ -943,7 +927,7 @@
  */
 class AllocationSitesPointsToTypeIterator(project: SomeProject)
     extends AbstractAllocationSitesPointsToTypeIterator(project) with SimpleContextProvider {
->>>>>>> 9f200494
+    implicit val propertyStore: PropertyStore = project.get(PropertyStoreKey);
 
     override def typesProperty(
         field: Field, depender: Entity
@@ -1143,19 +1127,8 @@
 
     assert(k > 0 && l > 0 && k >= l - 1)
 
-<<<<<<< HEAD
-    val mergeStringBuilderBuffer: Boolean =
-        project.config.getBoolean(mergeStringBuilderBufferConfigKey)
-    val mergeStringConstants: Boolean = project.config.getBoolean(mergeStringConstsConfigKey)
-    val mergeClassConstants: Boolean = project.config.getBoolean(mergeClassConstsConfigKey)
-    val mergeExceptions: Boolean = project.config.getBoolean(mergeExceptionsConfigKey)
-
-    private var exceptionPointsToSets: IntMap[AllocationSitePointsToSet] = IntMap()
-
     private[this] implicit val declaredMethods: DeclaredMethods = project.get(DeclaredMethodsKey)
 
-=======
->>>>>>> 9f200494
     override def typesProperty(
         field: Field, depender: Entity
     )(
@@ -1197,97 +1170,5 @@
         }
     }
 
-<<<<<<< HEAD
-    @inline override def foreachAllocation(
-        use:             V,
-        context:         Context,
-        stmts:           Array[Stmt[V]],
-        typesProperty:   AllocationSitePointsToSet,
-        additionalTypes: Set[ReferenceType]
-    )(
-        handleAllocation: (ReferenceType, Context, Int) => Unit
-    ): Unit = {
-        typesProperty.forNewestNElements(typesProperty.numElements) { as =>
-            val (context, pc, typeId) = longToAllocationSite(as)(this)
-            val tpe = ReferenceType.lookup(typeId)
-            if (isPossibleType(use, tpe) || additionalTypes.contains(tpe))
-                handleAllocation(tpe, context, pc)
-        }
-    }
-
     // TODO several field-related methods are missing here! Implement this when field access information considers reflective calls
-
-    @inline protected[this] override def continuationForAllocations(
-        use:                 V,
-        updatedEPS:          EPS[Entity, PropertyType],
-        oldEOptP:            EOptionP[Entity, PropertyType],
-        additionalTypes:     Set[ReferenceType],
-        handleNewAllocation: (ReferenceType, Context, Int) => Unit
-    ): Unit = {
-        val ub = updatedEPS.ub
-        val seenElements = if (oldEOptP.hasUBP) oldEOptP.ub.numElements else 0
-        ub.forNewestNElements(ub.numElements - seenElements) { as =>
-            val (context, pc, typeId) = longToAllocationSite(as)(this)
-            val tpe = ReferenceType.lookup(typeId)
-            if (isPossibleType(use, tpe) || additionalTypes.contains(tpe))
-                handleNewAllocation(tpe, context, pc)
-        }
-    }
-
-    protected[this] val pointsToProperty: PropertyKey[AllocationSitePointsToSet] =
-        AllocationSitePointsToSet.key
-
-    protected[this] val emptyPointsToSet: AllocationSitePointsToSet = NoAllocationSites
-
-    @inline protected[this] def createPointsToSet(
-        pc:            Int,
-        context:       CallStringContext,
-        allocatedType: ReferenceType,
-        isConstant:    Boolean,
-        isEmptyArray:  Boolean           = false
-    ): AllocationSitePointsToSet = {
-        @inline def createNewPointsToSet(): AllocationSitePointsToSet = {
-            val as = allocationSiteToLong(context, pc, allocatedType, isEmptyArray)
-            AllocationSitePointsToSet1(as, allocatedType)
-        }
-
-        (allocatedType.id: @switch) match {
-            case StringBuilderId =>
-                if (mergeStringBuilderBuffer)
-                    stringBuilderPointsToSet
-                else
-                    createNewPointsToSet()
-            case StringBufferId =>
-                if (mergeStringBuilderBuffer)
-                    stringBufferPointsToSet
-                else
-                    createNewPointsToSet()
-            case StringId =>
-                if (mergeStringConstants && isConstant)
-                    stringConstPointsToSet
-                else
-                    createNewPointsToSet()
-            case ClassId =>
-                if (mergeClassConstants && isConstant)
-                    classConstPointsToSet
-                else
-                    createNewPointsToSet()
-            case _ =>
-                if (mergeExceptions &&
-                    project.classHierarchy.isSubtypeOf(allocatedType, ObjectType.Throwable)) {
-                    val ptsO = exceptionPointsToSets.get(allocatedType.id)
-                    if (ptsO.isDefined)
-                        ptsO.get
-                    else {
-                        val newPts = mergedPointsToSetForType(allocatedType)
-                        exceptionPointsToSets += allocatedType.id -> newPts
-                        newPts
-                    }
-                } else
-                    createNewPointsToSet()
-        }
-    }
-=======
-    // TODO several field-related methods are missing here!
->>>>>>> 9f200494
 }