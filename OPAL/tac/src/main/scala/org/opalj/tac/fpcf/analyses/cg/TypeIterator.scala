--- conflicted
+++ resolved
@@ -996,17 +996,12 @@
 
                 result = combine(
                     result,
-<<<<<<< HEAD
                     typesProperty(
                         field,
                         DefinitionSite(definedMethod, defPC),
                         depender,
-                        newContext(definedMethod),
-                        theTAC.stmts
+                        newContext(definedMethod)
                     )
-=======
-                    typesProperty(field, DefinitionSite(method, defPC), depender, newContext(definedMethod))
->>>>>>> 1cdb64f9
                 )
             }
 
@@ -1245,17 +1240,12 @@
 
                 result = combine(
                     result,
-<<<<<<< HEAD
                     typesProperty(
                         field,
                         DefinitionSite(definedMethod, defPC),
                         depender,
-                        calleeContext,
-                        theTAC.stmts
+                        calleeContext
                     )
-=======
-                    typesProperty(field, DefinitionSite(method, defPC), depender, calleeContext)
->>>>>>> 1cdb64f9
                 )
             }
 
