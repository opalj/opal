--- conflicted
+++ resolved
@@ -43,10 +43,7 @@
 import org.opalj.collection.immutable.IntTrieSet
 import org.opalj.fpcf.Entity
 import org.opalj.fpcf.EOptionP
-<<<<<<< HEAD
-=======
 import org.opalj.fpcf.EPK
->>>>>>> 7aefd626
 import org.opalj.fpcf.FinalEP
 import org.opalj.fpcf.FinalP
 import org.opalj.fpcf.InterimLUBP
@@ -57,10 +54,7 @@
 import org.opalj.fpcf.Property
 import org.opalj.fpcf.Result
 import org.opalj.fpcf.SomeEOptionP
-<<<<<<< HEAD
-=======
 import org.opalj.fpcf.UBP
->>>>>>> 7aefd626
 import org.opalj.fpcf.UBPS
 import org.opalj.log.GlobalLogContext
 import org.opalj.log.OPALLogger
@@ -449,22 +443,13 @@
       )(implicit state: StateType): Boolean = ep match {
         // Returning immutable object is pure
         case LBP(TransitivelyImmutableType | TransitivelyImmutableClass) => true
-<<<<<<< HEAD
-        case _: FinalEP[ObjectType, Property] =>
-            atMost(Pure) // Can not be compile time pure if mutable object is returned
-            if (state.ubPurity.isDeterministic) isLocal(returnValue, SideEffectFree)
-            false // Return early if we are already side-effect free
-        case _ =>
-=======
         case UBP(TransitivelyImmutableType | TransitivelyImmutableClass) | _: EPK[_, _] =>
->>>>>>> 7aefd626
             reducePurityLB(SideEffectFree)
             if (state.ubPurity.isDeterministic) handleUnknownTypeImmutability(ep, returnValue)
             true
         case _ =>
             atMost(Pure) // Can not be compile time pure if mutable object is returned
-            if (state.ubPurity.isDeterministic)
-                isLocal(returnValue, SideEffectFree)
+            if (state.ubPurity.isDeterministic) isLocal(returnValue, SideEffectFree)
             false // Return early if we are already side-effect free
     }
 
