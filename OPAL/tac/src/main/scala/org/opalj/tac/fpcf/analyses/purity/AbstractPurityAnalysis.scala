/* BSD 2-Clause License - see OPAL/LICENSE for details. */
package org.opalj
package tac
package fpcf
package analyses
package purity

import scala.annotation.switch
import scala.reflect.runtime.universe.runtimeMirror

import org.opalj.log.GlobalLogContext
import org.opalj.log.OPALLogger
import org.opalj.collection.immutable.EmptyIntTrieSet
import org.opalj.collection.immutable.IntTrieSet
import org.opalj.fpcf.Entity
import org.opalj.fpcf.EOptionP
import org.opalj.fpcf.FinalEP
import org.opalj.fpcf.FinalP
import org.opalj.fpcf.InterimLUBP
import org.opalj.fpcf.InterimResult
import org.opalj.fpcf.InterimUBP
import org.opalj.fpcf.LBP
import org.opalj.fpcf.ProperPropertyComputationResult
import org.opalj.fpcf.Property
import org.opalj.fpcf.Result
import org.opalj.fpcf.SomeEOptionP
import org.opalj.fpcf.UBPS
import org.opalj.value.ValueInformation
import org.opalj.br.fpcf.properties.CompileTimePure
import org.opalj.br.fpcf.properties.ImpureByAnalysis
import org.opalj.br.fpcf.properties.ImpureByLackOfInformation
import org.opalj.br.fpcf.properties.Pure
import org.opalj.br.fpcf.properties.SideEffectFree
import org.opalj.br.ComputationalTypeReference
import org.opalj.br.DeclaredMethod
import org.opalj.br.Field
import org.opalj.br.Method
import org.opalj.br.ObjectType
import org.opalj.br.analyses.DeclaredMethods
import org.opalj.br.analyses.DeclaredMethodsKey
import org.opalj.br.fpcf.FPCFAnalysis
import org.opalj.br.fpcf.analyses.ConfiguredPurity
import org.opalj.br.fpcf.analyses.ConfiguredPurityKey
import org.opalj.br.fpcf.properties.Context
import org.opalj.br.fpcf.properties.Purity
import org.opalj.br.fpcf.properties.SimpleContexts
import org.opalj.br.fpcf.properties.SimpleContextsKey
import org.opalj.tac.fpcf.properties.cg.Callees
import org.opalj.ai.ValueOrigin
import org.opalj.ai.isImmediateVMException
<<<<<<< HEAD
import org.opalj.br.fpcf.properties.immutability.ClassImmutability
import org.opalj.br.fpcf.properties.immutability.EffectivelyNonAssignable
import org.opalj.br.fpcf.properties.immutability.FieldAssignability
import org.opalj.br.fpcf.properties.immutability.LazilyInitialized
import org.opalj.br.fpcf.properties.immutability.NonAssignable
import org.opalj.br.fpcf.properties.immutability.TransitivelyImmutableClass
import org.opalj.br.fpcf.properties.immutability.TransitivelyImmutableType
import org.opalj.br.fpcf.properties.immutability.TypeImmutability
=======
>>>>>>> ee311cde
import org.opalj.tac.cg.TypeIteratorKey
import org.opalj.tac.fpcf.analyses.cg.uVarForDefSites
import org.opalj.tac.fpcf.analyses.cg.TypeIterator
import org.opalj.tac.fpcf.properties.TACAI

/**
 * Base trait for analyses that analyze the purity of methods.
 *
 * Provides types and methods needed for purity analyses.
 */
trait AbstractPurityAnalysis extends FPCFAnalysis {

    /** The type of the TAC domain. */
    type V = DUVar[ValueInformation]

    /**
     * The state of the analysis.
     * Analyses are expected to extend this trait with the information they need.
     *
     * lbPurity - The current minimum possible purity level for the method
     * ubPurity - The current maximum purity level for the method
     * method - The currently analyzed method
     * context - The corresponding Context to report results for
     * declClass - The declaring class of the currently analyzed method
     * code - The code of the currently analyzed method
     */
    trait AnalysisState {
        var lbPurity: Purity
        var ubPurity: Purity
        val method: Method
        val context: Context
        val declClass: ObjectType
        var tac: TACode[TACMethodParameter, V]
    }

    type StateType <: AnalysisState

    protected[this] def raterFqn: String

    val rater: DomainSpecificRater

    protected[this] implicit val declaredMethods: DeclaredMethods = project.get(DeclaredMethodsKey)
    private[this] val simpleContexts: Option[SimpleContexts] = project.has(SimpleContextsKey)
    protected[this] implicit val typeIterator: TypeIterator = project.get(TypeIteratorKey)

    val configuredPurity: ConfiguredPurity = project.get(ConfiguredPurityKey)

    /**
     * Reduces the maxPurity of the current method to at most the given purity level.
     */
    def reducePurityLB(newLevel: Purity)(implicit state: StateType): Unit = {
        state.lbPurity = state.lbPurity meet newLevel
    }

    /**
     * Reduces the minPurity and maxPurity of the current method to at most the given purity level.
     */
    def atMost(newLevel: Purity)(implicit state: StateType): Unit = {
        state.lbPurity = state.lbPurity meet newLevel
        state.ubPurity = state.ubPurity meet newLevel
    }

    /**
     * Examines whether the given expression denotes an object/array that is local to the current
     * method, i.e. the method has control over the object/array and actions on it might not
     * influence purity.
     *
     * @param otherwise The maxPurity will be reduced to at most this level if the expression is not
     *                  local.
     */
    def isLocal(
        expr:             Expr[V],
        otherwise:        Purity,
        excludedDefSites: IntTrieSet = EmptyIntTrieSet
    )(implicit state: StateType): Boolean

    /**
     * Checks whether the statement, which is the origin of an exception, directly created the
     * exception or if the VM instantiated the exception. Here, we are only concerned about the
     * exceptions thrown by the instructions not about exceptions that are transitively thrown;
     * e.g. if a method is called.
     * TODO We need this method because currently, for exceptions that terminate the method, no
     * definitions are recorded. Once this is done, use that information instead to determine
     * whether it may be an immediate exception or not.
     */
    def isSourceOfImmediateException(origin: ValueOrigin)(implicit state: StateType): Boolean = {

        def evaluationMayCauseVMLevelException(expr: Expr[V]): Boolean = {
            (expr.astID: @switch) match {

                case NonVirtualFunctionCall.ASTID | VirtualFunctionCall.ASTID =>
                    val rcvr = expr.asInstanceFunctionCall.receiver
                    !rcvr.isVar || rcvr.asVar.value.asReferenceValue.isNull.isYesOrUnknown

                case StaticFunctionCall.ASTID => false

                case _                        => true
            }
        }

        val stmt = state.tac.stmts(origin)
        (stmt.astID: @switch) match {
            case StaticMethodCall.ASTID => false // We are looking for implicit exceptions only

            case Throw.ASTID =>
                stmt.asThrow.exception.asVar.value.asReferenceValue.isNull.isNotNo

            case NonVirtualMethodCall.ASTID | VirtualMethodCall.ASTID =>
                val rcvr = stmt.asInstanceMethodCall.receiver
                !rcvr.isVar || rcvr.asVar.value.asReferenceValue.isNull.isNotNo

            case Assignment.ASTID => evaluationMayCauseVMLevelException(stmt.asAssignment.expr)

            case ExprStmt.ASTID   => evaluationMayCauseVMLevelException(stmt.asExprStmt.expr)

            case _                => true
        }
    }

    /**
     * Examines whether a call constitutes a domain-specific action using the domain-specific rater.
     * If it is, the maxPurity will be reduced to at most the domain-specific purity returned by the
     * domain-specific rater.
     */
    def isDomainSpecificCall(
        call:     Call[V],
        receiver: Option[Expr[V]]
    )(implicit state: StateType): Boolean = {
        implicit val code: Array[Stmt[V]] = state.tac.stmts
        val ratedResult = rater.handleCall(call, receiver)
        if (ratedResult.isDefined)
            atMost(ratedResult.get)
        ratedResult.isDefined
    }

    /**
     * Examines a statement for its influence on the method's purity.
     * This method will return false for impure statements, so evaluation can be terminated early.
     */
    def checkPurityOfStmt(stmt: Stmt[V])(implicit state: StateType): Boolean = {
        val isStmtNotImpure = (stmt.astID: @switch) match {
            // For method calls, purity will be checked later
            case StaticMethodCall.ASTID | NonVirtualMethodCall.ASTID | VirtualMethodCall.ASTID |
                InvokedynamicMethodCall.ASTID =>
                true

            // Returning objects/arrays is pure, if the returned object/array is locally initialized
            // and non-escaping or the object is immutable
            case ReturnValue.ASTID =>
                checkPurityOfReturn(stmt.asReturnValue.expr)
                true
            case Throw.ASTID =>
                checkPurityOfReturn(stmt.asThrow.exception)
                true

            // Synchronization on non-escaping locally initialized objects/arrays is pure (and
            // useless...)
            case MonitorEnter.ASTID | MonitorExit.ASTID =>
                isLocal(stmt.asSynchronizationStmt.objRef, ImpureByAnalysis)

            // Storing into non-escaping locally initialized objects/arrays is pure
            case ArrayStore.ASTID => isLocal(stmt.asArrayStore.arrayRef, ImpureByAnalysis)
            case PutField.ASTID   => isLocal(stmt.asPutField.objRef, ImpureByAnalysis)

            case PutStatic.ASTID =>
                // Note that a putstatic is not necessarily pure/sideeffect free, even if it
                // is executed within a static initializer to initialize a field of
                // `the` class; it is possible that the initialization triggers the
                // initialization of another class which reads the value of this static field.
                // See
                // https://stackoverflow.com/questions/6416408/static-circular-dependency-in-java
                // for an in-depth discussion.
                // (Howevever, if we would check for cycles, we could determine that it is pure,
                // but this is not considered to be too useful...)
                atMost(ImpureByAnalysis)
                false

            // Creating implicit exceptions is side-effect free (because of fillInStackTrace)
            // but it may be ignored as domain-specific
            case CaughtException.ASTID =>
                for {
                    origin <- stmt.asCaughtException.origins
                    if isImmediateVMException(origin)
                } {
                    val baseOrigin = state.tac.stmts(ai.underlyingPC(origin))
                    val ratedResult = rater.handleException(baseOrigin)
                    if (ratedResult.isDefined) atMost(ratedResult.get)
                    else atMost(SideEffectFree)
                }
                true

            // Reference comparisons may have different results for structurally equal values
            case If.ASTID =>
                val If(_, left, _, right, _) = stmt
                if (left.cTpe eq ComputationalTypeReference)
                    if (!(isLocal(left, CompileTimePure) || isLocal(right, CompileTimePure)))
                        atMost(SideEffectFree)
                true

            // The following statements do not further influence purity
            case Goto.ASTID | JSR.ASTID | Ret.ASTID | Switch.ASTID | Assignment.ASTID |
                Return.ASTID | Nop.ASTID | ExprStmt.ASTID | Checkcast.ASTID =>
                true
        }

        isStmtNotImpure && stmt.forallSubExpressions(checkPurityOfExpr)
    }

    /**
     * Examines an expression for its influence on the method's purity.
     * This method will return false for impure expressions, so evaluation can be terminated early.
     */
    def checkPurityOfExpr(expr: Expr[V])(implicit state: StateType): Boolean = {
        val isExprNotImpure = (expr.astID: @switch) match {
            // For function calls, purity will be checked later
            case StaticFunctionCall.ASTID | NonVirtualFunctionCall.ASTID |
                VirtualFunctionCall.ASTID =>
                true

            // Field/array loads are pure if the field is (effectively) final or the object/array is
            // local and non-escaping
            case GetStatic.ASTID =>
                implicit val code: Array[Stmt[V]] = state.tac.stmts
                val ratedResult = rater.handleGetStatic(expr.asGetStatic)
                if (ratedResult.isDefined) atMost(ratedResult.get)
                else checkPurityOfFieldRef(expr.asGetStatic)
                true
            case GetField.ASTID =>
                checkPurityOfFieldRef(expr.asGetField)
                true
            case ArrayLoad.ASTID =>
                if (state.ubPurity.isDeterministic)
                    isLocal(expr.asArrayLoad.arrayRef, SideEffectFree)
                true

            // We don't handle unresolved Invokedynamic
            // - either OPAL removes it or we forget about it
            case InvokedynamicFunctionCall.ASTID =>
                atMost(ImpureByAnalysis)
                false

            // The following expressions do not further influence purity, potential exceptions are
            // handled explicitly
            case New.ASTID | NewArray.ASTID | InstanceOf.ASTID | Compare.ASTID | Param.ASTID |
                MethodTypeConst.ASTID | MethodHandleConst.ASTID | IntConst.ASTID | LongConst.ASTID |
                FloatConst.ASTID | DoubleConst.ASTID | StringConst.ASTID | ClassConst.ASTID |
                NullExpr.ASTID | BinaryExpr.ASTID | PrefixExpr.ASTID | PrimitiveTypecastExpr.ASTID |
                ArrayLength.ASTID | Var.ASTID =>
                true

        }

        isExprNotImpure && expr.forallSubExpressions(checkPurityOfExpr)
    }

    def checkPurityOfMethod(
        callee: Context,
        params: Seq[Expr[V]]
    )(implicit state: StateType): Boolean = {
        if (callee eq state.context) {
            true
        } else {
            val calleePurity = propertyStore(callee, Purity.key)
            checkMethodPurity(calleePurity, params)
        }
    }

    def getCall(stmt: Stmt[V]): Call[V] = stmt.astID match {
        case StaticMethodCall.ASTID     => stmt.asStaticMethodCall
        case NonVirtualMethodCall.ASTID => stmt.asNonVirtualMethodCall
        case VirtualMethodCall.ASTID    => stmt.asVirtualMethodCall
        case Assignment.ASTID           => stmt.asAssignment.expr.asFunctionCall
        case ExprStmt.ASTID             => stmt.asExprStmt.expr.asFunctionCall
        case _ =>
            throw new IllegalStateException(s"unexpected stmt $stmt")
    }

    /**
     * Examines the influence of the purity property of a method on the examined method's purity.
     *
     * @note Adds dependendies when necessary.
     */
    def checkMethodPurity(
        ep:     EOptionP[Context, Purity],
        params: Seq[Expr[V]]              = Seq.empty
    )(implicit state: StateType): Boolean

    /**
     * Examines whether a field read influences a method's purity.
     * Reading values from fields that are not (effectively) final may cause nondeterministic
     * behavior, so the method can only be side-effect free.
     */
    def checkPurityOfFieldRef(
        fieldRef: FieldRead[V]
    )(implicit state: StateType): Unit = {
        // Don't do dependee checks if already non-deterministic
        if (state.ubPurity.isDeterministic) {
            fieldRef.asFieldRead.resolveField match {
<<<<<<< HEAD
                case Some(field) if field.isStatic ⇒

                    checkFieldMutability(propertyStore(field, FieldAssignability.key), None)
                case Some(field) ⇒
=======
                case Some(field) if field.isStatic =>
                    checkFieldMutability(propertyStore(field, FieldMutability.key), None)
                case Some(field) =>
>>>>>>> ee311cde
                    checkFieldMutability(
                        propertyStore(field, FieldAssignability.key), Some(fieldRef.asGetField.objRef)
                    )
                case _ => // Unknown field
                    if (fieldRef.isGetField) isLocal(fieldRef.asGetField.objRef, SideEffectFree)
                    else atMost(SideEffectFree)
            }
        }
    }

    /**
     * Examines the influence that a given field mutability has on the method's purity.
     */
    def checkFieldMutability(
        ep:     EOptionP[Field, FieldAssignability],
        objRef: Option[Expr[V]]
    )(implicit state: StateType): Unit = ep match {
<<<<<<< HEAD
        case LBP(NonAssignable | EffectivelyNonAssignable | LazilyInitialized) ⇒
        // not assignable fields don't impede purity
        case _: FinalEP[Field, FieldAssignability] ⇒ // Mutable field
=======
        case LBP(_: FinalField) => // Final fields don't impede purity
        case _: FinalEP[Field, FieldMutability] => // Mutable field
>>>>>>> ee311cde
            if (objRef.isDefined) {
                if (state.ubPurity.isDeterministic)
                    isLocal(objRef.get, SideEffectFree)
            } else atMost(SideEffectFree)
        case _ =>
            reducePurityLB(SideEffectFree)
            if (state.ubPurity.isDeterministic)
                handleUnknownFieldMutability(ep, objRef)
    }

    /**
     * Handles what to do when the mutability of a field is not yet known.
     * Analyses must implement this method with the behavior they need, e.g. registering dependees.
     */
    def handleUnknownFieldMutability(
        ep:     EOptionP[Field, FieldAssignability],
        objRef: Option[Expr[V]]
    )(implicit state: StateType): Unit

    /**
     * Examines the effect of returning a value on the method's purity.
     * Returning a reference to a mutable object or array may cause nondeterministic behavior
     * as the object/array may be modified between invocations of the method, so the method can
     * only be side-effect free. E.g., a given parameter which references a mutable object is
     * returned (and not otherwise accessed).
     */
    def checkPurityOfReturn(returnValue: Expr[V])(implicit state: StateType): Unit = {
        if (returnValue.cTpe != ComputationalTypeReference)
            return ; // Only non-primitive return values influence purity.

        if (!state.ubPurity.isDeterministic)
            return ; // If the method can't be pure, the return value is not important.

        if (!returnValue.isVar) {
            // The expression could refer to further expressions in a non-flat representation. To
            // avoid special handling, we just fallback to SideEffectFreeWithoutAllocations here if
            // the return value is not local as the analysis is intended to be used on flat
            // representations anyway.
            isLocal(returnValue, SideEffectFree)
            return ;
        }

        val value = returnValue.asVar.value.asReferenceValue
        if (value.isNull.isYes)
            return ; // Null is immutable

        if (value.upperTypeBound.exists(_.isArrayType)) {
            // Arrays are always mutable
            isLocal(returnValue, SideEffectFree)
            return ;
        }

        if (value.isPrecise) { // Precise class known, use ClassImmutability
            val returnType = value.upperTypeBound.head

            val classImmutability =
                propertyStore(
                    returnType,
                    ClassImmutability.key
                ).asInstanceOf[EOptionP[ObjectType, ClassImmutability]]
            checkTypeMutability(classImmutability, returnValue)

        } else { // Precise class unknown, use TypeImmutability
            // IMPROVE Use ObjectType once we attach the respective information to ObjectTypes
            val returnTypes = value.upperTypeBound

            returnTypes.forall { returnType =>
                val typeImmutability =
                    propertyStore(
                        returnType,
                        TypeImmutability.key
                    ).asInstanceOf[EOptionP[ObjectType, TypeImmutability]]
                checkTypeMutability(typeImmutability, returnValue)
            }
        }
    }

    /**
     * Examines the effect that the mutability of a returned value's type has on the method's
     * purity.
     */
    def checkTypeMutability(
        ep:          EOptionP[ObjectType, Property],
        returnValue: Expr[V]
    )(implicit state: StateType): Boolean = ep match {
        // Returning immutable object is pure
<<<<<<< HEAD
        case LBP(TransitivelyImmutableType | TransitivelyImmutableClass) ⇒ true
        case _: FinalEP[ObjectType, Property] ⇒
=======
        case LBP(ImmutableType | ImmutableObject) => true
        case _: FinalEP[ObjectType, Property] =>
>>>>>>> ee311cde
            atMost(Pure) // Can not be compile time pure if mutable object is returned
            if (state.ubPurity.isDeterministic)
                isLocal(returnValue, SideEffectFree)
            false // Return early if we are already side-effect free
        case _ =>
            reducePurityLB(SideEffectFree)
            if (state.ubPurity.isDeterministic)
                handleUnknownTypeMutability(ep, returnValue)
            true
    }

    /**
     * Handles what to do when the mutability of a type is not yet known.
     * Analyses must implement this method with the behavior they need, e.g. registering dependees.
     */
    def handleUnknownTypeMutability(
        ep:   EOptionP[ObjectType, Property],
        expr: Expr[V]
    )(implicit state: StateType): Unit

    /**
     * Examines the effect that the purity of all potential callees has on the purity of the method.
     */
    def checkPurityOfCallees(
        calleesEOptP: EOptionP[DeclaredMethod, Callees]
    )(
        implicit
        state: StateType
    ): Boolean = {
        handleCalleesUpdate(calleesEOptP)
        calleesEOptP match {
            case UBPS(p: Callees, isFinal) =>
                if (!isFinal) reducePurityLB(ImpureByAnalysis)

                val hasIncompleteCallSites =
                    p.incompleteCallSites(state.context).exists { pc =>
                        val index = state.tac.properStmtIndexForPC(pc)
                        if (index < 0)
                            false // call will not be executed
                        else {
                            val call = getCall(state.tac.stmts(index))
                            !isDomainSpecificCall(call, call.receiverOption)
                        }
                    }

                if (hasIncompleteCallSites) {
                    atMost(ImpureByAnalysis)
                    return false;
                }

                val noDirectCalleeIsImpure = p.directCallSites(state.context).forall {
                    case (pc, callees) =>
                        val index = state.tac.properStmtIndexForPC(pc)
                        if (index < 0)
                            true // call will not be executed
                        else {
                            val call = getCall(state.tac.stmts(index))
                            isDomainSpecificCall(call, call.receiverOption) ||
                                callees.forall { callee =>
                                    checkPurityOfMethod(
                                        callee,
                                        call.receiverOption.orNull +: call.params
                                    )
                                }
                        }
                }

                if (!noDirectCalleeIsImpure)
                    return false;

                val noIndirectCalleeIsImpure = p.indirectCallSites(state.context).forall {
                    case (pc, callees) =>
                        val index = state.tac.properStmtIndexForPC(pc)
                        if (index < 0)
                            true // call will not be executed
                        else {
                            val call = getCall(state.tac.stmts(index))
                            isDomainSpecificCall(call, call.receiverOption) ||
                                callees.forall { callee =>
                                    checkPurityOfMethod(
                                        callee,
                                        p.indirectCallReceiver(state.context, pc, callee).map(
                                            receiver =>
                                                uVarForDefSites(receiver, state.tac.pcToIndex)
                                        ).orNull +:
                                            p.indirectCallParameters(state.context, pc, callee).map {
                                                paramO =>
                                                    paramO.map(
                                                        uVarForDefSites(_, state.tac.pcToIndex)
                                                    ).orNull
                                            }
                                    )
                                }
                        }
                }

                noIndirectCalleeIsImpure

            case _ =>
                reducePurityLB(ImpureByAnalysis)
                true
        }
    }

    /**
     * Handles what to do when the set of potential callees changes.
     * Analyses must implement this method with the behavior they need, e.g. registering dependees.
     */
    def handleCalleesUpdate(
        callees: EOptionP[DeclaredMethod, Callees]
    )(implicit state: StateType): Unit

    /**
     * Handles what to do if the TACAI is not yet final.
     */
    def handleTACAI(ep: EOptionP[Method, TACAI])(implicit state: StateType): Unit

    /**
     * Retrieves and commits the methods purity as calculated for its declaring class type for the
     * current DefinedMethod that represents the non-overwritten method in a subtype.
     */
    def baseMethodPurity(context: Context): ProperPropertyComputationResult = {

        def c(eps: SomeEOptionP): ProperPropertyComputationResult = eps match {
            case FinalP(p) => Result(context, p)
            case ep @ InterimLUBP(lb, ub) =>
                InterimResult.create(context, lb, ub, Set(ep), c)
            case epk =>
                InterimResult(context, ImpureByAnalysis, CompileTimePure, Set(epk), c)
        }

        c(propertyStore(
            simpleContexts.get(declaredMethods(context.method.definedMethod)),
            Purity.key
        ))
    }

    /**
     * Determines the purity of the given method.
     *
     * @param context A method call context
     */
    def determinePurity(context: Context): ProperPropertyComputationResult

    /** Called when the analysis is scheduled lazily. */
    def doDeterminePurity(e: Entity): ProperPropertyComputationResult = {
        e match {
            case context: Context if context.method.definedMethod.body.isDefined =>
                determinePurity(context)
            case context: Context => Result(context, ImpureByLackOfInformation)
            case _ =>
                throw new IllegalArgumentException(s"$e is not a declared method")
        }
    }

    /**
     * Returns the TACode for a method if available, registering dependencies as necessary.
     */
    def getTACAI(
        method: Method
    )(implicit state: StateType): Option[TACode[TACMethodParameter, V]] = {
        propertyStore(method, TACAI.key) match {
            case finalEP: FinalEP[Method, TACAI] =>
                handleTACAI(finalEP)
                finalEP.ub.tac
            case eps @ InterimUBP(ub: TACAI) =>
                reducePurityLB(ImpureByAnalysis)
                handleTACAI(eps)
                ub.tac
            case epk =>
                reducePurityLB(ImpureByAnalysis)
                handleTACAI(epk)
                None
        }
    }

    def resolveDomainSpecificRater(fqn: String): DomainSpecificRater = {

        val mirror = runtimeMirror(getClass.getClassLoader)
        try {
            val module = mirror.staticModule(fqn)
            mirror.reflectModule(module).instance.asInstanceOf[DomainSpecificRater]
        } catch {
            case ex @ (_: ScalaReflectionException | _: ClassCastException) =>
                OPALLogger.error(
                    "analysis configuration",
                    "resolve of domain specific rater failed, change "+
                        s"org.opalj.fpcf.${this.getClass.getName}.domainSpecificRater in "+
                        "ai/reference.conf to an existing DomainSpecificRater implementation",
                    ex
                )(GlobalLogContext)
                new BaseDomainSpecificRater // Provide a safe default if resolution failed
        }
    }

}<|MERGE_RESOLUTION|>--- conflicted
+++ resolved
@@ -48,7 +48,6 @@
 import org.opalj.tac.fpcf.properties.cg.Callees
 import org.opalj.ai.ValueOrigin
 import org.opalj.ai.isImmediateVMException
-<<<<<<< HEAD
 import org.opalj.br.fpcf.properties.immutability.ClassImmutability
 import org.opalj.br.fpcf.properties.immutability.EffectivelyNonAssignable
 import org.opalj.br.fpcf.properties.immutability.FieldAssignability
@@ -57,8 +56,6 @@
 import org.opalj.br.fpcf.properties.immutability.TransitivelyImmutableClass
 import org.opalj.br.fpcf.properties.immutability.TransitivelyImmutableType
 import org.opalj.br.fpcf.properties.immutability.TypeImmutability
-=======
->>>>>>> ee311cde
 import org.opalj.tac.cg.TypeIteratorKey
 import org.opalj.tac.fpcf.analyses.cg.uVarForDefSites
 import org.opalj.tac.fpcf.analyses.cg.TypeIterator
@@ -357,16 +354,9 @@
         // Don't do dependee checks if already non-deterministic
         if (state.ubPurity.isDeterministic) {
             fieldRef.asFieldRead.resolveField match {
-<<<<<<< HEAD
-                case Some(field) if field.isStatic ⇒
-
+                case Some(field) if field.isStatic =>
                     checkFieldMutability(propertyStore(field, FieldAssignability.key), None)
-                case Some(field) ⇒
-=======
-                case Some(field) if field.isStatic =>
-                    checkFieldMutability(propertyStore(field, FieldMutability.key), None)
                 case Some(field) =>
->>>>>>> ee311cde
                     checkFieldMutability(
                         propertyStore(field, FieldAssignability.key), Some(fieldRef.asGetField.objRef)
                     )
@@ -384,14 +374,9 @@
         ep:     EOptionP[Field, FieldAssignability],
         objRef: Option[Expr[V]]
     )(implicit state: StateType): Unit = ep match {
-<<<<<<< HEAD
-        case LBP(NonAssignable | EffectivelyNonAssignable | LazilyInitialized) ⇒
+        case LBP(NonAssignable | EffectivelyNonAssignable | LazilyInitialized) =>
         // not assignable fields don't impede purity
-        case _: FinalEP[Field, FieldAssignability] ⇒ // Mutable field
-=======
-        case LBP(_: FinalField) => // Final fields don't impede purity
-        case _: FinalEP[Field, FieldMutability] => // Mutable field
->>>>>>> ee311cde
+        case _: FinalEP[Field, FieldAssignability] => // Mutable field
             if (objRef.isDefined) {
                 if (state.ubPurity.isDeterministic)
                     isLocal(objRef.get, SideEffectFree)
@@ -478,13 +463,8 @@
         returnValue: Expr[V]
     )(implicit state: StateType): Boolean = ep match {
         // Returning immutable object is pure
-<<<<<<< HEAD
-        case LBP(TransitivelyImmutableType | TransitivelyImmutableClass) ⇒ true
-        case _: FinalEP[ObjectType, Property] ⇒
-=======
-        case LBP(ImmutableType | ImmutableObject) => true
+        case LBP(TransitivelyImmutableType | TransitivelyImmutableClass) => true
         case _: FinalEP[ObjectType, Property] =>
->>>>>>> ee311cde
             atMost(Pure) // Can not be compile time pure if mutable object is returned
             if (state.ubPurity.isDeterministic)
                 isLocal(returnValue, SideEffectFree)
