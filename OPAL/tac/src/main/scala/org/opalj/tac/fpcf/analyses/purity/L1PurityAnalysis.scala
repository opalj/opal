--- conflicted
+++ resolved
@@ -52,14 +52,11 @@
 import org.opalj.ai.isImmediateVMException
 import org.opalj.tac.cg.CallGraphKey
 import org.opalj.tac.fpcf.properties.TACAI
-<<<<<<< HEAD
 import org.opalj.br.fpcf.properties.TransitivelyImmutableType
 import org.opalj.br.fpcf.properties.ClassImmutability
 import org.opalj.br.fpcf.properties.TypeImmutability
 import org.opalj.br.fpcf.properties.FieldAssignability
-=======
 import org.opalj.tac.fpcf.properties.cg.NoCallers
->>>>>>> 5b06f22d
 
 /**
  * An inter-procedural analysis to determine a method's purity.
@@ -90,13 +87,7 @@
 
     /**
      * Holds the state of this analysis.
-<<<<<<< HEAD
      *
-     * @param lbPurity The current minimum purity level for the method
-     * @param ubPurity The current maximum purity level for the method that will be assigned by
-     *                  checkPurityOfX methods to aggregrate the purity
-=======
->>>>>>> 5b06f22d
      * @param dependees The set of entities/properties the purity depends on
      * @param method The currently analyzed method
      * @param context The corresponding Context we report results for
@@ -485,18 +476,10 @@
     override def start(
         p: SomeProject, ps: PropertyStore, analysis: InitializationData
     ): FPCFAnalysis = {
-<<<<<<< HEAD
-        val dms = p.get(DeclaredMethodsKey).declaredMethods
-        val methods = dms.collect {
-            case dm if dm.hasSingleDefinedMethod && dm.definedMethod.body.isDefined &&
-                !analysis.configuredPurity.wasSet(dm) && ps(dm, Callers.key).ub != NoCallers ⇒
-                dm.asDefinedMethod
-=======
         val cg = p.get(CallGraphKey)
         val methods = cg.reachableMethods().collect {
             case c @ Context(dm) if dm.hasSingleDefinedMethod && dm.definedMethod.body.isDefined && !analysis.configuredPurity.wasSet(dm) && ps(dm, Callers.key).ub != NoCallers ⇒
                 c
->>>>>>> 5b06f22d
         }
 
         ps.scheduleEagerComputationsForEntities(methods)(
