--- conflicted
+++ resolved
@@ -245,12 +245,7 @@
                 ep.pk == TACAI.key
             }
         }
-<<<<<<< HEAD
-    // IMPROVE: We could filter Purity/VPurity dependees with an lb not less than maxPurity
-=======
         // IMPROVE: We could filter Purity/VPurity dependees with an lb not less than maxPurity
-    }
->>>>>>> 7aefd626
 
     /**
      * Continuation to handle updates to properties of dependees.
