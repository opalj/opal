--- conflicted
+++ resolved
@@ -1,4 +1,3 @@
-<<<<<<< HEAD
 /* BSD 2-Clause License - see OPAL/LICENSE for details. */
 package annotations.target;
 
@@ -28,36 +27,4 @@
      * values tracking.
      */
     CFA
-}
-=======
-/* BSD 2-Clause License - see OPAL/LICENSE for details. */
-package annotations.target;
-
-/**
- * @author Michael Reif
- * @author Michael Eichberg
- */
-public enum CallGraphAlgorithm {
-
-    // defined by increasing order of precision
-    /** Class Hierarchy Analysis */
-    CHA,
-    /** Variable Type Analysis */
-    BasicVTA,
-    /**
-     * Variable Type Analysis with field and return type refinement and local reference
-     * values tracking
-     */
-    DefaultVTA,
-    /**
-     * Variable Type Analysis with field and return type refinement and local values
-     * tracking.
-     */
-    ExtVTA,
-    /**
-     * Context-sensitive Variable Type Analysis with field and return type refinement and local reference
-     * values tracking.
-     */
-    CFA
-}
->>>>>>> 7aefd626
+}