<<<<<<< HEAD
/* BSD 2-Clause License - see OPAL/LICENSE for details. */
package dependencies;

import java.lang.annotation.ElementType;
import java.lang.annotation.Repeatable;
import java.lang.annotation.Target;

/**
 * This class was used to create a class file with some well defined properties. The
 * created class is subsequently used by several tests.
 * 
 * NOTE<br />
 * This class is only meant to be (automatically) compiled by OPAL's build script.
 * 
 * @author Michael Eichberg
 */
@Repeatable(TypeTestAnnotations.class)
@Target({ ElementType.ANNOTATION_TYPE, ElementType.CONSTRUCTOR, ElementType.FIELD,
        ElementType.LOCAL_VARIABLE, ElementType.METHOD, ElementType.PACKAGE,
        ElementType.PARAMETER, ElementType.TYPE, ElementType.TYPE_PARAMETER,
        ElementType.TYPE_USE })
public @interface TypeTestAnnotation {

}
=======
/* BSD 2-Clause License - see OPAL/LICENSE for details. */
package dependencies;

import java.lang.annotation.ElementType;
import java.lang.annotation.Repeatable;
import java.lang.annotation.Target;

/**
 * This class was used to create a class file with some well defined properties. The
 * created class is subsequently used by several tests.
 * 
 * NOTE<br />
 * This class is only meant to be (automatically) compiled by OPAL's build script.
 * 
 * @author Michael Eichberg
 */
@Repeatable(TypeTestAnnotations.class)
@Target({ ElementType.ANNOTATION_TYPE, ElementType.CONSTRUCTOR, ElementType.FIELD,
        ElementType.LOCAL_VARIABLE, ElementType.METHOD, ElementType.PACKAGE,
        ElementType.PARAMETER, ElementType.TYPE, ElementType.TYPE_PARAMETER,
        ElementType.TYPE_USE })
public @interface TypeTestAnnotation {

}
>>>>>>> 7aefd626
<|MERGE_RESOLUTION|>--- conflicted
+++ resolved
@@ -1,4 +1,3 @@
-<<<<<<< HEAD
 /* BSD 2-Clause License - see OPAL/LICENSE for details. */
 package dependencies;
 
@@ -22,30 +21,4 @@
         ElementType.TYPE_USE })
 public @interface TypeTestAnnotation {
 
-}
-=======
-/* BSD 2-Clause License - see OPAL/LICENSE for details. */
-package dependencies;
-
-import java.lang.annotation.ElementType;
-import java.lang.annotation.Repeatable;
-import java.lang.annotation.Target;
-
-/**
- * This class was used to create a class file with some well defined properties. The
- * created class is subsequently used by several tests.
- * 
- * NOTE<br />
- * This class is only meant to be (automatically) compiled by OPAL's build script.
- * 
- * @author Michael Eichberg
- */
-@Repeatable(TypeTestAnnotations.class)
-@Target({ ElementType.ANNOTATION_TYPE, ElementType.CONSTRUCTOR, ElementType.FIELD,
-        ElementType.LOCAL_VARIABLE, ElementType.METHOD, ElementType.PACKAGE,
-        ElementType.PARAMETER, ElementType.TYPE, ElementType.TYPE_PARAMETER,
-        ElementType.TYPE_USE })
-public @interface TypeTestAnnotation {
-
-}
->>>>>>> 7aefd626
+}