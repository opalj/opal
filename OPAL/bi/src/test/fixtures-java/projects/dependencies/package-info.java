<<<<<<< HEAD
/* BSD 2-Clause License - see OPAL/LICENSE for details. */
/**
 * This class was used to create a class file with some well defined properties. The
 * created class is subsequently used by several tests.
 * 
 * NOTE<br />
 * This class is only meant to be (automatically) compiled by OPAL's build script.
 * 
 * @author Michael Eichberg
 */
@TypeTestAnnotation
=======
/* BSD 2-Clause License - see OPAL/LICENSE for details. */

/**
 * This class was used to create a class file with some well defined properties. The
 * created class is subsequently used by several tests.
 * 
 * NOTE<br />
 * This class is only meant to be (automatically) compiled by OPAL's build script.
 * 
 * @author Michael Eichberg
 */
@TypeTestAnnotation
>>>>>>> 7aefd626
package dependencies;<|MERGE_RESOLUTION|>--- conflicted
+++ resolved
@@ -1,16 +1,3 @@
-<<<<<<< HEAD
-/* BSD 2-Clause License - see OPAL/LICENSE for details. */
-/**
- * This class was used to create a class file with some well defined properties. The
- * created class is subsequently used by several tests.
- * 
- * NOTE<br />
- * This class is only meant to be (automatically) compiled by OPAL's build script.
- * 
- * @author Michael Eichberg
- */
-@TypeTestAnnotation
-=======
 /* BSD 2-Clause License - see OPAL/LICENSE for details. */
 
 /**
@@ -23,5 +10,4 @@
  * @author Michael Eichberg
  */
 @TypeTestAnnotation
->>>>>>> 7aefd626
 package dependencies;