<<<<<<< HEAD
/* BSD 2-Clause License - see OPAL/LICENSE for details. */
package ai;

import java.util.ArrayList;
import java.util.Arrays;
import java.util.List;

/**
 * @author Leonid Glanz
 */
public class Obfuscation {

    public static final void dead() {
        throw new UnsupportedOperationException("Wrong Test");
    }

    public static void main(String[] args) {
        emptyStringArray();
        filledStringArray();
        filledArrayCollection();
        arrayCopy();
        arrayToString();
        deadArrayLength(100);
        hashCodeDead();
        equalsDead();
        equalsDead2();
        arraysUseDead();
    }

    public static void emptyStringArray() {
        String str = "";
        if (str.toCharArray().length > 0) {
            dead();
        } else {
            str = "hello";
        }
    }

    public static void filledStringArray() {
        String str = "hello";
        if (str.toCharArray().length == 0) {
            dead();
        } else {
            str = "";
        }
    }

    public static void filledArrayCollection() {
        String[] strs = new String[] {};
        List<String> list = new ArrayList<String>();

        list.add("hello");
        list.add("world");
        list.add("nice");
        list.add("day");

        Object[] obs = list.toArray(strs);
        if (obs.length == 0) {
            dead();
        }
    }

    public static void arrayCopy() {
        String str = "hello world";
        char[] chars = new char[0];
        System.arraycopy(str.toCharArray(), 5, chars, 0, 0);
        if (chars.length > 0) {
            dead();
        }
    }

    public static void arrayToString() {
        String str = "hello world, I hope you have a nice day";
        String str2 = str.toCharArray().toString();
        if (str2.length() > 20) {
            dead();
        }
    }

    public static void deadArrayLength(int n) {
        int len = (n * n + n) % 2 == 0 ? 0 : 7;
        int[] ints = new int[len];
        if (ints.length > 0) {
            dead();
        }
    }

    public static void hashCodeDead() {
        String str = "hello world";
        char[] chs = str.toCharArray();
        if (chs.hashCode() == str.hashCode()) {
            dead();
        }
    }

    public static void equalsDead() {
        char[] chs = "hello".toCharArray();
        char[] chs3 = new char[] { 'h', 'e', 'l', 'l', 'o' };
        if (chs.equals(chs3)) {
            dead();
        }
    }

    public static void equalsDead2() {
        char[] chs = "hello".toCharArray();
        Character h = new Character('h');
        Character e = new Character('e');
        Character l = new Character('l');
        Character o = new Character('o');
        char[] chs2 = new char[] { h, e, l, l, o };
        if (chs.equals(chs2)) {
            dead();
        }
    }

    public static void arraysUseDead() {
        if (Arrays.toString(new char[] { 'h', 'e', 'l', 'l', 'o' }).length() == 5) {
            dead();
        }
    }

}
=======
/* BSD 2-Clause License - see OPAL/LICENSE for details. */
package ai;

import java.util.ArrayList;
import java.util.Arrays;
import java.util.List;

/**
 * @author Leonid Glanz
 */
public class Obfuscation {

    public static final void dead() {
        throw new UnsupportedOperationException("Wrong Test");
    }

    public static void main(String[] args) {
        emptyStringArray();
        filledStringArray();
        filledArrayCollection();
        arrayCopy();
        arrayToString();
        deadArrayLength(100);
        hashCodeDead();
        equalsDead();
        equalsDead2();
        arraysUseDead();
    }

    public static void emptyStringArray() {
        String str = "";
        if (str.toCharArray().length > 0) {
            dead();
        } else {
            str = "hello";
        }
    }

    public static void filledStringArray() {
        String str = "hello";
        if (str.toCharArray().length == 0) {
            dead();
        } else {
            str = "";
        }
    }

    public static void filledArrayCollection() {
        String[] strs = new String[] {};
        List<String> list = new ArrayList<String>();

        list.add("hello");
        list.add("world");
        list.add("nice");
        list.add("day");

        Object[] obs = list.toArray(strs);
        if (obs.length == 0) {
            dead();
        }
    }

    public static void arrayCopy() {
        String str = "hello world";
        char[] chars = new char[0];
        System.arraycopy(str.toCharArray(), 5, chars, 0, 0);
        if (chars.length > 0) {
            dead();
        }
    }

    public static void arrayToString() {
        String str = "hello world, I hope you have a nice day";
        String str2 = str.toCharArray().toString();
        if (str2.length() > 20) {
            dead();
        }
    }

    public static void deadArrayLength(int n) {
        int len = (n * n + n) % 2 == 0 ? 0 : 7;
        int[] ints = new int[len];
        if (ints.length > 0) {
            dead();
        }
    }

    public static void hashCodeDead() {
        String str = "hello world";
        char[] chs = str.toCharArray();
        if (chs.hashCode() == str.hashCode()) {
            dead();
        }
    }

    public static void equalsDead() {
        char[] chs = "hello".toCharArray();
        char[] chs3 = new char[] { 'h', 'e', 'l', 'l', 'o' };
        if (chs.equals(chs3)) {
            dead();
        }
    }

    public static void equalsDead2() {
        char[] chs = "hello".toCharArray();
        Character h = new Character('h');
        Character e = new Character('e');
        Character l = new Character('l');
        Character o = new Character('o');
        char[] chs2 = new char[] { h, e, l, l, o };
        if (chs.equals(chs2)) {
            dead();
        }
    }

    public static void arraysUseDead() {
        if (Arrays.toString(new char[] { 'h', 'e', 'l', 'l', 'o' }).length() == 5) {
            dead();
        }
    }

}
>>>>>>> 7aefd626
<|MERGE_RESOLUTION|>--- conflicted
+++ resolved
@@ -1,4 +1,3 @@
-<<<<<<< HEAD
 /* BSD 2-Clause License - see OPAL/LICENSE for details. */
 package ai;
 
@@ -120,128 +119,4 @@
         }
     }
 
-}
-=======
-/* BSD 2-Clause License - see OPAL/LICENSE for details. */
-package ai;
-
-import java.util.ArrayList;
-import java.util.Arrays;
-import java.util.List;
-
-/**
- * @author Leonid Glanz
- */
-public class Obfuscation {
-
-    public static final void dead() {
-        throw new UnsupportedOperationException("Wrong Test");
-    }
-
-    public static void main(String[] args) {
-        emptyStringArray();
-        filledStringArray();
-        filledArrayCollection();
-        arrayCopy();
-        arrayToString();
-        deadArrayLength(100);
-        hashCodeDead();
-        equalsDead();
-        equalsDead2();
-        arraysUseDead();
-    }
-
-    public static void emptyStringArray() {
-        String str = "";
-        if (str.toCharArray().length > 0) {
-            dead();
-        } else {
-            str = "hello";
-        }
-    }
-
-    public static void filledStringArray() {
-        String str = "hello";
-        if (str.toCharArray().length == 0) {
-            dead();
-        } else {
-            str = "";
-        }
-    }
-
-    public static void filledArrayCollection() {
-        String[] strs = new String[] {};
-        List<String> list = new ArrayList<String>();
-
-        list.add("hello");
-        list.add("world");
-        list.add("nice");
-        list.add("day");
-
-        Object[] obs = list.toArray(strs);
-        if (obs.length == 0) {
-            dead();
-        }
-    }
-
-    public static void arrayCopy() {
-        String str = "hello world";
-        char[] chars = new char[0];
-        System.arraycopy(str.toCharArray(), 5, chars, 0, 0);
-        if (chars.length > 0) {
-            dead();
-        }
-    }
-
-    public static void arrayToString() {
-        String str = "hello world, I hope you have a nice day";
-        String str2 = str.toCharArray().toString();
-        if (str2.length() > 20) {
-            dead();
-        }
-    }
-
-    public static void deadArrayLength(int n) {
-        int len = (n * n + n) % 2 == 0 ? 0 : 7;
-        int[] ints = new int[len];
-        if (ints.length > 0) {
-            dead();
-        }
-    }
-
-    public static void hashCodeDead() {
-        String str = "hello world";
-        char[] chs = str.toCharArray();
-        if (chs.hashCode() == str.hashCode()) {
-            dead();
-        }
-    }
-
-    public static void equalsDead() {
-        char[] chs = "hello".toCharArray();
-        char[] chs3 = new char[] { 'h', 'e', 'l', 'l', 'o' };
-        if (chs.equals(chs3)) {
-            dead();
-        }
-    }
-
-    public static void equalsDead2() {
-        char[] chs = "hello".toCharArray();
-        Character h = new Character('h');
-        Character e = new Character('e');
-        Character l = new Character('l');
-        Character o = new Character('o');
-        char[] chs2 = new char[] { h, e, l, l, o };
-        if (chs.equals(chs2)) {
-            dead();
-        }
-    }
-
-    public static void arraysUseDead() {
-        if (Arrays.toString(new char[] { 'h', 'e', 'l', 'l', 'o' }).length() == 5) {
-            dead();
-        }
-    }
-
-}
->>>>>>> 7aefd626
+}