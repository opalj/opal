--- conflicted
+++ resolved
@@ -1,4 +1,3 @@
-<<<<<<< HEAD
 /* BSD 2-Clause License - see OPAL/LICENSE for details. */
 package ai;
 
@@ -41,49 +40,4 @@
         // empty
     }
 
-}
-=======
-/* BSD 2-Clause License - see OPAL/LICENSE for details. */
-package ai;
-
-/**
- * This class is used by some other class files as a foundation for some more elaborated
- * tests.
- *
- * @author Marco Jacobasch
- */
-public abstract class AbstractBase implements Base {
-
-    public final String string;
-
-    public AbstractBase() {
-        this.string = "abstract";
-    }
-
-    public AbstractBase(String s) {
-        this.string = s;
-    }
-
-    @Override
-    public void interfaceMethod() {
-        // empty
-    }
-
-    public abstract void abstractMethod();
-
-    @Override
-    public void abstractImplementedMethod() {
-        // empty
-    }
-
-    @Override
-    public void implementedMethod() {
-        // empty
-    }
-
-    public static void staticMethod() {
-        // empty
-    }
-
-}
->>>>>>> 7aefd626
+}