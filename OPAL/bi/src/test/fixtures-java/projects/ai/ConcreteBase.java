<<<<<<< HEAD
/* BSD 2-Clause License - see OPAL/LICENSE for details. */
package ai;

/**
 * This class is used by some other class files as a foundation for some more elaborated
 * tests.
 *
 * @author Marco Jacobasch
 */
public class ConcreteBase extends AbstractBase {

    public int integer = 0;
    public static double DOUBLE_FIELD = 4.2d;

    public ConcreteBase() {
        super("concrete");
    }

    public ConcreteBase(String s) {
        super(s);
    }

    public ConcreteBase(String s, int i) {
        super(s);
        this.integer = i;
    }

    @Override
    public void abstractMethod() {
        // empty
    }

    @Override
    public void implementedMethod() {
        // emtpy
    }

    public static void staticMethod() {
        // empty
    }

}
=======
/* BSD 2-Clause License - see OPAL/LICENSE for details. */
package ai;

/**
 * This class is used by some other class files as a foundation for some more elaborated
 * tests.
 *
 * @author Marco Jacobasch
 */
public class ConcreteBase extends AbstractBase {

    public int integer = 0;
    public static double DOUBLE_FIELD = 4.2d;

    public ConcreteBase() {
        super("concrete");
    }

    public ConcreteBase(String s) {
        super(s);
    }

    public ConcreteBase(String s, int i) {
        super(s);
        this.integer = i;
    }

    @Override
    public void abstractMethod() {
        // empty
    }

    @Override
    public void implementedMethod() {
        // emtpy
    }

    public static void staticMethod() {
        // empty
    }

}
>>>>>>> 7aefd626
<|MERGE_RESOLUTION|>--- conflicted
+++ resolved
@@ -1,4 +1,3 @@
-<<<<<<< HEAD
 /* BSD 2-Clause License - see OPAL/LICENSE for details. */
 package ai;
 
@@ -40,48 +39,4 @@
         // empty
     }
 
-}
-=======
-/* BSD 2-Clause License - see OPAL/LICENSE for details. */
-package ai;
-
-/**
- * This class is used by some other class files as a foundation for some more elaborated
- * tests.
- *
- * @author Marco Jacobasch
- */
-public class ConcreteBase extends AbstractBase {
-
-    public int integer = 0;
-    public static double DOUBLE_FIELD = 4.2d;
-
-    public ConcreteBase() {
-        super("concrete");
-    }
-
-    public ConcreteBase(String s) {
-        super(s);
-    }
-
-    public ConcreteBase(String s, int i) {
-        super(s);
-        this.integer = i;
-    }
-
-    @Override
-    public void abstractMethod() {
-        // empty
-    }
-
-    @Override
-    public void implementedMethod() {
-        // emtpy
-    }
-
-    public static void staticMethod() {
-        // empty
-    }
-
-}
->>>>>>> 7aefd626
+}