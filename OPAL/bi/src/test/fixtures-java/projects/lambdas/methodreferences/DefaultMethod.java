--- conflicted
+++ resolved
@@ -29,11 +29,7 @@
 package lambdas.methodreferences;
 
 /**
-<<<<<<< HEAD
- * This class contains examples for method references dealing with interface default methods.
-=======
  * This class contains an example of a method reference dealing with interface default methods.
->>>>>>> 746b9995
  *
  * <!--
  * <p>
