/* BSD 2-Clause License - see OPAL/LICENSE for details. */
package org.opalj
package bi
package reader

import java.io.DataInputStream

import org.opalj.collection.immutable.RefArray
import org.opalj.control.fillRefArray

/**
 * Defines a template method to read in the code attribute.
 *
 * '''From the Specification'''
 * The Code attribute is a variable-length attribute in the attributes table
 * of a method_info structure.
 */
trait Code_attributeReader extends AttributeReader {

    //
    // TYPE DEFINITIONS AND FACTORY METHODS
    //

    type ExceptionTableEntry <: AnyRef
    type ExceptionHandlers = RefArray[ExceptionTableEntry]

    type Instructions

    type Code_attribute <: Attribute

<<<<<<< HEAD
    type Attributes

    def Instructions(
        as_name_index:       Constant_Pool_Index,
        as_descriptor_index: Constant_Pool_Index,
        cp:                  Constant_Pool,
        in:                  DataInputStream
    ): Instructions
=======
    def Instructions(cp: Constant_Pool, in: DataInputStream): Instructions
>>>>>>> 79bdc117

    protected def Attributes(
        ap: AttributeParent,
        // The scope in which the attribute is defined
        as_name_index:       Constant_Pool_Index,
        as_descriptor_index: Constant_Pool_Index,
        cp:                  Constant_Pool,
        in:                  DataInputStream
    ): Attributes

    def Code_attribute(
        constant_pool:        Constant_Pool,
        attribute_name_index: Constant_Pool_Index,
        max_stack:            Int,
        max_locals:           Int,
        instructions:         Instructions,
        exception_handlers:   ExceptionHandlers,
        // The scope in which the attribute is defined
        as_name_index:       Constant_Pool_Index,
        as_descriptor_index: Constant_Pool_Index,
        attributes:          Attributes
    ): Code_attribute

    def ExceptionTableEntry(
        constant_pool: Constant_Pool,
        start_pc:      Int,
        end_pc:        Int,
        handler_pc:    Int,
        catch_type:    Constant_Pool_Index // may be "0" in case of "finally"
    ): ExceptionTableEntry

    //
    // IMPLEMENTATION
    //

    /**
     * '''From the Specification'''
     * <pre>
     * Code_attribute {
     *  u2 attribute_name_index; u4 attribute_length;
     *  u2 max_stack;
     *  u2 max_locals;
     *  u4 code_length;
     *  u1 code[code_length];
     *  u2 exception_table_length;
     *  {   u2 start_pc;
     *      u2 end_pc;
     *      u2 handler_pc;
     *      u2 catch_type;
     *  } exception_table[exception_table_length];
     *  u2 attributes_count;
     *  attribute_info attributes[attributes_count];
     * }
     * </pre>
     */
    private[this] def parserFactory() = (
        ap: AttributeParent,
        as_name_index: Constant_Pool_Index,
        as_descriptor_index: Constant_Pool_Index,
        cp: Constant_Pool,
        attribute_name_index: Constant_Pool_Index,
        in: DataInputStream
    ) ⇒ {
        /*val attribute_length = */ in.readInt()
        Code_attribute(
            cp,
            attribute_name_index,
            in.readUnsignedShort(),
            in.readUnsignedShort(),
<<<<<<< HEAD
            Instructions(as_name_index, as_descriptor_index, cp, in),
            repeat(in.readUnsignedShort()) { // "exception_table_length" times
=======
            Instructions(cp, in),
            fillRefArray(in.readUnsignedShort()) { // "exception_table_length" times
>>>>>>> 79bdc117
                ExceptionTableEntry(
                    cp,
                    in.readUnsignedShort, in.readUnsignedShort,
                    in.readUnsignedShort, in.readUnsignedShort
                )
            },
            as_name_index,
            as_descriptor_index,
            Attributes(AttributesParent.Code, as_name_index, as_descriptor_index, cp, in)
        )
    }

    registerAttributeReader(CodeAttribute.Name → parserFactory())

}<|MERGE_RESOLUTION|>--- conflicted
+++ resolved
@@ -28,18 +28,12 @@
 
     type Code_attribute <: Attribute
 
-<<<<<<< HEAD
-    type Attributes
-
     def Instructions(
         as_name_index:       Constant_Pool_Index,
         as_descriptor_index: Constant_Pool_Index,
         cp:                  Constant_Pool,
         in:                  DataInputStream
     ): Instructions
-=======
-    def Instructions(cp: Constant_Pool, in: DataInputStream): Instructions
->>>>>>> 79bdc117
 
     protected def Attributes(
         ap: AttributeParent,
@@ -109,13 +103,8 @@
             attribute_name_index,
             in.readUnsignedShort(),
             in.readUnsignedShort(),
-<<<<<<< HEAD
             Instructions(as_name_index, as_descriptor_index, cp, in),
-            repeat(in.readUnsignedShort()) { // "exception_table_length" times
-=======
-            Instructions(cp, in),
             fillRefArray(in.readUnsignedShort()) { // "exception_table_length" times
->>>>>>> 79bdc117
                 ExceptionTableEntry(
                     cp,
                     in.readUnsignedShort, in.readUnsignedShort,
