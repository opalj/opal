--- conflicted
+++ resolved
@@ -27,10 +27,7 @@
         ap_name_index:             Constant_Pool_Index,
         ap_descriptor_index:       Constant_Pool_Index,
         attribute_name_index:      Constant_Pool_Index,
-        local_variable_type_table: LocalVariableTypes,
-        // The scope in which the attribute is defined
-        as_name_index:       Constant_Pool_Index,
-        as_descriptor_index: Constant_Pool_Index
+        local_variable_type_table: LocalVariableTypes
     ): LocalVariableTypeTable_attribute
 
     def LocalVariableTypeTableEntry(
@@ -62,12 +59,6 @@
      * </pre>
      */
     private[this] def parserFactory() = (
-<<<<<<< HEAD
-        ap: AttributeParent,
-        as_name_index: Constant_Pool_Index,
-        as_descriptor_index: Constant_Pool_Index,
-=======
->>>>>>> 43651116
         cp: Constant_Pool,
         ap: AttributeParent,
         ap_name_index: Constant_Pool_Index,
@@ -93,9 +84,7 @@
                         in.readUnsignedShort,
                         in.readUnsignedShort
                     )
-                },
-                as_name_index,
-                as_descriptor_index
+                }
             )
         } else {
             null
