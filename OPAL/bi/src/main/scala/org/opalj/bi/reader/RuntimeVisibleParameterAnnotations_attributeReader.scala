--- conflicted
+++ resolved
@@ -30,10 +30,7 @@
         ap_name_index:         Constant_Pool_Index,
         ap_descriptor_index:   Constant_Pool_Index,
         attribute_name_index:  Constant_Pool_Index,
-        parameter_annotations: ParametersAnnotations,
-        // The scope in which the attribute is defined
-        as_name_index:       Constant_Pool_Index,
-        as_descriptor_index: Constant_Pool_Index
+        parameter_annotations: ParametersAnnotations
     ): RuntimeVisibleParameterAnnotations_attribute
 
     //
@@ -54,13 +51,6 @@
      * </pre>
      */
     private[this] def parserFactory() = (
-<<<<<<< HEAD
-        ap: AttributeParent,
-        // The scope in which the attribute is defined
-        as_name_index: Constant_Pool_Index,
-        as_descriptor_index: Constant_Pool_Index,
-=======
->>>>>>> 43651116
         cp: Constant_Pool,
         ap: AttributeParent,
         ap_name_index: Constant_Pool_Index,
@@ -72,11 +62,7 @@
         val parameter_annotations = ParametersAnnotations(cp, in)
         if (parameter_annotations.nonEmpty || reifyEmptyAttributes) {
             RuntimeVisibleParameterAnnotations_attribute(
-<<<<<<< HEAD
-                cp, attribute_name_index, parameter_annotations, as_name_index, as_descriptor_index
-=======
                 cp, ap_name_index, ap_descriptor_index, attribute_name_index, parameter_annotations
->>>>>>> 43651116
             )
         } else {
             null
