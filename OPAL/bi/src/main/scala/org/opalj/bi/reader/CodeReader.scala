/* BSD 2-Clause License - see OPAL/LICENSE for details. */
package org.opalj
package bi
package reader

import java.io.DataInputStream

/**
 * Naive Code reader that just reads in the code array as is - without parsing it.
 */
trait CodeReader extends Constant_PoolAbstractions {

    //
    // TYPE DEFINITIONS AND FACTORY METHODS
    //

    type Instructions

    def Instructions(
<<<<<<< HEAD
        as_name_index:       Constant_Pool_Index,
        as_descriptor_index: Constant_Pool_Index,
        cp:                  Constant_Pool,
=======
        cp:                  Constant_Pool,
        ap_name_index:       Constant_Pool_Index,
        ap_descriptor_index: Constant_Pool_Index,
>>>>>>> 43651116
        instructions:        Array[Byte]
    ): Instructions

    //
    // IMPLEMENTATION
    //

    def Instructions(
<<<<<<< HEAD
        as_name_index:       Constant_Pool_Index,
        as_descriptor_index: Constant_Pool_Index,
        cp:                  Constant_Pool,
=======
        cp:                  Constant_Pool,
        ap_name_index:       Constant_Pool_Index,
        ap_descriptor_index: Constant_Pool_Index,
>>>>>>> 43651116
        in:                  DataInputStream
    ): Instructions = {
        val code_length = in.readInt
        val the_code = new Array[Byte](code_length)
        in.readFully(the_code)

<<<<<<< HEAD
        Instructions(as_name_index, as_descriptor_index, cp, the_code)
=======
        Instructions(cp, ap_name_index, ap_descriptor_index, the_code)
>>>>>>> 43651116
    }
}<|MERGE_RESOLUTION|>--- conflicted
+++ resolved
@@ -17,15 +17,9 @@
     type Instructions
 
     def Instructions(
-<<<<<<< HEAD
-        as_name_index:       Constant_Pool_Index,
-        as_descriptor_index: Constant_Pool_Index,
-        cp:                  Constant_Pool,
-=======
         cp:                  Constant_Pool,
         ap_name_index:       Constant_Pool_Index,
         ap_descriptor_index: Constant_Pool_Index,
->>>>>>> 43651116
         instructions:        Array[Byte]
     ): Instructions
 
@@ -34,25 +28,15 @@
     //
 
     def Instructions(
-<<<<<<< HEAD
-        as_name_index:       Constant_Pool_Index,
-        as_descriptor_index: Constant_Pool_Index,
-        cp:                  Constant_Pool,
-=======
         cp:                  Constant_Pool,
         ap_name_index:       Constant_Pool_Index,
         ap_descriptor_index: Constant_Pool_Index,
->>>>>>> 43651116
         in:                  DataInputStream
     ): Instructions = {
         val code_length = in.readInt
         val the_code = new Array[Byte](code_length)
         in.readFully(the_code)
 
-<<<<<<< HEAD
-        Instructions(as_name_index, as_descriptor_index, cp, the_code)
-=======
         Instructions(cp, ap_name_index, ap_descriptor_index, the_code)
->>>>>>> 43651116
     }
 }