--- conflicted
+++ resolved
@@ -28,10 +28,7 @@
         ap_name_index:        Constant_Pool_Index,
         ap_descriptor_index:  Constant_Pool_Index,
         attribute_name_index: Constant_Pool_Index,
-        package_index_table:  PackageIndexTable, // CONSTANT_Package_info[]
-        // The scope in which the attribute is defined
-        as_name_index:       Constant_Pool_Index,
-        as_descriptor_index: Constant_Pool_Index
+        package_index_table:  PackageIndexTable // CONSTANT_Package_info[]
     ): ModulePackages_attribute
 
     //
@@ -39,12 +36,6 @@
     //
 
     private[this] def parserFactory() = (
-<<<<<<< HEAD
-        ap: AttributeParent,
-        as_name_index: Constant_Pool_Index,
-        as_descriptor_index: Constant_Pool_Index,
-=======
->>>>>>> 43651116
         cp: Constant_Pool,
         ap: AttributeParent,
         ap_name_index: Constant_Pool_Index,
@@ -58,17 +49,10 @@
             val packageIndexTable = fillArrayOfInt(packageCount) { in.readUnsignedShort() }
             ModulePackages_attribute(
                 cp,
-<<<<<<< HEAD
-                attribute_name_index,
-                packageIndexTable,
-                as_name_index,
-                as_descriptor_index
-=======
                 ap_name_index,
                 ap_descriptor_index,
                 attribute_name_index,
                 packageIndexTable
->>>>>>> 43651116
             )
         } else {
             null
