/* BSD 2-Clause License - see OPAL/LICENSE for details. */
package org.opalj
package bi
package reader

import java.io.DataInputStream

import org.opalj.log.OPALLogger

/**
 * Implements the template method to read signature attributes.
 *
 * The Signature attribute is an optional attribute in the
 * attributes table of a ClassFile, field_info or method_info structure.
 */
trait Signature_attributeReader extends AttributeReader with ClassFileReaderConfiguration {

    //
    // TYPE DEFINITIONS AND FACTORY METHODS
    //

    type Signature_attribute >: Null <: Attribute

    /**
     * Returns `true` if an exception is to be raised if an invalid signature is found.
     * The default is to just log the invalid signature and to otherwise ignore it.
     *
     * This method is intended to be overridden.
     *
     * @note This method was primarily introduced because we found many class files with
     *       invalid signatures AND the JVM also handles this case gracefully!
     *
     * @return `false`.
     */
    def throwIllegalArgumentException: Boolean = false

    /**
     * Creates a `Signature_attribute`.
     *
     * '''From the Specification'''
     *
     * The constant pool entry at signature_index must be a CONSTANT_Utf8_info
     * structure representing either a class signature, if this signature
     * attribute is an attribute of a ClassFile structure, a method type
     * signature, if this signature is an attribute of a method_info structure,
     * or a field type signature otherwise.
     */
    def Signature_attribute(
        constant_pool:        Constant_Pool,
        ap:                   AttributeParent,
        ap_name_index:        Constant_Pool_Index,
        ap_descriptor_index:  Constant_Pool_Index,
        attribute_name_index: Constant_Pool_Index,
        signature_index:      Constant_Pool_Index,
        // The scope in which the attribute is defined
        as_name_index:       Constant_Pool_Index,
        as_descriptor_index: Constant_Pool_Index
    ): Signature_attribute

    //
    // IMPLEMENTATION
    //

    /**
     * The Signature attribute is an optional attribute in the
     * attributes table of a ClassFile, field_info or method_info structure.
     *
     * <pre>
     * Signature_attribute {
     *    u2 attribute_name_index;
     *    u4 attribute_length;
     *    u2 signature_index;
     * }
     * </pre>
     *
     * Given that the Java Reflection API has extensive exception handling support
     * for handling wrong signatures, we at least provide support for the case
     * where the signature is syntactically invalid. In this case the attribute
     * is skipped.
     */
    private[this] def parser(
<<<<<<< HEAD
        ap: AttributeParent,
        // The scope in which the attribute is defined
        as_name_index:        Constant_Pool_Index,
        as_descriptor_index:  Constant_Pool_Index,
=======
>>>>>>> 43651116
        cp:                   Constant_Pool,
        ap:                   AttributeParent,
        ap_name_index:        Constant_Pool_Index,
        ap_descriptor_index:  Constant_Pool_Index,
        attribute_name_index: Constant_Pool_Index,
        in:                   DataInputStream
    ): Signature_attribute = {
        /*val attribute_length =*/ in.readInt
        val signature_index = in.readUnsignedShort
        try {
            Signature_attribute(
<<<<<<< HEAD
                cp, ap, attribute_name_index, signature_index, as_name_index, as_descriptor_index
=======
                cp, ap, ap_name_index, ap_descriptor_index, attribute_name_index, signature_index
>>>>>>> 43651116
            )
        } catch {
            case iae: IllegalArgumentException ⇒
                OPALLogger.error(
                    "parsing bytecode",
                    s"skipping ${ap.toString().toLowerCase()} signature: "+iae.getMessage
                )
                if (throwIllegalArgumentException) throw iae else null
        }
    }

    registerAttributeReader(SignatureAttribute.Name → parser)
}<|MERGE_RESOLUTION|>--- conflicted
+++ resolved
@@ -51,10 +51,7 @@
         ap_name_index:        Constant_Pool_Index,
         ap_descriptor_index:  Constant_Pool_Index,
         attribute_name_index: Constant_Pool_Index,
-        signature_index:      Constant_Pool_Index,
-        // The scope in which the attribute is defined
-        as_name_index:       Constant_Pool_Index,
-        as_descriptor_index: Constant_Pool_Index
+        signature_index:      Constant_Pool_Index
     ): Signature_attribute
 
     //
@@ -79,13 +76,6 @@
      * is skipped.
      */
     private[this] def parser(
-<<<<<<< HEAD
-        ap: AttributeParent,
-        // The scope in which the attribute is defined
-        as_name_index:        Constant_Pool_Index,
-        as_descriptor_index:  Constant_Pool_Index,
-=======
->>>>>>> 43651116
         cp:                   Constant_Pool,
         ap:                   AttributeParent,
         ap_name_index:        Constant_Pool_Index,
@@ -97,11 +87,7 @@
         val signature_index = in.readUnsignedShort
         try {
             Signature_attribute(
-<<<<<<< HEAD
-                cp, ap, attribute_name_index, signature_index, as_name_index, as_descriptor_index
-=======
                 cp, ap, ap_name_index, ap_descriptor_index, attribute_name_index, signature_index
->>>>>>> 43651116
             )
         } catch {
             case iae: IllegalArgumentException ⇒
