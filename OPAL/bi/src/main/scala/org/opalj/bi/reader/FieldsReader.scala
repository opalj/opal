/* BSD 2-Clause License - see OPAL/LICENSE for details. */
package org.opalj
package bi
package reader

import java.io.DataInputStream

import org.opalj.control.fillRefArray
import org.opalj.collection.immutable.RefArray

trait FieldsReader extends Constant_PoolAbstractions {

    //
    // TYPE DEFINITIONS AND FACTORY METHODS
    //

    type Field_Info <: AnyRef
    type Fields = RefArray[Field_Info]

    type Attributes

    protected def Attributes(
        ap: AttributeParent,
        // The scope in which the attribute is defined
        as_name_index:       Constant_Pool_Index,
        as_descriptor_index: Constant_Pool_Index,
        cp:                  Constant_Pool,
        in:                  DataInputStream
    ): Attributes

    def Field_Info(
        constant_pool:    Constant_Pool,
        access_flags:     Int,
        name_index:       Constant_Pool_Index,
        descriptor_index: Constant_Pool_Index,
        attributes:       Attributes
    ): Field_Info

    //
    // IMPLEMENTATION
    //

    // We need the constant pool to look up the attributes' names and other information.
    def Fields(cp: Constant_Pool, in: DataInputStream): Fields = {
        val fields_count = in.readUnsignedShort
        fillRefArray(fields_count) {
            Field_Info(cp, in)
        }
    }

    private def Field_Info(cp: Constant_Pool, in: DataInputStream): Field_Info = {
<<<<<<< HEAD
        val accessFlags = in.readUnsignedShort
        val name_index = in.readUnsignedShort
        val descriptor_index = in.readUnsignedShort
=======
>>>>>>> 79bdc117
        Field_Info(
            cp,
            accessFlags,
            name_index,
            descriptor_index,
            Attributes(AttributesParent.Field, name_index, descriptor_index, cp, in)
        )
    }

}<|MERGE_RESOLUTION|>--- conflicted
+++ resolved
@@ -49,12 +49,9 @@
     }
 
     private def Field_Info(cp: Constant_Pool, in: DataInputStream): Field_Info = {
-<<<<<<< HEAD
         val accessFlags = in.readUnsignedShort
         val name_index = in.readUnsignedShort
         val descriptor_index = in.readUnsignedShort
-=======
->>>>>>> 79bdc117
         Field_Info(
             cp,
             accessFlags,
