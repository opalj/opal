/* BSD 2-Clause License - see OPAL/LICENSE for details. */
package org.opalj
package bi
package reader

import java.io.DataInputStream

import org.opalj.control.fillRefArray
import org.opalj.collection.immutable.RefArray

/**
 * Implementation of a template method to read in the StackMapTable attribute.
 *
 * @author Michael Eichberg
 */
trait StackMapTable_attributeReader extends AttributeReader {

    //
    // TYPE DEFINITIONS AND FACTORY METHODS
    //

    type StackMapTable_attribute >: Null <: Attribute

    type StackMapFrame <: AnyRef
    type StackMapFrames = RefArray[StackMapFrame]

    def StackMapFrame(cp: Constant_Pool, in: DataInputStream): StackMapFrame

    //
    // IMPLEMENTATION
    //

    def StackMapTable_attribute(
        constant_pool:        Constant_Pool,
        ap_name_index:        Constant_Pool_Index,
        ap_descriptor_index:  Constant_Pool_Index,
        attribute_name_index: Constant_Pool_Index,
        stack_map_frames:     StackMapFrames,
        // The scope in which the attribute is defined
        as_name_index:       Constant_Pool_Index,
        as_descriptor_index: Constant_Pool_Index
    ): StackMapTable_attribute

    /**
     * <pre>
     * StackMapTable_attribute {
     *      u2              attribute_name_index;
     *      u4              attribute_length;
     *      u2              number_of_entries;
     *      stack_map_frame entries[number_of_entries];
     * }
     * </pre>
     */
    private[this] def parserFactory() = (
<<<<<<< HEAD
        ap: AttributeParent,
        as_name_index: Constant_Pool_Index,
        as_descriptor_index: Constant_Pool_Index,
=======
>>>>>>> 43651116
        cp: Constant_Pool,
        ap: AttributeParent,
        ap_name_index: Constant_Pool_Index,
        ap_descriptor_index: Constant_Pool_Index,
        attribute_name_index: Constant_Pool_Index,
        in: DataInputStream
    ) ⇒ {
        /*val attribute_length =*/ in.readInt()
        val number_of_entries = in.readUnsignedShort()
        if (number_of_entries > 0 || reifyEmptyAttributes) {
            val frames = fillRefArray(number_of_entries) { StackMapFrame(cp, in) }
            StackMapTable_attribute(
<<<<<<< HEAD
                cp, attribute_name_index, frames, as_name_index, as_descriptor_index
=======
                cp, ap_name_index, ap_descriptor_index, attribute_name_index, frames
>>>>>>> 43651116
            )
        } else {
            null
        }
    }

    registerAttributeReader(StackMapTableAttribute.Name → parserFactory())
}<|MERGE_RESOLUTION|>--- conflicted
+++ resolved
@@ -35,10 +35,7 @@
         ap_name_index:        Constant_Pool_Index,
         ap_descriptor_index:  Constant_Pool_Index,
         attribute_name_index: Constant_Pool_Index,
-        stack_map_frames:     StackMapFrames,
-        // The scope in which the attribute is defined
-        as_name_index:       Constant_Pool_Index,
-        as_descriptor_index: Constant_Pool_Index
+        stack_map_frames:     StackMapFrames
     ): StackMapTable_attribute
 
     /**
@@ -52,12 +49,6 @@
      * </pre>
      */
     private[this] def parserFactory() = (
-<<<<<<< HEAD
-        ap: AttributeParent,
-        as_name_index: Constant_Pool_Index,
-        as_descriptor_index: Constant_Pool_Index,
-=======
->>>>>>> 43651116
         cp: Constant_Pool,
         ap: AttributeParent,
         ap_name_index: Constant_Pool_Index,
@@ -70,11 +61,7 @@
         if (number_of_entries > 0 || reifyEmptyAttributes) {
             val frames = fillRefArray(number_of_entries) { StackMapFrame(cp, in) }
             StackMapTable_attribute(
-<<<<<<< HEAD
-                cp, attribute_name_index, frames, as_name_index, as_descriptor_index
-=======
                 cp, ap_name_index, ap_descriptor_index, attribute_name_index, frames
->>>>>>> 43651116
             )
         } else {
             null
