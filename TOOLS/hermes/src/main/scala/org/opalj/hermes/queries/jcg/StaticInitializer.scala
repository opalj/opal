/* BSD 2-Clause License - see OPAL/LICENSE for details. */
package org.opalj
package hermes
package queries
package jcg

import scala.collection.immutable.ArraySeq

import org.opalj.ai.BaseAI
import org.opalj.ai.domain.l1.DefaultDomainWithCFGAndDefUse
import org.opalj.br.ObjectType
import org.opalj.br.PCAndInstruction
import org.opalj.br.analyses.Project
import org.opalj.br.instructions.LDC
import org.opalj.br.instructions.LDC_W
import org.opalj.br.instructions.PUTSTATIC
import org.opalj.da.ClassFile

/**
 * Groups test case features that test the correct recognition of static initializers.
 *
 * @note The features represent the __StaticInitializer__ test cases from the Call Graph Test Project (JCG).
 *
 * @author Michael Reif
 */
class StaticInitializer(implicit hermes: HermesConfig) extends DefaultFeatureQuery {

    val Object = ObjectType.Object
    val String = ObjectType.String

<<<<<<< HEAD
    override def featureIDs: Seq[String] = Seq(
        "SI1", /* 0 --- reference of a non-constant field  within an interface. */
        "SI2", /* 1  --- invocation of a static interface method. */
        "SI3", /* 2  --- class creation when class impl. Interface with default method and static fields. */
        "SI4", /* 3 ---  reference of a final non-primitive and non-String field within an interface. */
        "SI5", /* 4 --- class creation should trigger the static initializer */
        "SI6", /* 5 --- call of a static method */
        "SI7" /* 6 --- assignment to a static field */,
        "SI8" /* 7 --- initialization of a class should cause initialization of super classes */
    )
=======
    override def featureIDs: Seq[String] = {
        Seq(
            "SI1", /* 0 --- reference of a non-constant field  within an interface. */
            "SI2", /* 1  --- invocation of a static interface method. */
            "SI3", /* 2  --- class creation when class impl. Interface with default method and static fields. */
            "SI4", /* 3 ---  reference of a final non-primitive and non-String field within an interface. */
            "SI5", /* 4 --- class creation should trigger the static initializer */
            "SI6", /* 5 --- call of a static method */
            "SI7", /* 6 --- assignment to a static field */
            "SI8" /* 7 --- initialization of a class should cause initialization of super classes */
        )
    }
>>>>>>> 7aefd626

    override def evaluate[S](
        projectConfiguration: ProjectConfiguration,
        project:              Project[S],
        rawClassFiles:        Iterable[(ClassFile, S)]): IndexedSeq[LocationsContainer[S]] = {
        val classLocations = Array.fill(featureIDs.size)(new LocationsContainer[S])

        for {
            (classFile, source) <- project.projectClassFilesWithSources
            if classFile.staticInitializer.isDefined
            if !isInterrupted()
            classFileLocation = ClassFileLocation(source, classFile)
        } {
            val hasStaticField  = classFile.fields.exists(_.isStatic)
            val hasStaticMethod = classFile.methods.exists(m => m.isStatic && !m.isStaticInitializer)

            if (classFile.isInterfaceDeclaration) { // index 0 - 3

                if (hasStaticMethod) {
                    classLocations(1) += classFileLocation
                }
                val hasDefaultMethod = classFile.instanceMethods.exists { m => m.body.nonEmpty && m.isPublic }

                if (hasStaticField) {
                    if (hasDefaultMethod) {
                        classLocations(2) += classFileLocation
                    }

                    val si = classFile.staticInitializer.get
                    val putStaticPCs = si.body.get.collectInstructionsWithPC {
                        case pci @ PCAndInstruction(_, PUTSTATIC(_, _, _)) => pci
                    }

                    val domain = new DefaultDomainWithCFGAndDefUse(project, si)

                    putStaticPCs.foreach { pci =>
                        val pc = pci.pc

                        val ai       = BaseAI
                        val aiResult = ai.apply(si, domain)
                        val vo       = aiResult.domain.operandOrigin(pc, 0).head
                        val inst     = aiResult.code.instructions(vo)

                        if (inst.isInvocationInstruction) {
                            classLocations(3) += classFileLocation
                        } else if (inst.opcode != LDC.opcode && inst.opcode != LDC_W.opcode) {
                            classLocations(0) += classFileLocation
                        }
                    }
                }
            } else { // index 4 - 7
                val hasNonPrivateConstructor = classFile.constructors.exists { !_.isPrivate }

                if (hasNonPrivateConstructor) {
                    classLocations(4) += classFileLocation
                }

                if (hasStaticMethod) {
                    classLocations(5) += classFileLocation
                }

                if (hasStaticField) {
                    classLocations(6) += classFileLocation
                }

                val superclassType = classFile.superclassType
                if (superclassType.nonEmpty && superclassType.get != Object) {
                    classLocations(7) += classFileLocation
                }
            }
        }

        ArraySeq.unsafeWrapArray(classLocations)
    }
}<|MERGE_RESOLUTION|>--- conflicted
+++ resolved
@@ -28,7 +28,6 @@
     val Object = ObjectType.Object
     val String = ObjectType.String
 
-<<<<<<< HEAD
     override def featureIDs: Seq[String] = Seq(
         "SI1", /* 0 --- reference of a non-constant field  within an interface. */
         "SI2", /* 1  --- invocation of a static interface method. */
@@ -36,23 +35,9 @@
         "SI4", /* 3 ---  reference of a final non-primitive and non-String field within an interface. */
         "SI5", /* 4 --- class creation should trigger the static initializer */
         "SI6", /* 5 --- call of a static method */
-        "SI7" /* 6 --- assignment to a static field */,
-        "SI8" /* 7 --- initialization of a class should cause initialization of super classes */
+        "SI7", /* 6 --- assignment to a static field */
+        "SI8"  /* 7 --- initialization of a class should cause initialization of super classes */
     )
-=======
-    override def featureIDs: Seq[String] = {
-        Seq(
-            "SI1", /* 0 --- reference of a non-constant field  within an interface. */
-            "SI2", /* 1  --- invocation of a static interface method. */
-            "SI3", /* 2  --- class creation when class impl. Interface with default method and static fields. */
-            "SI4", /* 3 ---  reference of a final non-primitive and non-String field within an interface. */
-            "SI5", /* 4 --- class creation should trigger the static initializer */
-            "SI6", /* 5 --- call of a static method */
-            "SI7", /* 6 --- assignment to a static field */
-            "SI8" /* 7 --- initialization of a class should cause initialization of super classes */
-        )
-    }
->>>>>>> 7aefd626
 
     override def evaluate[S](
         projectConfiguration: ProjectConfiguration,
