--- conflicted
+++ resolved
@@ -149,11 +149,7 @@
 lazy val opal = `OPAL`
 
 lazy val `OPAL` = (project in file("."))
-<<<<<<< HEAD
 //  .configure(_.copy(id = "OPAL"))
-=======
-    //  .configure(_.copy(id = "OPAL"))
->>>>>>> 6b235911
     .settings(Defaults.coreDefaultSettings ++ Seq(publishArtifact := false): _*)
     .enablePlugins(ScalaUnidocPlugin)
     .disablePlugins(HeaderPlugin) // The root project has no sources and no configured license header
@@ -294,7 +290,6 @@
     .configs(IntegrationTest)
 
 lazy val ai = `AbstractInterpretationFramework`
-<<<<<<< HEAD
 
 lazy val `AbstractInterpretationFramework` = (project in file("OPAL/ai"))
     .settings(buildSettings: _*)
@@ -318,18 +313,6 @@
         libraryDependencies ++= Dependencies.ifds
     )
     .dependsOn(ide % "it->it;it->test;test->test;compile->compile")
-=======
-
-lazy val `AbstractInterpretationFramework` = (project in file("OPAL/ai"))
-    .settings(buildSettings: _*)
-    .settings(
-        name := "Abstract Interpretation Framework",
-        Compile / doc / scalacOptions := (Opts.doc
-            .title("OPAL - Abstract Interpretation Framework") ++ Seq("-groups", "-implicits")),
-        run / fork := true
-    )
-    .dependsOn(br % "it->it;it->test;test->test;compile->compile")
->>>>>>> 6b235911
     .configs(IntegrationTest)
 
 lazy val ide = `IDE`
@@ -345,22 +328,6 @@
     .dependsOn(si % "it->it;it->test;test->test;compile->compile")
     .dependsOn(br % "it->it;it->test;test->test;compile->compile")
     .configs(IntegrationTest)
-<<<<<<< HEAD
-=======
-
-lazy val ifds = `IFDS`
-
-lazy val `IFDS` = (project in file("OPAL/ifds"))
-    .settings(buildSettings: _*)
-    .settings(
-        name := "IFDS",
-        Compile / doc / scalacOptions ++= Opts.doc.title("OPAL - IFDS"),
-        fork := true,
-        libraryDependencies ++= Dependencies.ifds
-    )
-    .dependsOn(ide % "it->it;it->test;test->test;compile->compile")
-    .configs(IntegrationTest)
->>>>>>> 6b235911
 
 lazy val tac = `ThreeAddressCode`
 
@@ -557,15 +524,12 @@
     r
 }
 
-<<<<<<< HEAD
-=======
 //
 //
 // Generation of the ProjectDependencies visualizations
 //
 //
 
->>>>>>> 6b235911
 lazy val runProjectDependencyGeneration = ThisBuild / taskKey[Unit]("Regenerates the Project Dependencies Graphics")
 
 runProjectDependencyGeneration := {
@@ -575,15 +539,8 @@
     val s: TaskStreams = streams.value
 
     val dockerUserArg = Try {
-<<<<<<< HEAD
         val uid = "id -u".!!.stripSuffix("\n").trim()
         val gid = "id -g".!!.stripSuffix("\n").trim()
-        s"-u $uid:$gid"
-    }.getOrElse("")
-
-=======
-        val uid = "id -u".!!.stripSuffix("\n").toString().trim()
-        val gid = "id -g".!!.stripSuffix("\n").toString().trim()
         s"-u $uid:$gid"
     }.getOrElse("")
 
@@ -631,7 +588,6 @@
     mmdWriter.write(mmd.toString())
     mmdWriter.close()
 
->>>>>>> 6b235911
     val baseCommand =
         s"docker run --userns=host --rm $dockerUserArg -v ${baseDirectory.value.getAbsolutePath}/:/data minlag/mermaid-cli -i OPAL/ProjectDependencies.mmd -c mermaid-config.json"
     s.log.info("Regenerating ProjectDependencies.svg")
