import java.io.FileWriter

import sbt.Test
import sbtassembly.AssemblyPlugin.autoImport._
import sbtunidoc.ScalaUnidocPlugin
import xerial.sbt.Sonatype.sonatypeCentralHost

name := "OPAL Library"

// SNAPSHOT
ThisBuild / version := "5.0.1-SNAPSHOT"
// RELEASED version in ThisBuild := "5.0.0" // January 23rd, 2023
// RELEASED version in ThisBuild := "4.0.0" // May 7th, 2021
// SNAPSHOT version in ThisBuild := "3.0.0-SNAPSHOT" // available since June 7th, 2019
// RELEASED version in ThisBuild := "2.0.1" // October 10th, 2018
// RELEASED version in ThisBuild := "2.0.0" // October 2nd, 2018
// RELEASED version in ThisBuild := "1.0.0" // October 25th, 2017
// RELEASED version in ThisBuild := "0.8.15" // September 7th, 2017
// RELEASED version in ThisBuild := "0.8.14" // June 23rd, 2017
// RELEASED version in ThisBuild := "0.8.13" // May 19th, 2017
// RELEASED version in ThisBuild := "0.8.12" // April 28th, 2017
// RELEASED version in ThisBuild := "0.8.11" // April 14th, 2017
// RELEASED version in ThisBuild := "0.8.10"
// RELEASED version in ThisBuild := "0.8.9"

ThisBuild / organization := "de.opal-project"
ThisBuild / homepage := Some(url("https://www.opal-project.de"))
ThisBuild / licenses := Seq("BSD-2-Clause" -> url("https://opensource.org/licenses/BSD-2-Clause"))

usePgpKeyHex("80B9D3FB5A8508F6B4774932E71AFF01E234090C")

ThisBuild / scalaVersion := "2.13.11"

ScalacConfiguration.globalScalacOptions

ThisBuild / resolvers += Resolver.jcenterRepo
ThisBuild / resolvers += "Typesafe Repo" at "https://repo.typesafe.com/typesafe/releases/"
ThisBuild / resolvers += "Eclipse Staging" at "https://repo.eclipse.org/content/repositories/eclipse-staging/"

// OPAL already parallelizes most tests/analyses internally!
ThisBuild / parallelExecution := false
Global / parallelExecution := false

ThisBuild / logBuffered := false

ThisBuild / javacOptions ++= Seq("-encoding", "utf8", "-source", "1.8")

ThisBuild / testOptions := {
    baseDirectory
        .map(bd => Seq(Tests.Argument("-u", bd.getAbsolutePath + "/shippable/testresults")))
        .value
}

ThisBuild / testOptions += Tests.Argument(TestFrameworks.ScalaCheck, "-verbosity", "2")

ThisBuild / testOptions += Tests.Argument("-o")

// Required to get relative links in the generated source code documentation.
ScalaUnidoc / unidoc / scalacOptions := {
    baseDirectory.map(bd => Seq("-sourcepath", bd.getAbsolutePath)).value
}

ScalaUnidoc / unidoc / scalacOptions ++=
    Opts.doc.sourceUrl(
        "https://raw.githubusercontent.com/opalj/opal/" +
            (if (isSnapshot.value) "develop" else "master") +
            "/€{FILE_PATH}.scala"
    )
ScalaUnidoc / unidoc / scalacOptions ++= Opts.doc.version(version.value)
ScalaUnidoc / unidoc / scalacOptions ++= Opts.doc.title("The OPAL Framework")

ThisBuild / javaOptions ++= Seq(
    "-Xmx24G",
    "-Xms4096m",
    "-XX:ThreadStackSize=2048",
    "-Xnoclassgc",
    "-XX:NewRatio=1",
    "-XX:SurvivorRatio=8",
    "-XX:+UseParallelGC"
)

addCommandAlias(
    "compileAll",
    "; copyResources ; " +
        "OPAL / scalafmt ; OPAL / headerCheck ; " +
        "OPAL / Test / scalafmt ; OPAL / Test / headerCheck ; OPAL / Test / compile ; " +
        "OPAL / IntegrationTest / scalafmt ; OPAL / IntegrationTest / headerCheck ; OPAL / IntegrationTest / compile "
)

addCommandAlias("buildAll", "; compileAll ; unidoc ;  publishLocal ")

addCommandAlias(
    "cleanAll",
    "; clean ; cleanCache ; cleanLocal ; OPAL / Test / clean ; OPAL / IntegrationTest / clean ; cleanFiles"
)

addCommandAlias("cleanBuild", "; project OPAL ; cleanAll ; buildAll ")

addCommandAlias("format", "; scalafmt; Test / scalafmt; IntegrationTest / scalafmt")
addCommandAlias("checkFormat", "; scalafmtCheck; Test / scalafmtCheck; IntegrationTest / scalafmtCheck")

lazy val IntegrationTest = config("it") extend Test

// Default settings without scoverage
lazy val buildSettings =
    Defaults.coreDefaultSettings ++
        PublishingOverwrite.onSnapshotOverwriteSettings ++
        Seq(libraryDependencies ++= Dependencies.testlibs) ++
        Seq(inConfig(IntegrationTest)(Defaults.testSettings): _*) ++
        Seq(
            unmanagedSourceDirectories
                .withRank(KeyRanks.Invisible) := (Compile / scalaSource).value :: Nil
        ) ++
        Seq(
            Test / unmanagedSourceDirectories := (Test / javaSource).value :: (Test / scalaSource).value :: Nil
        ) ++
        Seq(
            IntegrationTest / unmanagedSourceDirectories := (Test / javaSource).value :: (IntegrationTest / scalaSource).value :: Nil
        ) ++
        Seq(Compile / console / scalacOptions := Seq("-deprecation")) ++
        // We don't want the build to be aborted by inter-project links that are reported by
        // scaladoc as errors using the standard compiler setting. (This case is only true, when
        // we publish the projects.)
        Seq(Compile / doc / scalacOptions := Opts.doc.version(version.value)) ++
        // Discard module-info files when assembling fat jars
        // see https://github.com/sbt/sbt-assembly/issues/391
        Seq(assembly / assemblyMergeStrategy := {
            case "module-info.class"                                           => MergeStrategy.discard
            case PathList("META-INF", "versions", xs @ _, "module-info.class") => MergeStrategy.discard
            case other                                                         => (assembly / assemblyMergeStrategy).value(other)
        }) ++
        Seq(
            headerLicense := Some(HeaderLicense.Custom("BSD 2-Clause License - see OPAL/LICENSE for details.")),
            headerEmptyLine := false,
            headerMappings :=
                headerMappings.value ++ Seq(
                    (HeaderFileType.scala -> LicenseHeaderConfig.defaultHeader),
                    (HeaderFileType.java -> LicenseHeaderConfig.defaultHeader)
                )
        )

/**
 * *****************************************************************************
 *
 * THE ROOT PROJECT
 *
 * ****************************************************************************
 */
lazy val opal = `OPAL`

lazy val `OPAL` = (project in file("."))
//  .configure(_.copy(id = "OPAL"))
<<<<<<< HEAD
  .settings(Defaults.coreDefaultSettings ++ Seq(publishArtifact := false): _*)
  .enablePlugins(ScalaUnidocPlugin)
  .disablePlugins(HeaderPlugin) // The root project has no sources and no configured license header
  .settings(
    ScalaUnidoc / unidoc / unidocProjectFilter := inAnyProject -- inProjects(
      hermes,
      validate,
      demos,
      tools
    ))
  .aggregate(
    common,
    si,
    bi,
    br,
    da,
    bc,
    ba,
    ai,
    ifds,
    tac,
    tac2bc,
    de,
    av,
    apk,
    framework,
    //  bp, (just temporarily...)
    tools,
    hermes,
    validate, // Not deployed to maven central
    demos // Not deployed to maven central
  )
=======
    .settings(Defaults.coreDefaultSettings ++ Seq(publishArtifact := false): _*)
    .enablePlugins(ScalaUnidocPlugin)
    .disablePlugins(HeaderPlugin) // The root project has no sources and no configured license header
    .settings(
        ScalaUnidoc / unidoc / unidocProjectFilter := inAnyProject -- inProjects(
            hermes,
            validate,
            demos,
            tools
        )
    )
    .aggregate(
        common,
        si,
        bi,
        br,
        da,
        bc,
        ba,
        ai,
        ifds,
        ide,
        tac,
        de,
        av,
        apk,
        framework,
        //  bp, (just temporarily...)
        tools,
        hermes,
        validate, // Not deployed to maven central
        demos // Not deployed to maven central
    )
>>>>>>> b364d283

/**
 * *****************************************************************************
 *
 * THE CORE PROJECTS WHICH CONSTITUTE OPAL
 *
 * ****************************************************************************
 */
lazy val common = `Common`

lazy val `Common` = (project in file("OPAL/common"))
    .settings(buildSettings: _*)
    .settings(
        name := "Common",
        Compile / doc / scalacOptions := Opts.doc.title("OPAL-Common"),
        libraryDependencies ++= Dependencies.common(scalaVersion.value)
    )
    .configs(IntegrationTest)

lazy val si = `StaticAnalysisInfrastructure`

lazy val `StaticAnalysisInfrastructure` = (project in file("OPAL/si"))
    .settings(buildSettings: _*)
    .settings(
        name := "Static Analysis Infrastructure",
        Compile / doc / scalacOptions ++= Opts.doc.title("OPAL - Static Analysis Infrastructure"),
        libraryDependencies ++= Dependencies.si
    )
    .configs(IntegrationTest)
    .dependsOn(common % "it->test;test->test;compile->compile")

lazy val bi = `BytecodeInfrastructure`

lazy val `BytecodeInfrastructure` = (project in file("OPAL/bi"))
    .settings(buildSettings: _*)
    .settings(
        name := "Bytecode Infrastructure",
        libraryDependencies ++= Dependencies.bi,
        Compile / doc / scalacOptions := Opts.doc.title("OPAL - Bytecode Infrastructure"),
        // Test / publishArtifact := true, // Needed to get access to class TestResources
        /*
      The following settings relate to the java-fixture-compiler plugin, which
      compiles the java fixture projects in the BytecodeInfrastructure project for testing.
      For information about the java fixtures, see: OPAL/bi/src/test/fixtures-java/Readme.md

      The default settings for the fixture compilations are used.
      For details on the plugin and how to change its settings, see:
      DEVELOPING_OPAL/plugins/sbt-java-fixture-compiler/Readme.md
         */
        inConfig(Test)(
            JavaFixtureCompiler.baseJavaFixtureSettings ++
                Seq(
                    unmanagedResourceDirectories ++= Seq(
                        (javaFixtureDiscovery / javaFixtureProjectsDir).value,
                        (javaFixtureDiscovery / javaFixtureSupportDir).value
                    ),
                    resourceGenerators += Def.task {
                        (Test / javaFixturePackage).value.flatMap(_.generatedFiles)
                    }
                )
        )
    )
    .dependsOn(common % "it->test;test->test;compile->compile")
    .configs(IntegrationTest)
    .enablePlugins(JavaFixtureCompiler)

lazy val br = `BytecodeRepresentation`

lazy val `BytecodeRepresentation` = (project in file("OPAL/br"))
    .settings(buildSettings: _*)
    .settings(
        name := "Bytecode Representation",
        Compile / doc / scalacOptions ++= Opts.doc.title("OPAL - Bytecode Representation"),
        libraryDependencies ++= Dependencies.br
        // Test / publishArtifact := true // Needed to get access to class TestResources and TestSupport
    )
    .dependsOn(si % "it->it;it->test;test->test;compile->compile")
    .dependsOn(bi % "it->it;it->test;test->test;compile->compile")
    .configs(IntegrationTest)

lazy val da = `BytecodeDisassembler`

lazy val `BytecodeDisassembler` = (project in file("OPAL/da"))
    .settings(buildSettings: _*)
    .settings(
        name := "Bytecode Disassembler",
        Compile / doc / scalacOptions ++= Opts.doc.title("OPAL - Bytecode Disassembler"),
        // [currently we can only use an unversioned version] assemblyJarName
        // in assembly := "OPALBytecodeDisassembler.jar-" + version.value
        assembly / assemblyJarName := "OPALDisassembler.jar",
        assembly / mainClass := Some("org.opalj.da.Disassembler")
    )
    .dependsOn(bi % "it->it;it->test;test->test;compile->compile")
    .configs(IntegrationTest)

lazy val bc = `BytecodeCreator`

lazy val `BytecodeCreator` = (project in file("OPAL/bc"))
    .settings(buildSettings: _*)
    .settings(
        name := "Bytecode Creator",
        Compile / doc / scalacOptions ++= Opts.doc.title("OPAL - Bytecode Creator")
    )
    .dependsOn(da % "it->it;it->test;test->test;compile->compile")
    .configs(IntegrationTest)

lazy val ai = `AbstractInterpretationFramework`

lazy val `AbstractInterpretationFramework` = (project in file("OPAL/ai"))
    .settings(buildSettings: _*)
    .settings(
        name := "Abstract Interpretation Framework",
        Compile / doc / scalacOptions := (Opts.doc
            .title("OPAL - Abstract Interpretation Framework") ++ Seq("-groups", "-implicits")),
        run / fork := true
    )
    .dependsOn(br % "it->it;it->test;test->test;compile->compile")
    .configs(IntegrationTest)

lazy val ifds = `IFDS`

lazy val `IFDS` = (project in file("OPAL/ifds"))
    .settings(buildSettings: _*)
    .settings(
        name := "IFDS",
        Compile / doc / scalacOptions ++= Opts.doc.title("OPAL - IFDS"),
        fork := true,
        libraryDependencies ++= Dependencies.ifds
    )
    .dependsOn(ide % "it->it;it->test;test->test;compile->compile")
    .configs(IntegrationTest)

lazy val ide = `IDE`

lazy val `IDE` = (project in file("OPAL/ide"))
    .settings(buildSettings: _*)
    .settings(
        name := "IDE",
        Compile / doc / scalacOptions ++= Opts.doc.title("OPAL - IDE"),
        fork := true,
        libraryDependencies ++= Dependencies.ide
    )
    .dependsOn(si % "it->it;it->test;test->test;compile->compile")
    .dependsOn(br % "it->it;it->test;test->test;compile->compile")
    .configs(IntegrationTest)

lazy val tac = `ThreeAddressCode`

lazy val `ThreeAddressCode` = (project in file("OPAL/tac"))
    .settings(buildSettings: _*)
    .settings(
        name := "Three Address Code",
        Compile / doc / scalacOptions := (Opts.doc
            .title("OPAL - Three Address Code") ++ Seq("-groups", "-implicits")),
        assembly / assemblyJarName := "OPALTACDisassembler.jar",
        assembly / mainClass := Some("org.opalj.tac.TAC"),
        run / fork := true,
        libraryDependencies ++= Dependencies.tac
    )
    .dependsOn(ai % "it->it;it->test;test->test;compile->compile")
    .dependsOn(ifds % "it->it;it->test;test->test;compile->compile")
    .configs(IntegrationTest)

lazy val tac2bc = `ThreeAddressCodeToBytecode`
lazy val `ThreeAddressCodeToBytecode` = (project in file("OPAL/tac2bc"))
  .settings(buildSettings: _*)
  .settings(
    name := "Three Address Code to Bytecode",
    Compile / doc / scalacOptions := (Opts.doc
      .title("OPAL - Three Address Code to Bytecode") ++ Seq("-groups", "-implicits")),
    assembly / mainClass := Some("org.opalj.tac2bc.TACtoBC"),
    run / fork := true,

    // Ensure resources directory is included in the classpath
    Compile / resourceDirectory := baseDirectory.value / "src" / "main" / "resources",
    Test / resourceDirectory := baseDirectory.value / "src" / "test" / "resources",

    // Include resources in the classpath
    Compile / resourceGenerators += Def.task {
      val resources = (Compile / resourceDirectory).value
      val targetDir = (Compile / classDirectory).value / "resources"
      IO.copyDirectory(resources, targetDir)
      Seq(targetDir)
    },
    Test / resourceGenerators += Def.task {
      val resources = (Test / resourceDirectory).value
      val targetDir = (Test / classDirectory).value / "resources"
      IO.copyDirectory(resources, targetDir)
      Seq(targetDir)
    }
  )
  .dependsOn(ba % "it->it;it->test;test->test;compile->compile")
  .dependsOn(tac % "it->it;it->test;test->test;compile->compile")
  .configs(IntegrationTest)

lazy val ba = `BytecodeAssembler`

lazy val `BytecodeAssembler` = (project in file("OPAL/ba"))
    .settings(buildSettings: _*)
    .settings(
        name := "Bytecode Assembler",
        Compile / doc / scalacOptions ++= Opts.doc.title("OPAL - Bytecode Assembler")
    )
    .dependsOn(
        bc % "it->it;it->test;test->test;compile->compile",
        ai % "it->it;it->test;test->test;compile->compile"
    )
    .configs(IntegrationTest)

// The project "DependenciesExtractionLibrary" depends on the abstract interpretation framework to
// be able to resolve calls using MethodHandle/MethodType/"invokedynamic"/...
lazy val de = `DependenciesExtractionLibrary`

lazy val `DependenciesExtractionLibrary` = (project in file("OPAL/de"))
    .settings(buildSettings: _*)
    .settings(
        name := "Dependencies Extraction Library",
        Compile / doc / scalacOptions ++= Opts.doc.title("OPAL - Dependencies Extraction Library")
    )
    .dependsOn(ai % "it->it;it->test;test->test;compile->compile")
    .configs(IntegrationTest)

lazy val av = `ArchitectureValidation`

lazy val `ArchitectureValidation` = (project in file("OPAL/av"))
    .settings(buildSettings: _*)
    .settings(
        name := "Architecture Validation",
        Compile / doc / scalacOptions ++= Opts.doc.title("OPAL - Architecture Validation")
        // Test / publishArtifact := true
    )
    .dependsOn(de % "it->it;it->test;test->test;compile->compile")
    .configs(IntegrationTest)

lazy val apk = `APK`

lazy val `APK` = (project in file("OPAL/apk"))
    .settings(buildSettings: _*)
    .settings(
        name := "APK",
        Compile / doc / scalacOptions ++= Opts.doc.title("OPAL - APK"),
        libraryDependencies ++= Dependencies.apk
    )
    .dependsOn(
        tac % "it->it;it->test;test->test;compile->compile"
    )
    .configs(IntegrationTest)

lazy val framework = `Framework`

lazy val `Framework` = (project in file("OPAL/framework"))
<<<<<<< HEAD
  .settings(buildSettings: _*)
  .settings(
    name := "Framework",
    Compile / doc / scalacOptions ++= Opts.doc.title("OPAL - Framework"),
    run / fork := true
  )
  .dependsOn(
    av     % "it->it;it->test;test->test;compile->compile",
    tac2bc % "it->it;it->test;test->test;compile->compile"
  )
  .configs(IntegrationTest)
=======
    .settings(buildSettings: _*)
    .settings(
        name := "Framework",
        Compile / doc / scalacOptions ++= Opts.doc.title("OPAL - Framework"),
        run / fork := true
    )
    .dependsOn(
        ba % "it->it;it->test;test->test;compile->compile",
        av % "it->it;it->test;test->test;compile->compile",
        tac % "it->it;it->test;test->test;compile->compile"
    )
    .configs(IntegrationTest)
>>>>>>> b364d283

/* TEMPORARILY DISABLED THE BUGPICKER UNTIL WE HAVE A CG ANALYSIS AGAIN!
lazy val bp = `BugPicker`
lazy val `BugPicker` = (project in file("TOOLS/bp"))
  .settings(buildSettings: _*)
  .settings(
    name := "BugPicker",
    scalacOptions in(Compile, doc) ++= Opts.doc.title("OPAL - BugPicker"),
    fork := true
  )
  .dependsOn(framework % "it->it;it->test;test->test;compile->compile")
  .configs(IntegrationTest)
 */

lazy val hermes = `Hermes`

lazy val `Hermes` = (project in file("TOOLS/hermes"))
    .settings(buildSettings: _*)
    .settings(
        name := "Hermes",
        libraryDependencies ++= Dependencies.hermes,
        Compile / doc / scalacOptions ++= Opts.doc.title("OPAL - Hermes")
    )
    .dependsOn(framework % "it->it;it->test;test->test;compile->compile")
    .configs(IntegrationTest)

lazy val tools = `Tools`

lazy val `Tools` = (project in file("DEVELOPING_OPAL/tools"))
    .settings(buildSettings: _*)
    .settings(
        name := "Tools",
        Compile / doc / scalacOptions ++= Opts.doc.title("OPAL - Developer Tools"),
        Compile / console / scalacOptions := Seq("-deprecation"),
        // library dependencies
        libraryDependencies ++= Dependencies.tools,
        assembly / assemblyJarName := "OPALInvokedynamicRectifier.jar",
        assembly / mainClass := Some("org.opalj.support.tools.ProjectSerializer"),
        // Required by Java/ScalaFX
        fork := true
    )
    .dependsOn(framework % "it->it;it->test;test->test;compile->compile")
    .configs(IntegrationTest)

/**
 * ***************************************************************************
 *
 * PROJECTS BELONGING TO THE OPAL ECOSYSTEM
 * (Not Deployed to Maven Central!)
 */
// This project validates OPAL's implemented architecture and
// contains overall integration tests; hence
// it is not a "project" in the classical sense!
lazy val validate = `Validate`

lazy val `Validate` = (project in file("DEVELOPING_OPAL/validate"))
    .settings(buildSettings: _*)
    .settings(
        name := "Validate",
        publishArtifact := false,
        Compile / doc / scalacOptions ++= Opts.doc.title("OPAL - Validate"),
        Test / compileOrder := CompileOrder.Mixed
    )
    .dependsOn(
        tools % "it->it;it->test;test->test;compile->compile",
        hermes % "it->it;test->test;compile->compile"
    )
    .configs(IntegrationTest)

lazy val demos = `Demos`

lazy val `Demos` = (project in file("DEVELOPING_OPAL/demos"))
    .settings(buildSettings: _*)
    .settings(
        name := "Demos",
        publishArtifact := false,
        Compile / doc / scalacOptions ++= Opts.doc.title("OPAL - Demos"),
        Compile / unmanagedSourceDirectories := (Compile / javaSource).value :: (Compile / scalaSource).value :: Nil,
        run / fork := true
    )
    .dependsOn(framework)
    .configs(IntegrationTest)

/* ***************************************************************************
 *
 * TASKS, etc
 *
 */
// To run the task: compile:generateSite
val generateSite = Compile / taskKey[File]("creates the OPAL website")

generateSite := {
    lazy val disassemblerJar = (da / assembly).value
    lazy val projectSerializerJar = (Tools / assembly).value
    val runUnidoc = (Compile / unidoc).value
    SiteGeneration.generateSite(
        sourceDirectory.value,
        resourceManaged.value,
        streams.value,
        disassemblerJar,
        projectSerializerJar
    )
}

compile := {
    val r = (Compile / compile).value
    (Compile / generateSite).value
    r
}

//
//
// Generation of the ProjectDependencies visualizations
//
//

lazy val runProjectDependencyGeneration = ThisBuild / taskKey[Unit]("Regenerates the Project Dependencies Graphics")

runProjectDependencyGeneration := {
    import scala.sys.process.*
    import scala.util.Try

    val s: TaskStreams = streams.value

    val dockerUserArg = Try {
        val uid = "id -u".!!.stripSuffix("\n").trim()
        val gid = "id -g".!!.stripSuffix("\n").trim()
        s"-u $uid:$gid"
    }.getOrElse("")

    val mmd = new StringBuilder();
    mmd.append("%%{ init: { 'flowchart': { 'defaultRenderer': 'elk', 'curve': 'linear' } } }%%\n")
    mmd.append("flowchart BT\n")

    val excludedProjects = Seq("OPAL", "Validate", "Tools")

    val allProjects = buildStructure.value.allProjectPairs
    val allRefs = buildStructure.value.allProjectRefs

    for {
        (subproject, ref) <- allProjects
        if !excludedProjects.contains(subproject.id)
    } {
        val id = subproject.id
        val name = settingsData.value.get(
            new Scope(Select(ref), Zero, Zero, Zero),
            subproject.settings.find(s => s.key.key.toString == "name").get.key.key
        ).get
        val base = subproject.base.getName
        mmd.append(s"    $id[$name<br>$base]\n")
    }

    mmd.append("""
                 |    style Common fill:#9cbecc,color:black
                 |    style Framework fill:#c0ffc0
                 |    style Hermes fill:#ffd7cf
                 |
                 |""".stripMargin)

    for {
        (subproject, ref) <- allProjects
        if !excludedProjects.contains(subproject.id)
        dependency <- subproject.referenced
    } {
        val project = allProjects.find { case (p, r) => r == dependency }.get._1
        mmd.append(s"    ${subproject.id} --> ${project.id}\n")
    }

    s.log.info(mmd.toString())

    val mmdWriter = new FileWriter(new File("OPAL/ProjectDependencies.mmd"))
    mmdWriter.write(mmd.toString())
    mmdWriter.close()

    val baseCommand =
        s"docker run --userns=host --rm $dockerUserArg -v ${baseDirectory.value.getAbsolutePath}/:/data minlag/mermaid-cli -i OPAL/ProjectDependencies.mmd -c mermaid-config.json"
    s.log.info("Regenerating ProjectDependencies.svg")
    baseCommand + " -o OPAL/ProjectDependencies.svg" ! s.log
    s.log.info("Regenerating ProjectDependencies.pdf")
    baseCommand + "  -o OPAL/ProjectDependencies.pdf" ! s.log
}

//
//
// SETTINGS REQUIRED TO PUBLISH OPAL ON MAVEN CENTRAL
//
//

ThisBuild / publishMavenStyle.withRank(KeyRanks.Invisible) := true
ThisBuild / sonatypeCredentialHost := sonatypeCentralHost
Test / publishArtifact := false
ThisBuild / publishTo := sonatypePublishToBundle.value
ThisBuild / pomExtra := MavenPublishing.pomNodeSeq()<|MERGE_RESOLUTION|>--- conflicted
+++ resolved
@@ -150,40 +150,6 @@
 
 lazy val `OPAL` = (project in file("."))
 //  .configure(_.copy(id = "OPAL"))
-<<<<<<< HEAD
-  .settings(Defaults.coreDefaultSettings ++ Seq(publishArtifact := false): _*)
-  .enablePlugins(ScalaUnidocPlugin)
-  .disablePlugins(HeaderPlugin) // The root project has no sources and no configured license header
-  .settings(
-    ScalaUnidoc / unidoc / unidocProjectFilter := inAnyProject -- inProjects(
-      hermes,
-      validate,
-      demos,
-      tools
-    ))
-  .aggregate(
-    common,
-    si,
-    bi,
-    br,
-    da,
-    bc,
-    ba,
-    ai,
-    ifds,
-    tac,
-    tac2bc,
-    de,
-    av,
-    apk,
-    framework,
-    //  bp, (just temporarily...)
-    tools,
-    hermes,
-    validate, // Not deployed to maven central
-    demos // Not deployed to maven central
-  )
-=======
     .settings(Defaults.coreDefaultSettings ++ Seq(publishArtifact := false): _*)
     .enablePlugins(ScalaUnidocPlugin)
     .disablePlugins(HeaderPlugin) // The root project has no sources and no configured license header
@@ -207,6 +173,7 @@
         ifds,
         ide,
         tac,
+        tac2bc,
         de,
         av,
         apk,
@@ -217,7 +184,6 @@
         validate, // Not deployed to maven central
         demos // Not deployed to maven central
     )
->>>>>>> b364d283
 
 /**
  * *****************************************************************************
@@ -469,19 +435,6 @@
 lazy val framework = `Framework`
 
 lazy val `Framework` = (project in file("OPAL/framework"))
-<<<<<<< HEAD
-  .settings(buildSettings: _*)
-  .settings(
-    name := "Framework",
-    Compile / doc / scalacOptions ++= Opts.doc.title("OPAL - Framework"),
-    run / fork := true
-  )
-  .dependsOn(
-    av     % "it->it;it->test;test->test;compile->compile",
-    tac2bc % "it->it;it->test;test->test;compile->compile"
-  )
-  .configs(IntegrationTest)
-=======
     .settings(buildSettings: _*)
     .settings(
         name := "Framework",
@@ -489,12 +442,10 @@
         run / fork := true
     )
     .dependsOn(
-        ba % "it->it;it->test;test->test;compile->compile",
-        av % "it->it;it->test;test->test;compile->compile",
-        tac % "it->it;it->test;test->test;compile->compile"
-    )
-    .configs(IntegrationTest)
->>>>>>> b364d283
+        av     % "it->it;it->test;test->test;compile->compile",
+        tac2bc % "it->it;it->test;test->test;compile->compile"
+    )
+    .configs(IntegrationTest)
 
 /* TEMPORARILY DISABLED THE BUGPICKER UNTIL WE HAVE A CG ANALYSIS AGAIN!
 lazy val bp = `BugPicker`
