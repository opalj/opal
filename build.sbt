--- conflicted
+++ resolved
@@ -103,52 +103,10 @@
 
 // Default settings without scoverage
 lazy val buildSettings =
-<<<<<<< HEAD
-  Defaults.coreDefaultSettings ++
-    PublishingOverwrite.onSnapshotOverwriteSettings ++
-    Seq(libraryDependencies ++= Dependencies.testlibs) ++
-    Seq(inConfig(IntegrationTest)(Defaults.testSettings) *) ++
-    Seq(
-      unmanagedSourceDirectories
-        .withRank(KeyRanks.Invisible) := (Compile / scalaSource).value :: Nil
-    ) ++
-    Seq(
-      Test / unmanagedSourceDirectories := (Test / javaSource).value :: (Test / scalaSource).value :: Nil
-    ) ++
-    Seq(
-      IntegrationTest / unmanagedSourceDirectories := (Test / javaSource).value :: (IntegrationTest / scalaSource).value :: Nil
-    ) ++
-    Seq(Compile / console / scalacOptions := Seq("-deprecation")) ++
-    // We don't want the build to be aborted by inter-project links that are reported by
-    // scaladoc as errors using the standard compiler setting. (This case is only true, when
-    // we publish the projects.)
-    Seq(Compile / doc / scalacOptions := Opts.doc.version(version.value)) ++
-    // Discard module-info files when assembling fat jars
-    // see https://github.com/sbt/sbt-assembly/issues/391
-    Seq(assembly / assemblyMergeStrategy := {
-      case "module-info.class" => MergeStrategy.discard
-      case PathList("META-INF", "versions", xs @ _, "module-info.class") => MergeStrategy.discard
-      case PathList("META-INF", "native-image", xs @ _, "jnijavacpp", "jni-config.json") => MergeStrategy.discard
-      case PathList("META-INF", "native-image", xs @ _, "jnijavacpp", "reflect-config.json") => MergeStrategy.discard
-      case other => (assembly / assemblyMergeStrategy).value(other)
-    }) ++
-      Seq(
-          headerLicense := Some(HeaderLicense.Custom("BSD 2-Clause License - see OPAL/LICENSE for details.")),
-          headerEmptyLine := false,
-          headerMappings :=
-              headerMappings.value ++ Seq(
-                  (HeaderFileType.scala -> LicenseHeaderConfig.defaultHeader),
-                  (HeaderFileType.java -> LicenseHeaderConfig.defaultHeader)
-              )
-      )
-
-
-/*******************************************************************************
-=======
     Defaults.coreDefaultSettings ++
         PublishingOverwrite.onSnapshotOverwriteSettings ++
         Seq(libraryDependencies ++= Dependencies.testlibs) ++
-        Seq(inConfig(IntegrationTest)(Defaults.testSettings): _*) ++
+        Seq(inConfig(IntegrationTest)(Defaults.testSettings) *) ++
         Seq(
             unmanagedSourceDirectories
                 .withRank(KeyRanks.Invisible) := (Compile / scalaSource).value :: Nil
@@ -183,7 +141,6 @@
 
 /**
  * *****************************************************************************
->>>>>>> b335f93c
  *
  * THE ROOT PROJECT
  *
@@ -193,40 +150,7 @@
 
 lazy val `OPAL` = (project in file("."))
 //  .configure(_.copy(id = "OPAL"))
-<<<<<<< HEAD
-  .settings((Defaults.coreDefaultSettings ++ Seq(publishArtifact := false)) *)
-  .enablePlugins(ScalaUnidocPlugin)
-  .disablePlugins(HeaderPlugin) // The root project has no sources and no configured license header
-  .settings(
-    ScalaUnidoc / unidoc / unidocProjectFilter := inAnyProject -- inProjects(
-      hermes,
-      validate,
-      demos,
-      tools
-    ))
-  .aggregate(
-    common,
-    si,
-    bi,
-    br,
-    da,
-    bc,
-    ba,
-    ai,
-    ifds,
-    tac,
-    de,
-    av,
-    apk,
-    framework,
-    //  bp, (just temporarily...)
-    tools,
-    hermes,
-    validate, // Not deployed to maven central
-    demos // Not deployed to maven central
-  )
-=======
-    .settings(Defaults.coreDefaultSettings ++ Seq(publishArtifact := false): _*)
+    .settings((Defaults.coreDefaultSettings ++ Seq(publishArtifact := false)) *)
     .enablePlugins(ScalaUnidocPlugin)
     .disablePlugins(HeaderPlugin) // The root project has no sources and no configured license header
     .settings(
@@ -259,7 +183,6 @@
         validate, // Not deployed to maven central
         demos // Not deployed to maven central
     )
->>>>>>> b335f93c
 
 /**
  * *****************************************************************************
@@ -271,38 +194,18 @@
 lazy val common = `Common`
 
 lazy val `Common` = (project in file("OPAL/common"))
-<<<<<<< HEAD
-  .settings(buildSettings *)
-  .settings(
-    name := "Common",
-    Compile / doc / scalacOptions := Opts.doc.title("OPAL-Common"),
-    libraryDependencies ++= Dependencies.common(scalaVersion.value)
-  )
-  .configs(IntegrationTest)
-=======
-    .settings(buildSettings: _*)
+    .settings(buildSettings *)
     .settings(
         name := "Common",
         Compile / doc / scalacOptions := Opts.doc.title("OPAL-Common"),
         libraryDependencies ++= Dependencies.common(scalaVersion.value)
     )
     .configs(IntegrationTest)
->>>>>>> b335f93c
 
 lazy val si = `StaticAnalysisInfrastructure`
 
 lazy val `StaticAnalysisInfrastructure` = (project in file("OPAL/si"))
-<<<<<<< HEAD
-  .settings(buildSettings *)
-  .settings(
-    name := "Static Analysis Infrastructure",
-    Compile / doc / scalacOptions ++= Opts.doc.title("OPAL - Static Analysis Infrastructure"),
-    libraryDependencies ++= Dependencies.si
-  )
-  .configs(IntegrationTest)
-  .dependsOn(common % "it->test;test->test;compile->compile")
-=======
-    .settings(buildSettings: _*)
+    .settings(buildSettings *)
     .settings(
         name := "Static Analysis Infrastructure",
         Compile / doc / scalacOptions ++= Opts.doc.title("OPAL - Static Analysis Infrastructure"),
@@ -310,28 +213,17 @@
     )
     .configs(IntegrationTest)
     .dependsOn(common % "it->test;test->test;compile->compile")
->>>>>>> b335f93c
 
 lazy val bi = `BytecodeInfrastructure`
 
 lazy val `BytecodeInfrastructure` = (project in file("OPAL/bi"))
-<<<<<<< HEAD
-  .settings(buildSettings *)
-  .settings(
-    name := "Bytecode Infrastructure",
-    libraryDependencies ++= Dependencies.bi,
-    Compile / doc / scalacOptions := Opts.doc.title("OPAL - Bytecode Infrastructure"),
-    // Test / publishArtifact := true, // Needed to get access to class TestResources
-    /*
-=======
-    .settings(buildSettings: _*)
+    .settings(buildSettings *)
     .settings(
         name := "Bytecode Infrastructure",
         libraryDependencies ++= Dependencies.bi,
         Compile / doc / scalacOptions := Opts.doc.title("OPAL - Bytecode Infrastructure"),
         // Test / publishArtifact := true, // Needed to get access to class TestResources
         /*
->>>>>>> b335f93c
       The following settings relate to the java-fixture-compiler plugin, which
       compiles the java fixture projects in the BytecodeInfrastructure project for testing.
       For information about the java fixtures, see: OPAL/bi/src/test/fixtures-java/Readme.md
@@ -360,19 +252,7 @@
 lazy val br = `BytecodeRepresentation`
 
 lazy val `BytecodeRepresentation` = (project in file("OPAL/br"))
-<<<<<<< HEAD
-  .settings(buildSettings *)
-  .settings(
-    name := "Bytecode Representation",
-    Compile / doc / scalacOptions ++= Opts.doc.title("OPAL - Bytecode Representation"),
-    libraryDependencies ++= Dependencies.br,
-    // Test / publishArtifact := true // Needed to get access to class TestResources and TestSupport
-   )
-  .dependsOn(si % "it->it;it->test;test->test;compile->compile")
-  .dependsOn(bi % "it->it;it->test;test->test;compile->compile")
-  .configs(IntegrationTest)
-=======
-    .settings(buildSettings: _*)
+    .settings(buildSettings *)
     .settings(
         name := "Bytecode Representation",
         Compile / doc / scalacOptions ++= Opts.doc.title("OPAL - Bytecode Representation"),
@@ -382,25 +262,11 @@
     .dependsOn(si % "it->it;it->test;test->test;compile->compile")
     .dependsOn(bi % "it->it;it->test;test->test;compile->compile")
     .configs(IntegrationTest)
->>>>>>> b335f93c
 
 lazy val da = `BytecodeDisassembler`
 
 lazy val `BytecodeDisassembler` = (project in file("OPAL/da"))
-<<<<<<< HEAD
-  .settings(buildSettings *)
-  .settings(
-    name := "Bytecode Disassembler",
-    Compile / doc / scalacOptions ++= Opts.doc.title("OPAL - Bytecode Disassembler"),
-    //[currently we can only use an unversioned version] assemblyJarName
-    //in assembly := "OPALBytecodeDisassembler.jar-" + version.value
-    assembly / assemblyJarName := "OPALDisassembler.jar",
-    assembly / mainClass := Some("org.opalj.da.Disassembler")
-  )
-  .dependsOn(bi % "it->it;it->test;test->test;compile->compile")
-  .configs(IntegrationTest)
-=======
-    .settings(buildSettings: _*)
+    .settings(buildSettings *)
     .settings(
         name := "Bytecode Disassembler",
         Compile / doc / scalacOptions ++= Opts.doc.title("OPAL - Bytecode Disassembler"),
@@ -411,44 +277,22 @@
     )
     .dependsOn(bi % "it->it;it->test;test->test;compile->compile")
     .configs(IntegrationTest)
->>>>>>> b335f93c
 
 lazy val bc = `BytecodeCreator`
 
 lazy val `BytecodeCreator` = (project in file("OPAL/bc"))
-<<<<<<< HEAD
-  .settings(buildSettings *)
-  .settings(
-    name := "Bytecode Creator",
-    Compile / doc / scalacOptions ++= Opts.doc.title("OPAL - Bytecode Creator")
-  )
-  .dependsOn(da % "it->it;it->test;test->test;compile->compile")
-  .configs(IntegrationTest)
-=======
-    .settings(buildSettings: _*)
+    .settings(buildSettings *)
     .settings(
         name := "Bytecode Creator",
         Compile / doc / scalacOptions ++= Opts.doc.title("OPAL - Bytecode Creator")
     )
     .dependsOn(da % "it->it;it->test;test->test;compile->compile")
     .configs(IntegrationTest)
->>>>>>> b335f93c
 
 lazy val ai = `AbstractInterpretationFramework`
 
 lazy val `AbstractInterpretationFramework` = (project in file("OPAL/ai"))
-<<<<<<< HEAD
-  .settings(buildSettings *)
-  .settings(
-    name := "Abstract Interpretation Framework",
-    Compile / doc / scalacOptions := (Opts.doc
-      .title("OPAL - Abstract Interpretation Framework") ++ Seq("-groups", "-implicits")),
-    run / fork := true
-  )
-  .dependsOn(br % "it->it;it->test;test->test;compile->compile")
-  .configs(IntegrationTest)
-=======
-    .settings(buildSettings: _*)
+    .settings(buildSettings *)
     .settings(
         name := "Abstract Interpretation Framework",
         Compile / doc / scalacOptions := (Opts.doc
@@ -457,24 +301,11 @@
     )
     .dependsOn(br % "it->it;it->test;test->test;compile->compile")
     .configs(IntegrationTest)
->>>>>>> b335f93c
 
 lazy val ifds = `IFDS`
 
 lazy val `IFDS` = (project in file("OPAL/ifds"))
-<<<<<<< HEAD
-  .settings(buildSettings *)
-  .settings(
-    name := "IFDS",
-    Compile / doc / scalacOptions ++= Opts.doc.title("OPAL - IFDS"),
-    fork := true,
-    libraryDependencies ++= Dependencies.ifds
-  )
-  .dependsOn(si % "it->it;it->test;test->test;compile->compile")
-  .dependsOn(br % "it->it;it->test;test->test;compile->compile")
-  .configs(IntegrationTest)
-=======
-    .settings(buildSettings: _*)
+    .settings(buildSettings *)
     .settings(
         name := "IFDS",
         Compile / doc / scalacOptions ++= Opts.doc.title("OPAL - IFDS"),
@@ -487,7 +318,7 @@
 lazy val ide = `IDE`
 
 lazy val `IDE` = (project in file("OPAL/ide"))
-    .settings(buildSettings: _*)
+    .settings(buildSettings *)
     .settings(
         name := "IDE",
         Compile / doc / scalacOptions ++= Opts.doc.title("OPAL - IDE"),
@@ -497,26 +328,11 @@
     .dependsOn(si % "it->it;it->test;test->test;compile->compile")
     .dependsOn(br % "it->it;it->test;test->test;compile->compile")
     .configs(IntegrationTest)
->>>>>>> b335f93c
 
 lazy val tac = `ThreeAddressCode`
 
 lazy val `ThreeAddressCode` = (project in file("OPAL/tac"))
-<<<<<<< HEAD
-  .settings(buildSettings *)
-  .settings(
-    name := "Three Address Code",
-    Compile / doc / scalacOptions := (Opts.doc
-      .title("OPAL - Three Address Code") ++ Seq("-groups", "-implicits")),
-    assembly / assemblyJarName := "OPALTACDisassembler.jar",
-    assembly / mainClass := Some("org.opalj.tac.TAC"),
-    run / fork := true
-  )
-  .dependsOn(ai % "it->it;it->test;test->test;compile->compile")
-  .dependsOn(ifds % "it->it;it->test;test->test;compile->compile")
-  .configs(IntegrationTest)
-=======
-    .settings(buildSettings: _*)
+    .settings(buildSettings *)
     .settings(
         name := "Three Address Code",
         Compile / doc / scalacOptions := (Opts.doc
@@ -529,24 +345,11 @@
     .dependsOn(ai % "it->it;it->test;test->test;compile->compile")
     .dependsOn(ifds % "it->it;it->test;test->test;compile->compile")
     .configs(IntegrationTest)
->>>>>>> b335f93c
 
 lazy val ba = `BytecodeAssembler`
 
 lazy val `BytecodeAssembler` = (project in file("OPAL/ba"))
-<<<<<<< HEAD
-  .settings(buildSettings *)
-  .settings(
-    name := "Bytecode Assembler",
-    Compile / doc / scalacOptions ++= Opts.doc.title("OPAL - Bytecode Assembler")
-  )
-  .dependsOn(
-    bc % "it->it;it->test;test->test;compile->compile",
-    ai % "it->it;it->test;test->test;compile->compile"
-  )
-  .configs(IntegrationTest)
-=======
-    .settings(buildSettings: _*)
+    .settings(buildSettings *)
     .settings(
         name := "Bytecode Assembler",
         Compile / doc / scalacOptions ++= Opts.doc.title("OPAL - Bytecode Assembler")
@@ -556,47 +359,13 @@
         ai % "it->it;it->test;test->test;compile->compile"
     )
     .configs(IntegrationTest)
->>>>>>> b335f93c
 
 // The project "DependenciesExtractionLibrary" depends on the abstract interpretation framework to
 // be able to resolve calls using MethodHandle/MethodType/"invokedynamic"/...
 lazy val de = `DependenciesExtractionLibrary`
 
 lazy val `DependenciesExtractionLibrary` = (project in file("OPAL/de"))
-<<<<<<< HEAD
-  .settings(buildSettings *)
-  .settings(
-    name := "Dependencies Extraction Library",
-    Compile / doc / scalacOptions ++= Opts.doc.title("OPAL - Dependencies Extraction Library")
-  )
-  .dependsOn(ai % "it->it;it->test;test->test;compile->compile")
-  .configs(IntegrationTest)
-
-lazy val av = `ArchitectureValidation`
-lazy val `ArchitectureValidation` = (project in file("OPAL/av"))
-  .settings(buildSettings *)
-  .settings(
-    name := "Architecture Validation",
-    Compile / doc / scalacOptions ++= Opts.doc.title("OPAL - Architecture Validation"),
-    // Test / publishArtifact := true
-  )
-  .dependsOn(de % "it->it;it->test;test->test;compile->compile")
-  .configs(IntegrationTest)
-
-lazy val ll = `LLVM`
-lazy val `LLVM` = (project in file("OPAL/ll"))
-  .settings(buildSettings *)
-  .enablePlugins(ScalaUnidocPlugin)
-  .settings(
-    name := "LLVM",
-    Compile / doc / scalacOptions ++= Opts.doc.title("OPAL - LLVM"),
-    fork := true,
-    libraryDependencies ++= Dependencies.llvm
-  )
-  .dependsOn(tac % "it->it;it->test;test->test;compile->compile")
-  .configs(IntegrationTest)
-=======
-    .settings(buildSettings: _*)
+    .settings(buildSettings *)
     .settings(
         name := "Dependencies Extraction Library",
         Compile / doc / scalacOptions ++= Opts.doc.title("OPAL - Dependencies Extraction Library")
@@ -607,7 +376,7 @@
 lazy val av = `ArchitectureValidation`
 
 lazy val `ArchitectureValidation` = (project in file("OPAL/av"))
-    .settings(buildSettings: _*)
+    .settings(buildSettings *)
     .settings(
         name := "Architecture Validation",
         Compile / doc / scalacOptions ++= Opts.doc.title("OPAL - Architecture Validation")
@@ -615,25 +384,11 @@
     )
     .dependsOn(de % "it->it;it->test;test->test;compile->compile")
     .configs(IntegrationTest)
->>>>>>> b335f93c
 
 lazy val apk = `APK`
 
 lazy val `APK` = (project in file("OPAL/apk"))
-<<<<<<< HEAD
-  .settings(buildSettings *)
-  .settings(
-    name := "APK",
-    Compile / doc / scalacOptions ++= Opts.doc.title("OPAL - APK"),
-    libraryDependencies ++= Dependencies.apk,
-  )
-  .dependsOn(
-    br % "it->it;it->test;test->test;compile->compile",
-    ll % "it->it;it->test;test->test;compile->compile"
-  )
-  .configs(IntegrationTest)
-=======
-    .settings(buildSettings: _*)
+    .settings(buildSettings *)
     .settings(
         name := "APK",
         Compile / doc / scalacOptions ++= Opts.doc.title("OPAL - APK"),
@@ -643,26 +398,11 @@
         tac % "it->it;it->test;test->test;compile->compile"
     )
     .configs(IntegrationTest)
->>>>>>> b335f93c
 
 lazy val framework = `Framework`
 
 lazy val `Framework` = (project in file("OPAL/framework"))
-<<<<<<< HEAD
-  .settings(buildSettings *)
-  .settings(
-    name := "Framework",
-    Compile / doc / scalacOptions ++= Opts.doc.title("OPAL - Framework"),
-    run / fork := true
-  )
-  .dependsOn(
-    ba  % "it->it;it->test;test->test;compile->compile",
-    av  % "it->it;it->test;test->test;compile->compile",
-    tac % "it->it;it->test;test->test;compile->compile"
-  )
-  .configs(IntegrationTest)
-=======
-    .settings(buildSettings: _*)
+    .settings(buildSettings *)
     .settings(
         name := "Framework",
         Compile / doc / scalacOptions ++= Opts.doc.title("OPAL - Framework"),
@@ -674,12 +414,11 @@
         tac % "it->it;it->test;test->test;compile->compile"
     )
     .configs(IntegrationTest)
->>>>>>> b335f93c
 
 /* TEMPORARILY DISABLED THE BUGPICKER UNTIL WE HAVE A CG ANALYSIS AGAIN!
 lazy val bp = `BugPicker`
 lazy val `BugPicker` = (project in file("TOOLS/bp"))
-  .settings(buildSettings: _*)
+  .settings(buildSettings *)
   .settings(
     name := "BugPicker",
     scalacOptions in(Compile, doc) ++= Opts.doc.title("OPAL - BugPicker"),
@@ -692,17 +431,7 @@
 lazy val hermes = `Hermes`
 
 lazy val `Hermes` = (project in file("TOOLS/hermes"))
-<<<<<<< HEAD
-  .settings(buildSettings *)
-  .settings(
-    name := "Hermes",
-    libraryDependencies ++= Dependencies.hermes,
-    Compile / doc / scalacOptions ++= Opts.doc.title("OPAL - Hermes")
-  )
-  .dependsOn(framework % "it->it;it->test;test->test;compile->compile")
-  .configs(IntegrationTest)
-=======
-    .settings(buildSettings: _*)
+    .settings(buildSettings *)
     .settings(
         name := "Hermes",
         libraryDependencies ++= Dependencies.hermes,
@@ -710,28 +439,11 @@
     )
     .dependsOn(framework % "it->it;it->test;test->test;compile->compile")
     .configs(IntegrationTest)
->>>>>>> b335f93c
 
 lazy val tools = `Tools`
 
 lazy val `Tools` = (project in file("DEVELOPING_OPAL/tools"))
-<<<<<<< HEAD
-  .settings(buildSettings *)
-  .settings(
-    name := "Tools",
-    Compile / doc / scalacOptions ++= Opts.doc.title("OPAL - Developer Tools"),
-    Compile / console / scalacOptions := Seq("-deprecation"),
-    //library dependencies
-    libraryDependencies ++= Dependencies.tools,
-    assembly / assemblyJarName := "OPALInvokedynamicRectifier.jar",
-    assembly / mainClass := Some("org.opalj.support.tools.ProjectSerializer"),
-    // Required by Java/ScalaFX
-    fork := true
-  )
-  .dependsOn(framework % "it->it;it->test;test->test;compile->compile")
-  .configs(IntegrationTest)
-=======
-    .settings(buildSettings: _*)
+    .settings(buildSettings *)
     .settings(
         name := "Tools",
         Compile / doc / scalacOptions ++= Opts.doc.title("OPAL - Developer Tools"),
@@ -745,7 +457,6 @@
     )
     .dependsOn(framework % "it->it;it->test;test->test;compile->compile")
     .configs(IntegrationTest)
->>>>>>> b335f93c
 
 /**
  * ***************************************************************************
@@ -757,40 +468,9 @@
 // contains overall integration tests; hence
 // it is not a "project" in the classical sense!
 lazy val validate = `Validate`
-<<<<<<< HEAD
+
 lazy val `Validate` = (project in file("DEVELOPING_OPAL/validate"))
-  .settings(buildSettings *)
-  .settings(
-    name := "Validate",
-    publishArtifact := false,
-    Compile / doc / scalacOptions ++= Opts.doc.title("OPAL - Validate"),
-    Test / compileOrder := CompileOrder.Mixed
-  )
-  .dependsOn(
-    tools  % "it->it;it->test;test->test;compile->compile",
-    hermes % "it->it;test->test;compile->compile"
-  )
-  .configs(IntegrationTest)
-
-lazy val validateCross = `ValidateCross`
-lazy val `ValidateCross` = (project in file("DEVELOPING_OPAL/validateCross"))
-  .settings(buildSettings *)
-  .settings(
-    name := "Validate Cross",
-    publishArtifact := false,
-    Compile / doc / scalacOptions ++= Opts.doc.title("OPAL - Validate"),
-    Test / compileOrder := CompileOrder.Mixed
-  )
-  .dependsOn(
-      ll % "it->it;it->test;test->test;compile->compile",
-      validate % "it->it;it->test;test->test;compile->compile"
-  )
-  .configs(IntegrationTest)
-=======
->>>>>>> b335f93c
-
-lazy val `Validate` = (project in file("DEVELOPING_OPAL/validate"))
-    .settings(buildSettings: _*)
+    .settings(buildSettings *)
     .settings(
         name := "Validate",
         publishArtifact := false,
@@ -806,19 +486,7 @@
 lazy val demos = `Demos`
 
 lazy val `Demos` = (project in file("DEVELOPING_OPAL/demos"))
-<<<<<<< HEAD
-  .settings(buildSettings *)
-  .settings(
-    name := "Demos",
-    publishArtifact := false,
-    Compile / doc / scalacOptions ++= Opts.doc.title("OPAL - Demos"),
-    Compile / unmanagedSourceDirectories := (Compile / javaSource).value :: (Compile / scalaSource).value :: Nil,
-    run / fork := true
-  )
-  .dependsOn(framework)
-  .configs(IntegrationTest)
-=======
-    .settings(buildSettings: _*)
+    .settings(buildSettings *)
     .settings(
         name := "Demos",
         publishArtifact := false,
@@ -828,7 +496,6 @@
     )
     .dependsOn(framework)
     .configs(IntegrationTest)
->>>>>>> b335f93c
 
 /* ***************************************************************************
  *
