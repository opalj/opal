--- conflicted
+++ resolved
@@ -5,11 +5,6 @@
 import java.io.File
 import java.net.URL
 
-<<<<<<< HEAD
-import org.opalj.br.*
-import org.opalj.br.analyses.*
-import org.opalj.br.instructions.*
-=======
 import org.opalj.br.ClassHierarchy
 import org.opalj.br.ClassType
 import org.opalj.br.Method
@@ -26,7 +21,6 @@
 import org.opalj.br.instructions.FieldWriteAccess
 import org.opalj.br.instructions.MethodInvocationInstruction
 import org.opalj.log.OPALLogger
->>>>>>> b335f93c
 
 import scala.collection.parallel.CollectionConverters.ImmutableIterableIsParallelizable
 
@@ -62,15 +56,9 @@
         }
 
         val usages = (for {
-<<<<<<< HEAD
-            classFile <- theProject.allProjectClassFiles.par
+            classFile <- project.allProjectClassFiles.par
             case method @ MethodWithBody(body) <- classFile.methods
-            result = BaseAI(method, new ExceptionUsageAnalysisDomain(theProject, method))
-=======
-            classFile <- project.allProjectClassFiles.par
-            method @ MethodWithBody(body) <- classFile.methods
             result = BaseAI(method, new ExceptionUsageAnalysisDomain(project, method))
->>>>>>> b335f93c
         } yield {
             import scala.collection.mutable.*
 
