--- conflicted
+++ resolved
@@ -56,11 +56,7 @@
             val result = BaseAI(m, new DefaultDomainWithCFGAndDefUse(project, m))
             val code = result.domain.code
             for {
-<<<<<<< HEAD
-                case PCAndInstruction(pc, INVOKESTATIC(Cipher, false, "getInstance", _)) <- code
-=======
-                PCAndInstruction(pc, INVOKESTATIC(ClassType.JavaSecurityCipher, false, "getInstance", _)) <- code
->>>>>>> a782ab5c
+                case PCAndInstruction(pc, INVOKESTATIC(ClassType.JavaSecurityCipher, false, "getInstance", _)) <- code
                 vos <- result.domain.operandOrigin(pc, 0)
             } {
                 // getInstance is static, algorithm is first param
