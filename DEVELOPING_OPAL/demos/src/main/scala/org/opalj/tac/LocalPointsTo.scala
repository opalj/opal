--- conflicted
+++ resolved
@@ -49,17 +49,10 @@
         val result = new StringBuilder()
 
         for {
-<<<<<<< HEAD
-            case (MethodCallParameters(params), stmtIndex) <- tac.stmts.iterator.zipWithIndex
-            case (UVar(v, defSites), paramIndex) <- params.iterator.zipWithIndex
-            if v.computationalType == ComputationalTypeReference
-            defSite <- defSites
-=======
             className <- analysisConfig(ClassNameArg)
             cf <- project.classFile(ClassType(className.replace('.', '/')))
             m <- cf.methods
             if analysisConfig(PartialSignatureArg).exists(sig => m.signatureToJava().contains(sig._2 + sig._3))
->>>>>>> b335f93c
         } {
 
             // ... perform the data-flow analysis
