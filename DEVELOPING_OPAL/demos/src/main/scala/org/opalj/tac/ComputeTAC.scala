/* BSD 2-Clause License - see OPAL/LICENSE for details. */
package org.opalj
package tac

import java.io.File
import java.net.URL

import org.opalj.ai.cli.AIBasedCommandLineConfig
import org.opalj.br.analyses.BasicReport
import org.opalj.br.analyses.Project
import org.opalj.br.analyses.ProjectsAnalysisApplication
import org.opalj.br.fpcf.cli.MultiProjectAnalysisConfig
import org.opalj.util.PerformanceEvaluation.time

/**
 * Shows how to get the 3-address code in the most efficient manner if it is required for
 * all methods and no property based computations should be carried out.
 *
 * @author Michael Eichberg
 */
object ComputeTAC extends ProjectsAnalysisApplication {

    protected class TACConfig(args: Array[String]) extends MultiProjectAnalysisConfig(args)
        with AIBasedCommandLineConfig {
        val description = "Prints the 3-address code for all methods of all classes"
    }

    protected type ConfigType = TACConfig

    protected def createConfig(args: Array[String]): TACConfig = new TACConfig(args)

    override protected def analyze(
        cp:             Iterable[File],
        analysisConfig: TACConfig,
        execution:      Int
    ): (Project[URL], BasicReport) = {

        val (project, tacProvider) = time {
            val (p, _) = analysisConfig.setupProject(cp)
            (p, p.get(EagerDetachedTACAIKey))
        } { t => println("Loading the project and computing the tac for all methods took: " + t.toSeconds) }

        // Now, you can use the TACProvider to get the TAC for a specific method.
<<<<<<< HEAD
        println(tacProvider.asInstanceOf[scala.collection.Map[?, ?]].size)
=======
        (project, BasicReport(tacProvider.asInstanceOf[scala.collection.Map[_, _]].size.toString))
>>>>>>> b335f93c
    }
}<|MERGE_RESOLUTION|>--- conflicted
+++ resolved
@@ -41,10 +41,6 @@
         } { t => println("Loading the project and computing the tac for all methods took: " + t.toSeconds) }
 
         // Now, you can use the TACProvider to get the TAC for a specific method.
-<<<<<<< HEAD
-        println(tacProvider.asInstanceOf[scala.collection.Map[?, ?]].size)
-=======
-        (project, BasicReport(tacProvider.asInstanceOf[scala.collection.Map[_, _]].size.toString))
->>>>>>> b335f93c
+        (project, BasicReport(tacProvider.asInstanceOf[scala.collection.Map[?, ?]].size.toString))
     }
 }