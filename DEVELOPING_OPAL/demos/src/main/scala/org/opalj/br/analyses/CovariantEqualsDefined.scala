--- conflicted
+++ resolved
@@ -47,13 +47,8 @@
         project.parForeachClassFile() { classFile =>
             var definesEqualsMethod = false
             var definesCovariantEqualsMethod = false
-<<<<<<< HEAD
-            for (case Method(_, "equals", MethodDescriptor(Seq(ot), BooleanType)) <- classFile.methods)
-                if (ot == ObjectType.Object)
-=======
-            for (Method(_, "equals", MethodDescriptor(Seq(ct), BooleanType)) <- classFile.methods)
+            for (case Method(_, "equals", MethodDescriptor(Seq(ct), BooleanType)) <- classFile.methods)
                 if (ct == ClassType.Object)
->>>>>>> b335f93c
                     definesEqualsMethod = true
                 else
                     definesCovariantEqualsMethod = true
