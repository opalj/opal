--- conflicted
+++ resolved
@@ -155,11 +155,7 @@
                 classFile <- classFiles
                 if !classFile.isInterfaceDeclaration && !classFile.isAnnotationDeclaration
                 superClass <- classFile.superclassType.toList
-<<<<<<< HEAD
-                case method @ Method(_, "clone", MethodDescriptor(Seq(), ObjectType.Object)) <- classFile.methods
-=======
-                method @ Method(_, "clone", MethodDescriptor(Seq(), ClassType.Object)) <- classFile.methods
->>>>>>> b335f93c
+                case method @ Method(_, "clone", MethodDescriptor(Seq(), ClassType.Object)) <- classFile.methods
                 if !method.isAbstract
                 if !method.body.get.instructions.exists {
                     case INVOKESPECIAL(`superClass`, _, "clone", JustReturnsObject) => true
@@ -175,13 +171,8 @@
                 classFile <- classFiles
                 if !classFile.isAnnotationDeclaration
                 if classFile.superclassType.isDefined
-<<<<<<< HEAD
-                case method @ Method(_, "clone", MethodDescriptor(Seq(), ObjectType.Object)) <- classFile.methods
-                if classHierarchy.isASubtypeOf(classFile.thisType, ObjectType("java/lang/Cloneable")).isYesOrUnknown
-=======
-                method @ Method(_, "clone", MethodDescriptor(Seq(), ClassType.Object)) <- classFile.methods
+                case method @ Method(_, "clone", MethodDescriptor(Seq(), ClassType.Object)) <- classFile.methods
                 if classHierarchy.isASubtypeOf(classFile.thisType, ClassType("java/lang/Cloneable")).isYesOrUnknown
->>>>>>> b335f93c
             } yield (classFile.thisType.fqn, method.name)
         }(t => collect("CN_IMPLEMENTS_CLONE_BUT_NOT_CLONEABLE", t /*nsToSecs(t)*/ ))
         println(", " /*"\tViolations: "*/ /*+cloneButNotCloneable.mkString(", ")*/ + cloneButNotCloneable.size)
@@ -197,14 +188,9 @@
             for {
                 comparable <- classHierarchy.allSubtypes(ClassType("java/lang/Comparable"), false)
                 classFile <- getClassFile.get(comparable).toList
-<<<<<<< HEAD
-                case method @ Method(_, "compareTo", MethodDescriptor(Seq(parameterType), IntegerType)) <- classFile
-                    .methods
-                if parameterType != ObjectType("java/lang/Object")
-=======
-                method @ Method(_, "compareTo", MethodDescriptor(Seq(parameterType), IntegerType)) <- classFile.methods
+                case method @ Method(_, "compareTo", MethodDescriptor(Seq(parameterType), IntegerType)) <-
+                    classFile.methods
                 if parameterType != ClassType("java/lang/Object")
->>>>>>> b335f93c
             } yield (classFile, method)
         }(t => collect("CO_SELF_NO_OBJECT/CO_ABSTRACT_SELF", t /*nsToSecs(t)*/ ))
         println(", " /*"\tViolations: "*/ + covariantCompareToMethods.size)
@@ -263,17 +249,9 @@
         val abstractCovariantEquals = time {
             for {
                 classFile <- classFiles;
-<<<<<<< HEAD
-                case method @ Method(
-                    _,
-                    "equals",
-                    MethodDescriptor(Seq(classFile.thisType), BooleanType)
-                ) <- classFile.methods if method.isAbstract
-=======
-                method @ Method(_, "equals", MethodDescriptor(Seq(classFile.thisType), BooleanType)) <-
+                case method @ Method(_, "equals", MethodDescriptor(Seq(classFile.thisType), BooleanType)) <-
                     classFile.methods
                 if method.isAbstract
->>>>>>> b335f93c
             } yield (classFile, method);
         }(t => collect("EQ_ABSTRACT_SELF", t /*nsToSecs(t)*/ ))
         println(", " /*"\tViolations: "*/ + abstractCovariantEquals.size)
