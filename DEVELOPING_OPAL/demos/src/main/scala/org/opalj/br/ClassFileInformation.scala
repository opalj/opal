/* BSD 2-Clause License - see OPAL/LICENSE for details. */
package org.opalj
package br

import scala.language.postfixOps

import java.io.File
import java.net.URL

import org.opalj.bi.AccessFlags
import org.opalj.bi.AccessFlagsContexts
<<<<<<< HEAD
import org.opalj.br.reader.Java9Framework.ClassFile as ClassFileReader
=======
import org.opalj.br.analyses.BasicReport
import org.opalj.br.analyses.Project
import org.opalj.br.analyses.ProjectsAnalysisApplication
import org.opalj.br.fpcf.cli.MultiProjectAnalysisConfig
import org.opalj.cli.ClassNameArg
>>>>>>> b335f93c

/**
 * Loads class files and prints the signature and module related information of the classes.
 *
 * @author Michael Eichberg
 */
object ClassFileInformation extends ProjectsAnalysisApplication {

    protected class ClassFileInformationConfig(args: Array[String]) extends MultiProjectAnalysisConfig(args) {
        val description =
            "Prints signature and module related information of classes"

        args(
            ClassNameArg !
        )
    }

    protected type ConfigType = ClassFileInformationConfig

    protected def createConfig(args: Array[String]): ClassFileInformationConfig = new ClassFileInformationConfig(args)

    override protected def analyze(
        cp:             Iterable[File],
        analysisConfig: ClassFileInformationConfig,
        execution:      Int
    ): (Project[URL], BasicReport) = {

<<<<<<< HEAD
            // Load class file (the class file name has to correspond to the name of
            // the file inside the archive.)
            // The `Java(8|9)Framework`s define multiple other methods that make it convenient
            // to load class files stored in folders or in jars within jars.
            val classFile = ClassFileReader(args(0), classFileName).head
            import classFile.*
=======
        val classNames = analysisConfig(ClassNameArg).toSet

        val (project, _) = analysisConfig.setupProject(cp)

        val result = new StringBuilder()

        for {
            classFileName <- classNames
            classType = ClassType(classFileName.replace('.', '/'))
            classFile <- project.classFile(classType)
        } {
>>>>>>> b335f93c

            // print the name of the type defined by this class file
            result.append(classType.toJava + "\n")

            // superclassType returns an Option, because java.lang.Object does not have a super class
            classFile.superclassType foreach { s => result.append("  extends " + s.toJava + "\n") }
            if (classFile.interfaceTypes.nonEmpty) {
                result.append(classFile.interfaceTypes.map(_.toJava).mkString("  implement ", ", ", "\n"))
            }

            // the source file attribute is an optional attribute and is only specified
            // if the compiler settings are such that debug information is added to the
            // compile class file.
            classFile.sourceFile foreach { s => result.append("\tSOURCEFILE: " + s + "\n") }

            classFile.module foreach { m =>
                result.append("\tMODULE: \n")
                if (m.requires.nonEmpty) {
                    result.append(
                        m.requires.map { r =>
                            val flags = AccessFlags.toString(r.flags, AccessFlagsContexts.MODULE)
                            s"\t\trequires $flags${r.requires};"
                        }.sorted.mkString("", "\n", "\n\n")
                    )
                }

                if (m.exports.nonEmpty) {
                    result.append(m.exports.map(_.toJava).sorted.mkString("", "\n", "\n\n"))
                }
                if (m.opens.nonEmpty) {
                    result.append(m.opens.map(_.toJava).sorted.mkString("", "\n", "\n\n"))
                }
                if (m.uses.nonEmpty) {
                    result.append(m.uses.map(use => s"uses ${use.toJava};").sorted.mkString("", "\n", "\n\n"))
                }
                if (m.provides.nonEmpty) {
                    result.append(m.provides.map(_.toJava).sorted.mkString("", "\n", "\n\n"))
                }
            }

            // The version of the class file. Basically, every major version of the
            // JDK defines additional (new) features.
            result.append(s"\tVERSION: ${classFile.majorVersion}.${classFile.minorVersion} (${bi.jdkVersion(classFile.majorVersion)})\n")

            result.append(classFile.fields.map(_.signatureToJava(false)).mkString("\tFIELDS:\n\t", "\n\t", "\n"))

            result.append(classFile.methods.map(_.signatureToJava(false)).mkString("\tMETHODS:\n\t", "\n\t", "\n\n"))
        }

        (project, BasicReport(result.toString()))
    }
}<|MERGE_RESOLUTION|>--- conflicted
+++ resolved
@@ -9,15 +9,11 @@
 
 import org.opalj.bi.AccessFlags
 import org.opalj.bi.AccessFlagsContexts
-<<<<<<< HEAD
-import org.opalj.br.reader.Java9Framework.ClassFile as ClassFileReader
-=======
 import org.opalj.br.analyses.BasicReport
 import org.opalj.br.analyses.Project
 import org.opalj.br.analyses.ProjectsAnalysisApplication
 import org.opalj.br.fpcf.cli.MultiProjectAnalysisConfig
 import org.opalj.cli.ClassNameArg
->>>>>>> b335f93c
 
 /**
  * Loads class files and prints the signature and module related information of the classes.
@@ -45,14 +41,6 @@
         execution:      Int
     ): (Project[URL], BasicReport) = {
 
-<<<<<<< HEAD
-            // Load class file (the class file name has to correspond to the name of
-            // the file inside the archive.)
-            // The `Java(8|9)Framework`s define multiple other methods that make it convenient
-            // to load class files stored in folders or in jars within jars.
-            val classFile = ClassFileReader(args(0), classFileName).head
-            import classFile.*
-=======
         val classNames = analysisConfig(ClassNameArg).toSet
 
         val (project, _) = analysisConfig.setupProject(cp)
@@ -64,7 +52,6 @@
             classType = ClassType(classFileName.replace('.', '/'))
             classFile <- project.classFile(classType)
         } {
->>>>>>> b335f93c
 
             // print the name of the type defined by this class file
             result.append(classType.toJava + "\n")
