--- conflicted
+++ resolved
@@ -34,13 +34,8 @@
     }
 
     override def validateProperty(
-<<<<<<< HEAD
-        project:    Project[?],
-        as:         Set[ObjectType],
-=======
-        project:    Project[_],
+        p:          Project[?],
         as:         Set[ClassType],
->>>>>>> b335f93c
         entity:     scala.Any,
         a:          AnnotationLike,
         properties: Iterable[Property]
@@ -59,13 +54,8 @@
 class DependentlyImmutableClassMatcher
     extends ClassImmutabilityMatcher(properties.immutability.DependentlyImmutableClass(SortedSet.empty)) {
     override def validateProperty(
-<<<<<<< HEAD
         project:    Project[?],
-        as:         Set[ObjectType],
-=======
-        project:    Project[_],
         as:         Set[ClassType],
->>>>>>> b335f93c
         entity:     scala.Any,
         a:          AnnotationLike,
         properties: Iterable[Property]
@@ -76,8 +66,7 @@
                         val annotationType = a.annotationType.asFieldType.asClassType
                         val annotationParameters =
                             getValue(project, annotationType, a.elementValuePairs, "parameter").asArrayValue.values.map(
-                                x =>
-                                    x.asStringValue.value
+                                x => x.asStringValue.value
                             )
                         annotationParameters.toSet.equals(latticeParameters.toSet)
                     case _ => p == property
