--- conflicted
+++ resolved
@@ -17,13 +17,7 @@
  * @author Dominik Helm
  */
 sealed abstract class CompileTimeConstancyMatcher(
-<<<<<<< HEAD
-        val property: CompileTimeConstancy)
-    extends AbstractPropertyMatcher {
-=======
-        val property: CompileTimeConstancy
-) extends AbstractPropertyMatcher {
->>>>>>> 7aefd626
+        val property: CompileTimeConstancy) extends AbstractPropertyMatcher {
 
     def validateProperty(
         p:          SomeProject,
