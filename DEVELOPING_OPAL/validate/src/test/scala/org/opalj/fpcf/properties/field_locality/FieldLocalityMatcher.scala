/* BSD 2-Clause License - see OPAL/LICENSE for details. */
package org.opalj
package fpcf
package properties
package field_locality

import org.opalj.br.AnnotationLike
import org.opalj.br.ClassType
import org.opalj.br.analyses.Project
import org.opalj.br.fpcf.properties.FieldLocality

/**
 * A property matcher that checks whether the annotated method has the specified field locality
 * property.
 *
 * @author Florian Kuebler
 */
class FieldLocalityMatcher(val property: FieldLocality) extends AbstractPropertyMatcher {
    /**
     * Tests if the computed property is matched by this matcher.
     *
     * @param p          The project.
     * @param as         The OPAL `ClassType`'s of the executed analyses.
     * @param entity     The annotated entity.
     * @param a          The annotation.
     * @param properties '''All''' properties associated with the given entity.
     * @return 'None' if the property was successfully matched; 'Some(<String>)' if the
     *         property was not successfully matched; the String describes the reason
     *         why the analysis failed.
     */
    override def validateProperty(
<<<<<<< HEAD
        p:          Project[?],
        as:         Set[ObjectType],
=======
        p:          Project[_],
        as:         Set[ClassType],
>>>>>>> b335f93c
        entity:     scala.Any,
        a:          AnnotationLike,
        properties: Iterable[Property]
    ): Option[String] = {
        if (!properties.exists {
                case `property` => true
                case _          => false
            }
        ) {
            Some(a.elementValuePairs.head.value.asStringValue.value)
        } else {
            None
        }
    }
}

class NoLocalFieldMatcher
    extends FieldLocalityMatcher(br.fpcf.properties.NoLocalField)

class ExtensibleLocalFieldMatcher
    extends FieldLocalityMatcher(br.fpcf.properties.ExtensibleLocalField)

class LocalFieldMatcher
    extends FieldLocalityMatcher(br.fpcf.properties.LocalField)

class ExtensibleLocalFieldWithGetterMatcher
    extends FieldLocalityMatcher(br.fpcf.properties.ExtensibleLocalFieldWithGetter)

class LocalFieldWithGetterMatcher
    extends FieldLocalityMatcher(br.fpcf.properties.LocalFieldWithGetter)<|MERGE_RESOLUTION|>--- conflicted
+++ resolved
@@ -29,13 +29,8 @@
      *         why the analysis failed.
      */
     override def validateProperty(
-<<<<<<< HEAD
         p:          Project[?],
-        as:         Set[ObjectType],
-=======
-        p:          Project[_],
         as:         Set[ClassType],
->>>>>>> b335f93c
         entity:     scala.Any,
         a:          AnnotationLike,
         properties: Iterable[Property]
