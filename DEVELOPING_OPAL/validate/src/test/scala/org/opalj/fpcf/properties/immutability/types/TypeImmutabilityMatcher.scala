/* BSD 2-Clause License - see OPAL/LICENSE for details. */
package org.opalj
package fpcf
package properties
package immutability
package types

import scala.collection.immutable.SortedSet

import org.opalj.br.AnnotationLike
import org.opalj.br.ClassType
import org.opalj.br.analyses.Project
import org.opalj.br.fpcf.properties.immutability.DependentlyImmutableType
import org.opalj.br.fpcf.properties.immutability.TypeImmutability
import org.opalj.fpcf.Property
import org.opalj.fpcf.properties.AbstractPropertyMatcher

class TypeImmutabilityMatcher(
    val property: TypeImmutability
) extends AbstractPropertyMatcher {

    import org.opalj.br.analyses.SomeProject

    override def isRelevant(
        p:      SomeProject,
        as:     Set[ClassType],
        entity: Object,
        a:      AnnotationLike
    ): Boolean = {
        val annotationType = a.annotationType.asClassType

        val analysesElementValues =
            getValue(p, annotationType, a.elementValuePairs, "analyses").asArrayValue.values
        val analyses = analysesElementValues.map(ev => ev.asClassValue.value.asClassType)

        analyses.exists(as.contains)
    }

    override def validateProperty(
<<<<<<< HEAD
        project:    Project[?],
        as:         Set[ObjectType],
=======
        project:    Project[_],
        as:         Set[ClassType],
>>>>>>> b335f93c
        entity:     scala.Any,
        a:          AnnotationLike,
        properties: Iterable[Property]
    ): Option[String] = {
        if (!properties.exists(p => p == property)) {
            Some(a.elementValuePairs.head.value.asStringValue.value)
        } else {
            None
        }
    }
}

class TransitiveImmutableTypeMatcher
    extends TypeImmutabilityMatcher(org.opalj.br.fpcf.properties.immutability.TransitivelyImmutableType)

class DependentlyImmutableTypeMatcher
    extends TypeImmutabilityMatcher(org.opalj.br.fpcf.properties.immutability.DependentlyImmutableType(SortedSet.empty)) {
    override def validateProperty(
<<<<<<< HEAD
        project:    Project[?],
        as:         Set[ObjectType],
=======
        project:    Project[_],
        as:         Set[ClassType],
>>>>>>> b335f93c
        entity:     scala.Any,
        a:          AnnotationLike,
        properties: Iterable[Property]
    ): Option[String] = {
        if (!properties.exists(p =>
                p match {
                    case DependentlyImmutableType(latticeParameters) =>
                        val annotationType = a.annotationType.asFieldType.asClassType
                        val annotationParameters =
                            getValue(project, annotationType, a.elementValuePairs, "parameter").asArrayValue.values
                                .map(x => x.asStringValue.value)
                        annotationParameters.toSet.equals(latticeParameters.toSet)
                    case _ => p == property
                }
            )
        ) {
            Some(a.elementValuePairs.head.value.asStringValue.value)
        } else {
            None
        }
    }

}

class NonTransitiveImmutableTypeMatcher
    extends TypeImmutabilityMatcher(org.opalj.br.fpcf.properties.immutability.NonTransitivelyImmutableType)

class MutableTypeMatcher
    extends TypeImmutabilityMatcher(org.opalj.br.fpcf.properties.immutability.MutableType)<|MERGE_RESOLUTION|>--- conflicted
+++ resolved
@@ -37,13 +37,8 @@
     }
 
     override def validateProperty(
-<<<<<<< HEAD
-        project:    Project[?],
-        as:         Set[ObjectType],
-=======
-        project:    Project[_],
+        p:          Project[?],
         as:         Set[ClassType],
->>>>>>> b335f93c
         entity:     scala.Any,
         a:          AnnotationLike,
         properties: Iterable[Property]
@@ -62,13 +57,8 @@
 class DependentlyImmutableTypeMatcher
     extends TypeImmutabilityMatcher(org.opalj.br.fpcf.properties.immutability.DependentlyImmutableType(SortedSet.empty)) {
     override def validateProperty(
-<<<<<<< HEAD
         project:    Project[?],
-        as:         Set[ObjectType],
-=======
-        project:    Project[_],
         as:         Set[ClassType],
->>>>>>> b335f93c
         entity:     scala.Any,
         a:          AnnotationLike,
         properties: Iterable[Property]
@@ -78,8 +68,9 @@
                     case DependentlyImmutableType(latticeParameters) =>
                         val annotationType = a.annotationType.asFieldType.asClassType
                         val annotationParameters =
-                            getValue(project, annotationType, a.elementValuePairs, "parameter").asArrayValue.values
-                                .map(x => x.asStringValue.value)
+                            getValue(project, annotationType, a.elementValuePairs, "parameter").asArrayValue.values.map(
+                                x => x.asStringValue.value
+                            )
                         annotationParameters.toSet.equals(latticeParameters.toSet)
                     case _ => p == property
                 }
