--- conflicted
+++ resolved
@@ -4,12 +4,18 @@
 
 import org.opalj.fpcf.analyses.EagerL0FieldMutabilityAnalysis
 import org.opalj.fpcf.analyses.EagerL1FieldMutabilityAnalysis
-<<<<<<< HEAD
 import org.opalj.fpcf.analyses.LazyUnsoundPrematurelyReadFieldsAnalysis
+import org.opalj.fpcf.analyses.EagerL2FieldMutabilityAnalysis
+import org.opalj.fpcf.analyses.SystemPropertiesAnalysis
+import org.opalj.fpcf.analyses.cg.EagerFinalizerAnalysisScheduler
+import org.opalj.fpcf.analyses.cg.EagerThreadRelatedCallsAnalysis
+import org.opalj.fpcf.analyses.cg.EagerRTACallGraphAnalysisScheduler
+import org.opalj.fpcf.analyses.cg.EagerSerializationRelatedCallsAnalysis
+import org.opalj.fpcf.analyses.cg.EagerLoadedClassesAnalysis
+import org.opalj.fpcf.analyses.cg.EagerReflectionRelatedCallsAnalysis
+import org.opalj.fpcf.analyses.escape.LazyInterProceduralEscapeAnalysis
 import org.opalj.fpcf.analyses.purity.LazyL2PurityAnalysis
-=======
 import org.opalj.tac.fpcf.analyses.LazyL0TACAIAnalysis
->>>>>>> 70eda1c2
 
 /**
  * Tests if the properties specified in the test project (the classes in the (sub-)package of
@@ -27,28 +33,56 @@
     }
 
     describe("the org.opalj.fpcf.analyses.L0FieldMutabilityAnalysis is executed") {
-<<<<<<< HEAD
         val as = executeAnalyses(
             Set(EagerL0FieldMutabilityAnalysis),
-            Set(LazyUnsoundPrematurelyReadFieldsAnalysis)
+            Set(LazyUnsoundPrematurelyReadFieldsAnalysis, LazyL0TACAIAnalysis)
         )
-=======
-        val as = executeAnalyses(Set(EagerL0FieldMutabilityAnalysis))
         as.propertyStore.shutdown()
->>>>>>> 70eda1c2
         validateProperties(as, fieldsWithAnnotations(as.project), Set("FieldMutability"))
     }
 
     describe("the org.opalj.fpcf.analyses.L1FieldMutabilityAnalysis is executed") {
-<<<<<<< HEAD
         val as = executeAnalyses(
-            Set(EagerL1FieldMutabilityAnalysis),
-            Set(LazyUnsoundPrematurelyReadFieldsAnalysis, LazyL2PurityAnalysis)
+            Set(
+                EagerL1FieldMutabilityAnalysis,
+                EagerRTACallGraphAnalysisScheduler,
+                EagerLoadedClassesAnalysis,
+                EagerFinalizerAnalysisScheduler,
+                EagerThreadRelatedCallsAnalysis,
+                EagerSerializationRelatedCallsAnalysis,
+                EagerReflectionRelatedCallsAnalysis,
+                SystemPropertiesAnalysis
+            ),
+            Set(
+                LazyL0TACAIAnalysis,
+                LazyUnsoundPrematurelyReadFieldsAnalysis,
+                LazyInterProceduralEscapeAnalysis
+            )
         )
-=======
-        val as = executeAnalyses(Set(EagerL1FieldMutabilityAnalysis), Set(LazyL0TACAIAnalysis))
         as.propertyStore.shutdown()
->>>>>>> 70eda1c2
+        validateProperties(as, fieldsWithAnnotations(as.project), Set("FieldMutability"))
+    }
+
+    describe("the org.opalj.fpcf.analyses.L2FieldMutabilityAnalysis is executed") {
+        val as = executeAnalyses(
+            Set(
+                EagerL2FieldMutabilityAnalysis,
+                EagerRTACallGraphAnalysisScheduler,
+                EagerLoadedClassesAnalysis,
+                EagerFinalizerAnalysisScheduler,
+                EagerThreadRelatedCallsAnalysis,
+                EagerSerializationRelatedCallsAnalysis,
+                EagerReflectionRelatedCallsAnalysis,
+                SystemPropertiesAnalysis
+            ),
+            Set(
+                LazyUnsoundPrematurelyReadFieldsAnalysis,
+                LazyL2PurityAnalysis,
+                LazyInterProceduralEscapeAnalysis,
+                LazyL0TACAIAnalysis
+            )
+        )
+        as.propertyStore.shutdown()
         validateProperties(as, fieldsWithAnnotations(as.project), Set("FieldMutability"))
     }
 
