/* BSD 2-Clause License - see OPAL/LICENSE for details. */
package org.opalj
package fpcf
package properties
package purity

import org.opalj.collection.immutable.EmptyIntTrieSet
import org.opalj.collection.immutable.IntTrieSet
import org.opalj.br.AnnotationLike
import org.opalj.br.BooleanValue
import org.opalj.br.MethodDescriptor
import org.opalj.br.ObjectType
import org.opalj.br.analyses.DeclaredMethodsKey
import org.opalj.br.analyses.SomeProject
import org.opalj.br.fpcf.properties.FieldLocality
import org.opalj.br.fpcf.properties.Purity
import org.opalj.br.fpcf.properties.ReturnValueFreshness
import org.opalj.br.fpcf.PropertyStoreKey
import org.opalj.br.fpcf.properties.ClassifiedImpure
import org.opalj.br.fpcf.properties.immutability.ClassImmutability
import org.opalj.br.fpcf.properties.immutability.FieldImmutability
import org.opalj.br.fpcf.properties.SimpleContextsKey

/**
 * Base trait for matchers that match a method's `Purity` property.
 *
 * @author Dominik Helm
 */
sealed abstract class PurityMatcher(val property: Purity) extends AbstractPropertyMatcher {

    override def isRelevant(
        p:  SomeProject,
        as: Set[ObjectType],
        e:  Entity,
        a:  AnnotationLike
    ): Boolean = {
        val annotationType = a.annotationType.asObjectType

        val analysesElementValues =
            getValue(p, annotationType, a.elementValuePairs, "analyses").asArrayValue.values
        val analyses = analysesElementValues.map(ev => ev.asClassValue.value.asObjectType)

        val eps = getValue(p, annotationType, a.elementValuePairs, "eps").asArrayValue.values.map(ev => ev.asAnnotationValue.annotation)
        val negate = getValue(p, annotationType, a.elementValuePairs, "negate").asInstanceOf[BooleanValue].value

        analyses.exists(as.contains) && eps.forall(negate ^ evaluateEP(p, as, _, negate))
    }

    def evaluateEP(
        project: SomeProject,
        as:      Set[ObjectType],
        ep:      AnnotationLike,
        negate:  Boolean
    ): Boolean = {
        val annotationType = ep.annotationType.asObjectType

        val classType = getValue(project, annotationType, ep.elementValuePairs, "cf").asClassValue.value.asObjectType

        val field =
            getValue(project, annotationType, ep.elementValuePairs, "field").asStringValue.value
        val method =
            getValue(project, annotationType, ep.elementValuePairs, "method").asStringValue.value

        val analysesElementValues =
            getValue(project, annotationType, ep.elementValuePairs, "analyses").asArrayValue.values
        val analyses = analysesElementValues.map(ev => ev.asClassValue.value.asObjectType)

        if (analyses.nonEmpty && !analyses.exists(as.contains)) {
            return !negate // Analysis specific ep requirement, but analysis was not executed
        }

        val pk = getValue(project, annotationType, ep.elementValuePairs, "pk").asStringValue.value match {
<<<<<<< HEAD
            case "Purity"               ⇒ Purity.key
            case "ClassImmutability"    ⇒ ClassImmutability.key
            case "FieldImmutability"    ⇒ FieldImmutability.key
            case "ReturnValueFreshness" ⇒ ReturnValueFreshness.key
            case "FieldLocality"        ⇒ FieldLocality.key
=======
            case "Purity"               => Purity.key
            case "FieldMutability"      => FieldMutability.key
            case "ClassImmutability"    => ClassImmutability.key
            case "ReturnValueFreshness" => ReturnValueFreshness.key
            case "FieldLocality"        => FieldLocality.key
>>>>>>> ee311cde
        }
        val p = getValue(project, annotationType, ep.elementValuePairs, "p").asStringValue.value

        val propertyStore = project.get(PropertyStoreKey)

        def checkProperty(eop: EOptionP[Entity, Property]): Boolean = {
            if (eop.hasUBP)
                eop.ub.toString == p
            else {
                // Here, the reason actually doesn't matter, because the fallback is always the
                // same.
                val reason = PropertyIsNotComputedByAnyAnalysis
                PropertyKey.fallbackProperty(propertyStore, reason, eop.e, eop.pk).toString == p
            }
        }

        if (field != "") {
            val cfo = project.classFile(classType)
            cfo exists { cf =>
                cf findField field exists { field =>
                    checkProperty(propertyStore(field, pk))
                }
            }
        } else if (method != "") {
            val declaredMethods = project.get(DeclaredMethodsKey)
            val descriptorIndex = method.indexOf('(')
            val methodName = method.substring(0, descriptorIndex)
            val descriptor = MethodDescriptor(method.substring(descriptorIndex))
            val cfo = project.classFile(classType)
            val simpleContexts = project.get(SimpleContextsKey)

            cfo exists { cf =>
                cf findMethod (methodName, descriptor) exists { method =>
                    checkProperty(propertyStore(simpleContexts(declaredMethods(method)), pk))
                }
            }
        } else {
            checkProperty(propertyStore(classType, pk))
        }
    }

    def validateProperty(
        p:          SomeProject,
        as:         Set[ObjectType],
        entity:     Entity,
        a:          AnnotationLike,
        properties: Iterable[Property]
    ): Option[String] = {
        if (!properties.exists {
            case `property` => true
            case _          => false
        }) {
            // ... when we reach this point the expected property was not found.
            Some(a.elementValuePairs.head.value.asStringValue.value)
        } else {
            None
        }
    }
}

sealed abstract class ContextualPurityMatcher(propertyConstructor: IntTrieSet => Purity)
    extends PurityMatcher(null) {
    override def validateProperty(
        p:          SomeProject,
        as:         Set[ObjectType],
        entity:     Entity,
        a:          AnnotationLike,
        properties: Iterable[Property]
    ): Option[String] = {
        val annotationType = a.annotationType.asObjectType

        val annotated =
            getValue(p, annotationType, a.elementValuePairs, "modifies").asArrayValue.values

        var modifiedParams: IntTrieSet = EmptyIntTrieSet
        annotated.foreach { param =>
            modifiedParams = modifiedParams + param.asIntValue.value
        }

        val expected = propertyConstructor(modifiedParams)

<<<<<<< HEAD
        if (!properties.exists {
            case `expected` ⇒ true
            case _          ⇒ false
        }) {
=======
        if (!properties.exists(_ match {
            case `expected` => true
            case _          => false
        })) {
>>>>>>> ee311cde
            // ... when we reach this point the expected property was not found.
            Some(a.elementValuePairs.head.value.asStringValue.value)
        } else {
            None
        }
    }
}

/**
 * Matches a method's `Purity` property. The match is successful if the method has the property
 * [[org.opalj.br.fpcf.properties.CompileTimePure]].
 */
class CompileTimePureMatcher extends PurityMatcher(br.fpcf.properties.CompileTimePure)

/**
 * Matches a method's `Purity` property. The match is successful if the method has the property
 * [[org.opalj.br.fpcf.properties.Pure]].
 */
class PureMatcher extends PurityMatcher(br.fpcf.properties.Pure)

/**
 * Matches a method's `Purity` property. The match is successful if the method has the property
 * [[org.opalj.br.fpcf.properties.SideEffectFree]].
 */
class SideEffectFreeMatcher extends PurityMatcher(br.fpcf.properties.SideEffectFree)

/**
 * Matches a method's `Purity` property. The match is successful if the method has the property
 * [[org.opalj.br.fpcf.properties.ContextuallyPure]].
 */
class ContextuallyPureMatcher
    extends ContextualPurityMatcher(params => br.fpcf.properties.ContextuallyPure(params))

/**
 * Matches a method's `Purity` property. The match is successful if the method has the property
 * [[org.opalj.br.fpcf.properties.ContextuallySideEffectFree]].
 */
class ContextuallySideEffectFreeMatcher
    extends ContextualPurityMatcher(params => br.fpcf.properties.ContextuallySideEffectFree(params))

/**
 * Matches a method's `Purity` property. The match is successful if the method has the property
 * [[org.opalj.br.fpcf.properties.DPure]].
 */
class DomainSpecificPureMatcher extends PurityMatcher(br.fpcf.properties.DPure)

/**
 * Matches a method's `Purity` property. The match is successful if the method has the property
 * [[org.opalj.br.fpcf.properties.DSideEffectFree]].
 */
class DomainSpecificSideEffectFreeMatcher extends PurityMatcher(br.fpcf.properties.DSideEffectFree)

/**
 * Matches a method's `Purity` property. The match is successful if the method has the property
 * [[org.opalj.br.fpcf.properties.DContextuallyPure]].
 */
class DomainSpecificContextuallyPureMatcher
    extends ContextualPurityMatcher(params => br.fpcf.properties.DContextuallyPure(params))

/**
 * Matches a method's `Purity` property. The match is successful if the method has the property
 * [[org.opalj.br.fpcf.properties.DContextuallySideEffectFree]].
 */
class DomainSpecificContextuallySideEffectFreeMatcher
    extends ContextualPurityMatcher(params => br.fpcf.properties.DContextuallySideEffectFree(params))

/**
 * Matches a method's `Purity` property. The match is successful if the property is an instance of
 * [[org.opalj.br.fpcf.properties.ClassifiedImpure]].
 */
class ImpureMatcher extends PurityMatcher(null) {

    override def validateProperty(
        p:          SomeProject,
        as:         Set[ObjectType],
        entity:     Entity,
        a:          AnnotationLike,
        properties: Iterable[Property]
    ): Option[String] = {
        if (!properties.exists {
            case _: ClassifiedImpure => true
            case _                   => false
        }) {
            // ... when we reach this point the expected property was not found.
            Some(a.elementValuePairs.head.value.asStringValue.value)
        } else {
            None
        }
    }

}<|MERGE_RESOLUTION|>--- conflicted
+++ resolved
@@ -70,19 +70,11 @@
         }
 
         val pk = getValue(project, annotationType, ep.elementValuePairs, "pk").asStringValue.value match {
-<<<<<<< HEAD
-            case "Purity"               ⇒ Purity.key
-            case "ClassImmutability"    ⇒ ClassImmutability.key
-            case "FieldImmutability"    ⇒ FieldImmutability.key
-            case "ReturnValueFreshness" ⇒ ReturnValueFreshness.key
-            case "FieldLocality"        ⇒ FieldLocality.key
-=======
             case "Purity"               => Purity.key
-            case "FieldMutability"      => FieldMutability.key
             case "ClassImmutability"    => ClassImmutability.key
+            case "FieldImmutability"    => FieldImmutability.key
             case "ReturnValueFreshness" => ReturnValueFreshness.key
             case "FieldLocality"        => FieldLocality.key
->>>>>>> ee311cde
         }
         val p = getValue(project, annotationType, ep.elementValuePairs, "p").asStringValue.value
 
@@ -164,17 +156,10 @@
 
         val expected = propertyConstructor(modifiedParams)
 
-<<<<<<< HEAD
-        if (!properties.exists {
-            case `expected` ⇒ true
-            case _          ⇒ false
-        }) {
-=======
-        if (!properties.exists(_ match {
+        if (!properties.exist {
             case `expected` => true
             case _          => false
-        })) {
->>>>>>> ee311cde
+        }) {
             // ... when we reach this point the expected property was not found.
             Some(a.elementValuePairs.head.value.asStringValue.value)
         } else {
