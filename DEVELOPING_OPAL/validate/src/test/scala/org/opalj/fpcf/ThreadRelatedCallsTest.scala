/* BSD 2-Clause License - see OPAL/LICENSE for details. */
package org.opalj
package fpcf

import java.net.URL

<<<<<<< HEAD
import com.typesafe.config.Config
import com.typesafe.config.ConfigValueFactory

=======
>>>>>>> 7aefd626
import org.opalj.ai.domain.l1.DefaultReferenceValuesDomainWithCFGAndDefUse
import org.opalj.ai.fpcf.properties.AIDomainFactoryKey
import org.opalj.br.analyses.Project
import org.opalj.br.analyses.cg.InitialEntryPointsKey
import org.opalj.br.analyses.cg.InitialInstantiatedTypesKey
<<<<<<< HEAD
=======
import org.opalj.br.fpcf.ContextProviderKey
>>>>>>> 7aefd626
import org.opalj.tac.cg.CHACallGraphKey
import org.opalj.tac.fpcf.analyses.LazyTACAIProvider
import org.opalj.tac.fpcf.analyses.cg.CallGraphAnalysisScheduler
import org.opalj.tac.fpcf.analyses.cg.ThreadRelatedCallsAnalysisScheduler
import org.opalj.tac.fpcf.analyses.fieldaccess.EagerFieldAccessInformationAnalysis
import org.opalj.tac.fpcf.analyses.pointsto.AllocationSiteBasedPointsToAnalysisScheduler
import com.typesafe.config.Config
import com.typesafe.config.ConfigValueFactory

/**
 * Tests  ThreadRelatedCallsAnalysis
 *
 * @author Julius Naeumann
 */
class ThreadRelatedCallsTest extends PropertiesTest {

    override def init(p: Project[URL]): Unit = {
        p.updateProjectInformationKeyInitializationData(ContextProviderKey) {
            case Some(_) => throw new IllegalArgumentException()
            case None    => CHACallGraphKey.getTypeIterator(p)
        }
        val requiredDomains: Set[Class[_ <: AnyRef]] = Set(classOf[DefaultReferenceValuesDomainWithCFGAndDefUse[_]])
        p.updateProjectInformationKeyInitializationData(AIDomainFactoryKey) {
            case None               => requiredDomains
            case Some(requirements) => requirements ++ requiredDomains
        }
    }

    override def createConfig(): Config = {
        val baseConfig = super.createConfig()
        // For these tests, we want to restrict entry points to "main" methods.
        // Also, no types should be instantiated by default.
        baseConfig.withValue(
            InitialEntryPointsKey.ConfigKeyPrefix + "analysis",
            ConfigValueFactory.fromAnyRef("org.opalj.br.analyses.cg.ApplicationEntryPointsFinder")
        ).withValue(
<<<<<<< HEAD
            InitialInstantiatedTypesKey.ConfigKeyPrefix + "analysis",
            ConfigValueFactory.fromAnyRef("org.opalj.br.analyses.cg.ApplicationInstantiatedTypesFinder")
        )
=======
                InitialInstantiatedTypesKey.ConfigKeyPrefix + "analysis",
                ConfigValueFactory.fromAnyRef("org.opalj.br.analyses.cg.ApplicationInstantiatedTypesFinder")
            )
>>>>>>> 7aefd626
    }

    override def fixtureProjectPackage: List[String] = List("org/opalj/fpcf/fixtures/threads/")

    describe("ThreadStartAnalysis is executed") {

        val as = executeAnalyses(
            Set(
                LazyTACAIProvider,
                EagerFieldAccessInformationAnalysis,
                AllocationSiteBasedPointsToAnalysisScheduler,
                CallGraphAnalysisScheduler,
                ThreadRelatedCallsAnalysisScheduler
            )
        )
        as.propertyStore.shutdown()

        validateProperties(
            as,
            declaredMethodsWithAnnotations(as.project),
            Set("Callees", "VMReachable")
        )
    }

}<|MERGE_RESOLUTION|>--- conflicted
+++ resolved
@@ -4,29 +4,21 @@
 
 import java.net.URL
 
-<<<<<<< HEAD
 import com.typesafe.config.Config
 import com.typesafe.config.ConfigValueFactory
 
-=======
->>>>>>> 7aefd626
 import org.opalj.ai.domain.l1.DefaultReferenceValuesDomainWithCFGAndDefUse
 import org.opalj.ai.fpcf.properties.AIDomainFactoryKey
 import org.opalj.br.analyses.Project
 import org.opalj.br.analyses.cg.InitialEntryPointsKey
 import org.opalj.br.analyses.cg.InitialInstantiatedTypesKey
-<<<<<<< HEAD
-=======
 import org.opalj.br.fpcf.ContextProviderKey
->>>>>>> 7aefd626
 import org.opalj.tac.cg.CHACallGraphKey
 import org.opalj.tac.fpcf.analyses.LazyTACAIProvider
 import org.opalj.tac.fpcf.analyses.cg.CallGraphAnalysisScheduler
 import org.opalj.tac.fpcf.analyses.cg.ThreadRelatedCallsAnalysisScheduler
 import org.opalj.tac.fpcf.analyses.fieldaccess.EagerFieldAccessInformationAnalysis
 import org.opalj.tac.fpcf.analyses.pointsto.AllocationSiteBasedPointsToAnalysisScheduler
-import com.typesafe.config.Config
-import com.typesafe.config.ConfigValueFactory
 
 /**
  * Tests  ThreadRelatedCallsAnalysis
@@ -55,15 +47,9 @@
             InitialEntryPointsKey.ConfigKeyPrefix + "analysis",
             ConfigValueFactory.fromAnyRef("org.opalj.br.analyses.cg.ApplicationEntryPointsFinder")
         ).withValue(
-<<<<<<< HEAD
             InitialInstantiatedTypesKey.ConfigKeyPrefix + "analysis",
             ConfigValueFactory.fromAnyRef("org.opalj.br.analyses.cg.ApplicationInstantiatedTypesFinder")
         )
-=======
-                InitialInstantiatedTypesKey.ConfigKeyPrefix + "analysis",
-                ConfigValueFactory.fromAnyRef("org.opalj.br.analyses.cg.ApplicationInstantiatedTypesFinder")
-            )
->>>>>>> 7aefd626
     }
 
     override def fixtureProjectPackage: List[String] = List("org/opalj/fpcf/fixtures/threads/")
