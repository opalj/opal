/* BSD 2-Clause License - see OPAL/LICENSE for details. */
package org.opalj
package fpcf
package properties
package callgraph

import org.opalj.br.AnnotationLike
import org.opalj.br.ClassType
import org.opalj.br.ElementValue
import org.opalj.br.analyses.Project
import org.opalj.br.fpcf.properties.cg.Callers
import org.opalj.fpcf.Property
import org.opalj.fpcf.properties.AbstractPropertyMatcher

class VMReachableMethodMatcher extends AbstractPropertyMatcher {

    override def validateProperty(
<<<<<<< HEAD
        p:          Project[?],
        as:         Set[ObjectType],
=======
        p:          Project[_],
        as:         Set[ClassType],
>>>>>>> b335f93c
        entity:     Any,
        a:          AnnotationLike,
        properties: Iterable[Property]
    ): Option[String] = {
        val annotationType = a.annotationType.asClassType

        // Get call graph analyses for which this annotation applies.
        val analysesElementValues: Seq[ElementValue] =
            getValue(p, annotationType, a.elementValuePairs, "analyses").asArrayValue.values
        val analyses = analysesElementValues.map(ev => ev.asClassValue.value.asClassType)

        // If none of the annotated analyses match the executed ones, return...
        // If the list of specified analyses is empty, we assume the annotation applies to all
        // call graph algorithms, so we don't exit early.
        if (analyses.nonEmpty && !analyses.exists(as.contains))
            return None

        val callersP = {
            properties.find(_.isInstanceOf[Callers]) match {
                case Some(property) => property.asInstanceOf[Callers]
                case None           => return Some("Callers property is missing.");
            }
        }
        if (!callersP.hasVMLevelCallers) {
            Some(s"Method not VM Reachable")
        } else {
            None
        }
    }
}<|MERGE_RESOLUTION|>--- conflicted
+++ resolved
@@ -15,13 +15,8 @@
 class VMReachableMethodMatcher extends AbstractPropertyMatcher {
 
     override def validateProperty(
-<<<<<<< HEAD
         p:          Project[?],
-        as:         Set[ObjectType],
-=======
-        p:          Project[_],
         as:         Set[ClassType],
->>>>>>> b335f93c
         entity:     Any,
         a:          AnnotationLike,
         properties: Iterable[Property]
