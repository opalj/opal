--- conflicted
+++ resolved
@@ -32,18 +32,11 @@
 
         // retrieve the current method and using this the domain used for the TAC
         val m = entity match {
-<<<<<<< HEAD
             case VirtualFormalParameter(dm: DefinedMethod, _) if dm.declaringClassType == dm.definedMethod.classFile.thisType ⇒
                 dm.definedMethod
-            case VirtualFormalParameter(dm: DefinedMethod, _) ⇒ return false
-            case DefinitionSite(m, _, _)                      ⇒ m
+            case VirtualFormalParameter(dm: DefinedMethod, _) ⇒ return false;
+            case DefinitionSite(m, _)                         ⇒ m
             case _                                            ⇒ throw new RuntimeException(s"unsuported entity $entity")
-=======
-            case VirtualFormalParameter(DefinedMethod(dc, m), _) if dc == m.classFile.thisType ⇒ m
-            case VirtualFormalParameter(DefinedMethod(_, _), _) ⇒ return false
-            case DefinitionSite(m, _) ⇒ m
-            case _ ⇒ throw new RuntimeException(s"unsuported entity $entity")
->>>>>>> 2768c0e4
         }
         if (as.nonEmpty && m.body.isDefined) {
             val domainClass = p.get(AIDomainFactoryKey).domainClass
