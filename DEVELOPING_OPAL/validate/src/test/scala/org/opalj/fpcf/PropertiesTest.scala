/* BSD 2-Clause License - see OPAL/LICENSE for details. */
package org.opalj
package fpcf

import java.io.File
import java.net.URL

import org.scalatest.funspec.AnyFunSpec
import org.scalatest.matchers.should.Matchers

import com.typesafe.config.Config
import com.typesafe.config.ConfigValueFactory

import org.opalj.bi.reader.ClassFileReader
import org.opalj.br.Annotation
import org.opalj.br.AnnotationLike
import org.opalj.br.Annotations
import org.opalj.br.ClassFile
import org.opalj.br.ClassType
import org.opalj.br.ClassValue
import org.opalj.br.DefinedMethod
import org.opalj.br.ElementValuePair
import org.opalj.br.Field
import org.opalj.br.Method
import org.opalj.br.StringValue
import org.opalj.br.TAOfNew
import org.opalj.br.Type
import org.opalj.br.analyses.DeclaredMethodsKey
import org.opalj.br.analyses.Project
import org.opalj.br.analyses.SomeProject
import org.opalj.br.analyses.VirtualFormalParameter
import org.opalj.br.analyses.VirtualFormalParametersKey
import org.opalj.br.analyses.cg.InitialEntryPointsKey
import org.opalj.br.analyses.cg.InitialInstantiatedTypesKey
import org.opalj.br.fpcf.properties.Context
import org.opalj.br.fpcf.properties.SimpleContextsKey
import org.opalj.bytecode.JavaBase
import org.opalj.fpcf.FPCFAnalysesManagerKey
import org.opalj.fpcf.FPCFAnalysis
import org.opalj.fpcf.PropertyStoreKey
import org.opalj.fpcf.properties.PropertyMatcher
import org.opalj.fpcf.seq.PKESequentialPropertyStore
import org.opalj.log.LogContext
import org.opalj.tac.common.DefinitionSite
import org.opalj.tac.common.DefinitionSitesKey
import org.opalj.util.ScalaMajorVersion

/**
 * Framework to test if the properties specified in the test project (the classes in the
 * (sub-)package of org.opalj.fpcf.fixture) and the computed ones match. The actual matching
 * is delegated to `PropertyMatcher`s to facilitate matching arbitrary complex property
 * specifications.
 *
 * @author Michael Eichberg
 */
abstract class PropertiesTest extends AnyFunSpec with Matchers {

    private[this] final val testFilePath = s"DEVELOPING_OPAL/validate/target/scala-$ScalaMajorVersion/test-classes/"
    private[this] final val propertyPaths = List(
        s"DEVELOPING_OPAL/validate/target/scala-$ScalaMajorVersion/test-classes/org/opalj/fpcf/properties",
        s"DEVELOPING_OPAL/validate/target/scala-$ScalaMajorVersion/test-classes/org/opalj/br/analyses/properties"
    )

    def withRT = false

    /**
     * The representation of the fixture project.
     */
    final val FixtureProject: Project[URL] = {
        val classFileReader = Project.JavaClassFileReader()
        import classFileReader.ClassFiles

        val fixtureClassFiles = getFixtureClassFiles(classFileReader) // AllClassFiles(List(annotationFiles, fixtureFiles))
        if (fixtureClassFiles.isEmpty) fail(s"no class files at $testFilePath")

        val projectClassFiles = fixtureClassFiles.filter { cfSrc =>
            val (cf, _) = cfSrc
            cf.thisType.packageName.startsWith("org/opalj/fpcf/fixtures")
        }

        val propertiesClassFiles = fixtureClassFiles.filter { cfSrc =>
            val (cf, _) = cfSrc
            cf.thisType.packageName.startsWith("org/opalj/fpcf/properties")
        }

        val libraryClassFiles = (if (withRT) ClassFiles(JavaBase) else List()) ++ propertiesClassFiles

        implicit val config: Config = createConfig()

        info(s"the test fixture project consists of ${projectClassFiles.size} class files")
        Project(
            projectClassFiles,
            libraryClassFiles,
            libraryClassFilesAreInterfacesOnly = false,
            virtualClassFiles = Iterable.empty
        )
    }

    /**
     * Override this method to limit the fixture project to certain subpackages only.
     * To do so specify the list of packages that shall be included. A specified package always
     * includes all its subpackages.
     *
     * All package path must be given in '/' notation.
     *
     * Examples:
     * All files related to the escape tests.
     * ```
     *  List("org/opalj/fpcf/fixtures/escape")
     * ```
     *
     * All files related to specific escape tests, i.e., cycles and virtual calls
     * ```
     *  List(
     *      "org/opalj/fpcf/fixtures/escape/cycles",
     *      "org/opalj/fpcf/fixtures/escape/virtual_calls",
     *   )
     * ```
     */
    def fixtureProjectPackage: List[String] = List.empty

    def createConfig(): Config = {
        val configForEntryPoints = BaseConfig.withValue(
            InitialEntryPointsKey.ConfigKeyPrefix + "analysis",
            ConfigValueFactory.fromAnyRef("org.opalj.br.analyses.cg.AllEntryPointsFinder")
        ).withValue(
            InitialEntryPointsKey.ConfigKeyPrefix + "AllEntryPointsFinder.projectMethodsOnly",
            ConfigValueFactory.fromAnyRef(true)
        )

        configForEntryPoints.withValue(
            InitialInstantiatedTypesKey.ConfigKeyPrefix + "analysis",
            ConfigValueFactory.fromAnyRef("org.opalj.br.analyses.cg.AllInstantiatedTypesFinder")
        ).withValue(
            InitialInstantiatedTypesKey.ConfigKeyPrefix +
                "AllInstantiatedTypesFinder.projectClassesOnly",
            ConfigValueFactory.fromAnyRef(true)
        )
    }

    final val PropertyValidatorType = ClassType("org/opalj/fpcf/properties/PropertyValidator")

    /**
     * Returns the [[org.opalj.fpcf.properties.PropertyMatcher]] associated with the annotation -
     * if the annotation specifies an expected property currently relevant; i.e, if the
     * property kind specified by the annotation is in the set `propertyKinds`.
     *
     * @param p The current project.
     * @param propertyKinds The property kinds which should be analyzed.
     * @param annotation The annotation found in the project.
     */
    def getPropertyMatcher(
        p:             Project[URL],
        propertyKinds: Set[String]
    )(
        annotation: AnnotationLike
    ): Option[(AnnotationLike, String, Type /* type of the matcher */ )] = {
        if (!annotation.annotationType.isClassType)
            return None;

        // Get the PropertyValidator meta-annotation of the given entity's annotation:
        val annotationClassFile = p.classFile(annotation.annotationType.asClassType).get
        annotationClassFile.runtimeInvisibleAnnotations.collectFirst {
            case Annotation(
                    PropertyValidatorType,
                    Seq(
                        ElementValuePair("key", StringValue(propertyKind)),
                        ElementValuePair("validator", ClassValue(propertyMatcherType))
                    )
                ) if propertyKinds.contains(propertyKind) =>
                (annotation, propertyKind, propertyMatcherType)
        }
    }

    /**
     * Called by tests to trigger the validation of the derived properties against the
     * specified ones.
     *
     * @param  context The validation context; typically the return value of [[executeAnalyses]].
     * @param  eas An iterator over the relevant entities along with the found annotations.
     * @param  propertyKinds The kinds of properties (as specified by the annotations) that are
     *         to be tested.
     */
    def validateProperties(
        context: TestContext,
        eas:     IterableOnce[(
            Entity, /*the processed annotation*/ String => String /* a String identifying the entity */,
            Iterable[AnnotationLike]
        )],
        propertyKinds: Set[String]
    ): Unit = {
        val TestContext(p: Project[URL], ps: PropertyStore, as: List[FPCFAnalysis]) = context
        val ats =
            as.map(a => ClassType(a.getClass.getName.replace('.', '/'))).toSet

        for {
            (e, entityIdentifier, annotations) <- eas.iterator
            augmentedAnnotations = annotations.flatMap(getPropertyMatcher(p, propertyKinds))
            (annotation, propertyKind, matcherType) <- augmentedAnnotations
        } {
            val annotationTypeName = annotation.annotationType.asClassType.simpleName
            val matcherClass = Class.forName(matcherType.toJava)
            val matcherClassConstructor = matcherClass.getDeclaredConstructor()
            val matcher = matcherClassConstructor.newInstance().asInstanceOf[PropertyMatcher]
            if (matcher.isRelevant(p, ats, e, annotation)) {

                it(entityIdentifier(s"$annotationTypeName")) {
                    info(s"validator: " + matcherClass.toString.substring(32))
                    val epss = ps.properties(e).toIndexedSeq
                    val nonFinalPSs = epss.filter(_.isRefinable)
                    assert(
                        nonFinalPSs.isEmpty,
                        nonFinalPSs.mkString("some epss are not final:\n\t", "\n\t", "\n")
                    )
                    val properties = epss.map(_.toFinalEP.p)
                    matcher.validateProperty(p, ats, e, annotation, properties) match {
                        case Some(error: String) =>
                            val propertiesAsStrings = properties.map(_.toString)
                            val m = propertiesAsStrings.mkString(
                                "actual: ",
                                ", ",
                                "\nexpectation: " + error
                            )
                            fail(m)
                        case None   => /* OK */
                        case result => fail("matcher returned unexpected result: " + result)
                    }
                }

            }
        }
    }

    //
    // CONVENIENCE METHODS
    //

    def fieldsWithAnnotations(
        recreatedFixtureProject: SomeProject
    ): Iterable[(Field, String => String, Annotations)] = {
        for {
            f <- recreatedFixtureProject.allFields // cannot be parallelized; "it" is not thread safe
            annotations = f.runtimeInvisibleAnnotations
            if annotations.nonEmpty
        } yield {
            (f, (a: String) => f.toJava(s"@$a").substring(24), annotations)
        }
    }

    def methodsWithAnnotations(
        recreatedFixtureProject: SomeProject
    ): Iterable[(Method, String => String, Annotations)] = {
        for {
            // cannot be parallelized; "it" is not thread safe
            m <- recreatedFixtureProject.allMethods
            annotations = m.runtimeInvisibleAnnotations
            if annotations.nonEmpty
        } yield {
            (m, (a: String) => m.toJava(s"@$a").substring(24), annotations)
        }
    }

    def declaredMethodsWithAnnotations(
        recreatedFixtureProject: SomeProject
    ): Iterable[(DefinedMethod, String => String, Annotations)] = {
        val declaredMethods = recreatedFixtureProject.get(DeclaredMethodsKey)
        for {
            // cannot be parallelized; "it" is not thread safe
            m <- recreatedFixtureProject.allMethods
            dm = declaredMethods(m)
            annotations = m.runtimeInvisibleAnnotations
            if annotations.nonEmpty
        } yield {
            (
                dm,
                (a: String) => m.toJava(s"@$a").substring(24),
                annotations
            )
        }
    }

    def contextsWithAnnotations(
        recreatedFixtureProject: SomeProject
    ): Iterable[(Context, String => String, Annotations)] = {
        val simpleContexts = recreatedFixtureProject.get(SimpleContextsKey)
        declaredMethodsWithAnnotations(recreatedFixtureProject).map(test => (simpleContexts(test._1), test._2, test._3))
    }

    def classFilesWithAnnotations(
        recreatedFixtureProject: SomeProject
    ): Iterable[(ClassFile, String => String, Annotations)] = {
        for {
            // cannot be parallelized; "it" is not thread safe
            cf <- recreatedFixtureProject.allClassFiles
            annotations = cf.runtimeInvisibleAnnotations
            if annotations.nonEmpty
        } yield {
            (cf, (a: String) => cf.thisType.toJava.substring(24) + s"@$a", annotations)
        }
    }

    // there can't be any annotations of the implicit "this" parameter...
    def explicitFormalParametersWithAnnotations(
        recreatedFixtureProject: SomeProject
    ): Iterable[(VirtualFormalParameter, String => String, Annotations)] = {
        val formalParameters = recreatedFixtureProject.get(VirtualFormalParametersKey)
        val declaredMethods = recreatedFixtureProject.get(DeclaredMethodsKey)
        for {
            // cannot be parallelized; "it" is not thread safe
            m <- recreatedFixtureProject.allMethods
            parameterAnnotations = m.runtimeInvisibleParameterAnnotations
            i <- parameterAnnotations.indices
            annotations = parameterAnnotations(i)
            if annotations.nonEmpty
            dm = declaredMethods(m)
        } yield {
            val fp = formalParameters(dm)(i + 1)
            (
                fp,
                (a: String) =>
                    s"VirtualFormalParameter: (origin ${fp.origin} in " +
                        s"${dm.declaringClassType}#${m.toJava(s"@$a")}",
                annotations
            )
        }
    }

    def allocationSitesWithAnnotations(
        recreatedFixtureProject: SomeProject
    ): Iterable[(DefinitionSite, String => String, Iterable[AnnotationLike])] = {
        val allocationSites = recreatedFixtureProject.get(DefinitionSitesKey).getAllocationSites
        for {
            as <- allocationSites
            m = as.method
            pc = as.pc
            code = m.body.get
            annotations = code.runtimeInvisibleTypeAnnotations filter { ta =>
                ta.target match {
                    case TAOfNew(`pc`) => true
                    case _             => false
                }
            }
            if annotations.nonEmpty
        } yield {
            (
                as,
                (a: String) =>
                    s"AllocationSite: (pc ${as.pc} in " +
                        s"${m.toJava(s"@$a").substring(24)})",
                annotations
            )
        }
    }

    def init(p: Project[URL]): Unit = {}

    def executeAnalyses(
        analysisRunners: ComputationSpecification[FPCFAnalysis]*
    ): TestContext = {
        executeAnalyses(analysisRunners)
    }

    def executeAnalyses(
        analysisRunners:      Iterable[ComputationSpecification[FPCFAnalysis]],
        afterPhaseScheduling: (Project[URL], List[ComputationSpecification[FPCFAnalysis]]) => Unit = (_, _) => ()
    ): TestContext = {
        try {
            val p = FixtureProject.recreate { piKeyUniqueId => piKeyUniqueId != PropertyStoreKey.uniqueId } // to ensure that this project is not "polluted"

            init(p)

            executeAnalysesForProject(p, analysisRunners, afterPhaseScheduling = afterPhaseScheduling(p, _))
        } catch {
            case t: Throwable =>
                t.printStackTrace()
                t.getSuppressed.foreach(e => e.printStackTrace())
                throw t;
        }
    }

    def executeAnalysesForProject(
        project:              Project[URL],
        analysisRunners:      Iterable[ComputationSpecification[FPCFAnalysis]],
        afterPhaseScheduling: List[ComputationSpecification[FPCFAnalysis]] => Unit = _ => ()
    ): TestContext = {
        try {
            implicit val logContext: LogContext = project.logContext

            PropertyStore.updateDebug(true)

            project.getOrCreateProjectInformationKeyInitializationData(
                PropertyStoreKey,
<<<<<<< HEAD
                (context: List[PropertyStoreContext[AnyRef]]) => {
                    /*
                val ps = PKEParallelTasksPropertyStore.create(
                    new RecordAllPropertyStoreTracer,
                    context.iterator.map(_.asTuple).toMap
                )
                     */
                    val ps = PKESequentialPropertyStore(context*)
                    ps
                }
=======
                (context: List[PropertyStoreContext[AnyRef]]) => PKESequentialPropertyStore(context: _*)
>>>>>>> b335f93c
            )

            val ps = project.get(PropertyStoreKey)

            val (_, csas) = project.get(FPCFAnalysesManagerKey).runAll(analysisRunners, afterPhaseScheduling(_))
            TestContext(project, ps, csas.collect { case (_, as) => as })
        } catch {
            case t: Throwable =>
                t.printStackTrace()
                t.getSuppressed.foreach(e => e.printStackTrace())
                throw t;
        }
    }

    private[this] def getFixtureClassFiles(
        classFileReader: ClassFileReader
    ): Iterable[(classFileReader.ClassFile, URL)] = {
        import classFileReader.AllClassFiles

        var classFilePaths: List[File] = List.empty

        val relevantPackages = fixtureProjectPackage
        if (fixtureProjectPackage.nonEmpty) {
            classFilePaths = classFilePaths ++ propertyPaths.map(new File(_))
            classFilePaths = classFilePaths ++ relevantPackages.map {
                path => new File({ s"$testFilePath$path" })
            }
        } else {
            classFilePaths = new File(testFilePath) :: classFilePaths
        }

        AllClassFiles(classFilePaths)
    }
}

case class TestContext(
    project:       Project[URL],
    propertyStore: PropertyStore,
    analyses:      List[FPCFAnalysis]
)<|MERGE_RESOLUTION|>--- conflicted
+++ resolved
@@ -390,20 +390,7 @@
 
             project.getOrCreateProjectInformationKeyInitializationData(
                 PropertyStoreKey,
-<<<<<<< HEAD
-                (context: List[PropertyStoreContext[AnyRef]]) => {
-                    /*
-                val ps = PKEParallelTasksPropertyStore.create(
-                    new RecordAllPropertyStoreTracer,
-                    context.iterator.map(_.asTuple).toMap
-                )
-                     */
-                    val ps = PKESequentialPropertyStore(context*)
-                    ps
-                }
-=======
-                (context: List[PropertyStoreContext[AnyRef]]) => PKESequentialPropertyStore(context: _*)
->>>>>>> b335f93c
+                (context: List[PropertyStoreContext[AnyRef]]) => PKESequentialPropertyStore(context*)
             )
 
             val ps = project.get(PropertyStoreKey)
