/* BSD 2-Clause License - see OPAL/LICENSE for details. */
package org.opalj
package fpcf
package properties
package allocation_freeness

import org.opalj.br.AnnotationLike
import org.opalj.br.ObjectType
import org.opalj.br.analyses.SomeProject
import org.opalj.br.fpcf.properties
import org.opalj.br.fpcf.properties.AllocationFreeness

/**
 * Base trait for matchers that match a method's `AllocationFreeness` property.
 *
 * @author Dominik Helm
 */
sealed abstract class AllocationFreenessMatcher(
<<<<<<< HEAD
        val property: AllocationFreeness)
    extends AbstractPropertyMatcher {
=======
        val property: AllocationFreeness
) extends AbstractPropertyMatcher {
>>>>>>> 7aefd626

    def validateProperty(
        p:          SomeProject,
        as:         Set[ObjectType],
        entity:     Entity,
        a:          AnnotationLike,
        properties: Iterable[Property]): Option[String] =
        if (!properties.exists(_ match {
                case `property` => true
                case _          => false
            })) {
            // ... when we reach this point the expected property was not found.
            Some(a.elementValuePairs.head.value.asStringValue.value)
        } else {
            None
        }
}

/**
 * Matches a method's `AllocationFreeness` property. The match is successful if the method has the
 * property [[org.opalj.br.fpcf.properties.AllocationFreeMethod]].
 */
class AllocationFreeMethodMatcher
    extends AllocationFreenessMatcher(properties.AllocationFreeMethod)

/**
 * Matches a method's `AllocationFreeness` property. The match is successful if the method has the
 * property [[org.opalj.br.fpcf.properties.MethodWithAllocations]].
 */
class MethodWithAllocationsMatcher
    extends AllocationFreenessMatcher(properties.MethodWithAllocations)<|MERGE_RESOLUTION|>--- conflicted
+++ resolved
@@ -16,13 +16,7 @@
  * @author Dominik Helm
  */
 sealed abstract class AllocationFreenessMatcher(
-<<<<<<< HEAD
-        val property: AllocationFreeness)
-    extends AbstractPropertyMatcher {
-=======
-        val property: AllocationFreeness
-) extends AbstractPropertyMatcher {
->>>>>>> 7aefd626
+        val property: AllocationFreeness) extends AbstractPropertyMatcher {
 
     def validateProperty(
         p:          SomeProject,
