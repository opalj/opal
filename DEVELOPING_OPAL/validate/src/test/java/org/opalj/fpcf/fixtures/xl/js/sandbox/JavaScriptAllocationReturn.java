--- conflicted
+++ resolved
@@ -11,9 +11,6 @@
  * A function evaluateScript() evaluates a script that instantiates a JS object, which is returned.
  */
 public class JavaScriptAllocationReturn {
-<<<<<<< HEAD
-
-=======
     @PointsToSet(variableDefinition = 23,
             expectedJavaScriptAllocSites = @JavaScriptContextAllocSite(
                     cf = JavaScriptAllocationReturn.class,
@@ -21,7 +18,6 @@
                     allocatedType = "java.lang.Object"
             )
     )
->>>>>>> 0dad13c9
     public static void main(String args[]) throws ScriptException, NoSuchMethodException {
         Object p = evaluateScript();
         System.out.println(p.getClass());
@@ -38,11 +34,14 @@
         ScriptEngineManager sem = new ScriptEngineManager();
         ScriptEngine se = sem.getEngineByName("JavaScript");
         SimpleContainerClass simpleContainerClass = new SimpleContainerClass();
-        simpleContainerClass.o = "abc";
-        se.put("scc", simpleContainerClass);
-        se.eval("var p = scc.o;");//={};"); //function O(a) {this.a=a;}; const o = new O(\"name\");");
-        Object p = se.get("p");
-        Object a = p;
-        return a;
+        Integer n = 8;
+        Object p;
+        if(3<n) {
+            se.eval("var x = {'a':10}; var y = x; Java.type");
+            p = se.get("y");
+        }
+       else p = simpleContainerClass;
+
+        return p;
     }
 }