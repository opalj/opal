package org.opalj.fpcf.fixtures.xl.js.controlflow.interprocedural.unidirectional;

import org.opalj.fpcf.fixtures.xl.js.testpts.SimpleContainerClass;
import org.opalj.fpcf.properties.pts.JavaMethodContextAllocSite;
import org.opalj.fpcf.properties.pts.PointsToSet;

import javax.script.ScriptEngine;
import javax.script.ScriptEngineManager;
import javax.script.ScriptException;

/**
 * EngineWrapper contains an instance of ScriptEngine. calls to eval and put are wrapped.
 * Real world test cases:
 * https://github.com/MyRobotLab/myrobotlab/blob/3b12214657191d80fac696bf6ff0ac70317042d3/src/main/java/org/myrobotlab/service/JavaScript.java#L58
 * https://github.com/Free2Free/hutool/blob/7dc9078a99f2eb5bfff4e02ae0d67ef362449484/hutool-script/src/main/java/cn/hutool/script/JavaScriptEngine.java#L96
 */
public class EngineWrapper {
    private ScriptEngine engine;
    public EngineWrapper(ScriptEngineManager sem) {
        engine = sem.getEngineByName("JavaScript");
    }
    public void setObject(Object o) {
        engine.put("w", o);
    }
    public Object evaluate() throws ScriptException {
        engine.eval("var n = w;");
        return engine.get("n");
    }
<<<<<<< HEAD
    @PointsToSet(variableDefinition = 45,
=======
    @PointsToSet(variableDefinition = 44,
>>>>>>> 7f307113
            expectedJavaAllocSites = {
                    @JavaMethodContextAllocSite(
                            cf = EngineWrapper.class,
                            methodName = "main",
                            methodDescriptor = "(java.lang.String[]): void",
<<<<<<< HEAD
                            allocSiteLinenumber = 43,
=======
                            allocSiteLinenumber = 42,
>>>>>>> 7f307113
                            allocatedType = "org.opalj.fpcf.fixtures.xl.js.testpts.SimpleContainerClass")
            }
    )
    public static void main(String args[]) throws ScriptException, NoSuchMethodException {
        ScriptEngineManager sem = new ScriptEngineManager();
        EngineWrapper engineContainer = new EngineWrapper(sem);
        SimpleContainerClass s = new SimpleContainerClass();
        engineContainer.setObject(s);
        Object out = engineContainer.evaluate();
        System.out.println(out.getClass());
    }

}<|MERGE_RESOLUTION|>--- conflicted
+++ resolved
@@ -26,21 +26,13 @@
         engine.eval("var n = w;");
         return engine.get("n");
     }
-<<<<<<< HEAD
-    @PointsToSet(variableDefinition = 45,
-=======
     @PointsToSet(variableDefinition = 44,
->>>>>>> 7f307113
             expectedJavaAllocSites = {
                     @JavaMethodContextAllocSite(
                             cf = EngineWrapper.class,
                             methodName = "main",
                             methodDescriptor = "(java.lang.String[]): void",
-<<<<<<< HEAD
-                            allocSiteLinenumber = 43,
-=======
                             allocSiteLinenumber = 42,
->>>>>>> 7f307113
                             allocatedType = "org.opalj.fpcf.fixtures.xl.js.testpts.SimpleContainerClass")
             }
     )
