package org.opalj.fpcf.fixtures.xl.js.controlflow.interprocedural.cyclic;

import org.opalj.fpcf.fixtures.xl.js.testpts.SimpleContainerClass;
import org.opalj.fpcf.properties.pts.JavaMethodContextAllocSite;
import org.opalj.fpcf.properties.pts.PointsToSet;

import javax.script.ScriptEngine;
import javax.script.ScriptEngineManager;
import javax.script.ScriptException;

/**
 * Cyclic execution: javascript calls java function that it was invoked in (interprocedural variation).
 * original example changed to use String (to allow pts tracking).
 * if pts were calculated correctly, pts for parameter should include defsite of value calculated below.
 */
public class Cyclic {
    ScriptEngine se;
    public static void main(String[] args) throws ScriptException, NoSuchMethodException {
        Cyclic c = new Cyclic();
        ScriptEngineManager sem = new ScriptEngineManager();
        c.se = sem.getEngineByName("JavaScript");
        c.se.put("jThis", c);
<<<<<<< HEAD
        //c.se.eval("function f(n){return jThis.decrement(n);}");
=======
>>>>>>> 7f307113
        SimpleContainerClass initial = new SimpleContainerClass();
        SimpleContainerClass res = c.decrement(initial);
        System.out.println(res);
    }
    @PointsToSet(parameterIndex = 0,
            expectedJavaAllocSites = {
                    @JavaMethodContextAllocSite(
                            cf = Cyclic.class,
                            methodName = "decrement",
                            methodDescriptor = "(org.opalj.fpcf.fixtures.xl.js.testpts.SimpleContainerClass): org.opalj.fpcf.fixtures.xl.js.testpts.SimpleContainerClass",
<<<<<<< HEAD
                            allocSiteLinenumber = 41,
=======
                            allocSiteLinenumber = 43,
>>>>>>> 7f307113
                            allocatedType = "org.opalj.fpcf.fixtures.xl.js.testpts.SimpleContainerClass")
            }
    )
    public SimpleContainerClass decrement(SimpleContainerClass p) throws ScriptException, NoSuchMethodException {
        SimpleContainerClass param = p;
        System.out.println("parameter: "+param + " id: " + System.identityHashCode(param));
        SimpleContainerClass decremented = new SimpleContainerClass();
        decremented.n = param.n - 1;
        System.out.println("decremented: "+ decremented + " id: " + System.identityHashCode(decremented));

        if(decremented.n > 0){
            SimpleContainerClass result =  callDecementThroughScriptEngine(decremented);
            return result;
        }
        else {
            System.out.println("n: " + decremented);
            return decremented;
        }
    }

    public SimpleContainerClass callDecementThroughScriptEngine(SimpleContainerClass s) throws ScriptException, NoSuchMethodException {
        se.put("arg", s);
        se.eval("var res = jThis.decrement(arg)");
        SimpleContainerClass result = (SimpleContainerClass) se.get("res");
        return result;
    }
}
<|MERGE_RESOLUTION|>--- conflicted
+++ resolved
@@ -1,9 +1,12 @@
 package org.opalj.fpcf.fixtures.xl.js.controlflow.interprocedural.cyclic;
 
+import org.opalj.No;
+import org.opalj.fpcf.fixtures.xl.js.controlflow.interprocedural.interleaved.JavaScriptCallsJavaFunctionOnPassedInstance;
 import org.opalj.fpcf.fixtures.xl.js.testpts.SimpleContainerClass;
 import org.opalj.fpcf.properties.pts.JavaMethodContextAllocSite;
 import org.opalj.fpcf.properties.pts.PointsToSet;
 
+import javax.script.Invocable;
 import javax.script.ScriptEngine;
 import javax.script.ScriptEngineManager;
 import javax.script.ScriptException;
@@ -20,10 +23,6 @@
         ScriptEngineManager sem = new ScriptEngineManager();
         c.se = sem.getEngineByName("JavaScript");
         c.se.put("jThis", c);
-<<<<<<< HEAD
-        //c.se.eval("function f(n){return jThis.decrement(n);}");
-=======
->>>>>>> 7f307113
         SimpleContainerClass initial = new SimpleContainerClass();
         SimpleContainerClass res = c.decrement(initial);
         System.out.println(res);
@@ -34,11 +33,7 @@
                             cf = Cyclic.class,
                             methodName = "decrement",
                             methodDescriptor = "(org.opalj.fpcf.fixtures.xl.js.testpts.SimpleContainerClass): org.opalj.fpcf.fixtures.xl.js.testpts.SimpleContainerClass",
-<<<<<<< HEAD
-                            allocSiteLinenumber = 41,
-=======
                             allocSiteLinenumber = 43,
->>>>>>> 7f307113
                             allocatedType = "org.opalj.fpcf.fixtures.xl.js.testpts.SimpleContainerClass")
             }
     )
