--- conflicted
+++ resolved
@@ -117,19 +117,11 @@
     }
 
     def checkMorePrecise(
-<<<<<<< HEAD
-                            lessPreciseCG:           CallGraph,
-                            morePreciseCG:           CallGraph,
-                            lessPreciseCGPS:         PropertyStore,
-                            morePrecisetypeIterator: TypeIterator,
-                            lessPrecisetypeIterator: TypeIterator
-=======
         lessPreciseCG:           CallGraph,
         morePreciseCG:           CallGraph,
         lessPreciseCGPS:         PropertyStore,
         morePrecisetypeIterator: TypeIterator,
         lessPrecisetypeIterator: TypeIterator
->>>>>>> ee311cde
     ): Unit = {
         var unexpectedCalls: List[UnexpectedCallTarget] = Nil
         morePreciseCG.reachableMethods().foreach { context =>
@@ -137,13 +129,8 @@
             val callersLPCG = lessPreciseCG.callersPropertyOf(method)
             val callersMPCG = morePreciseCG.callersPropertyOf(method)
             if ((callersLPCG eq NoCallers) &&
-<<<<<<< HEAD
-                !callersMPCG.callers(method)(morePrecisetypeIterator).forall {
-                    callSite ⇒
-=======
                 !callersMPCG.callers(method)(morePrecisetypeIterator).iterator.forall {
                     callSite =>
->>>>>>> ee311cde
                         val callees = lessPreciseCG.calleesPropertyOf(callSite._1)
                         !callSite._3 &&
                             callees.isIncompleteCallSite(context, callSite._2)(lessPreciseCGPS)
@@ -158,11 +145,7 @@
                 calleesLPCG = lessPreciseCG.calleesPropertyOf(method)
                 if !calleesLPCG.isIncompleteCallSite(context, pc)(lessPreciseCGPS)
                 allCalleesLPCG = calleesLPCG.callees(context, pc)(lessPreciseCGPS, lessPrecisetypeIterator).toSet
-<<<<<<< HEAD
-                calleeMPCG ← calleesMPCG
-=======
                 calleeMPCG <- calleesMPCG
->>>>>>> ee311cde
                 if !allCalleesLPCG(calleeMPCG)
             } {
                 unexpectedCalls ::= UnexpectedCallTarget(method, calleeMPCG.method, pc)
