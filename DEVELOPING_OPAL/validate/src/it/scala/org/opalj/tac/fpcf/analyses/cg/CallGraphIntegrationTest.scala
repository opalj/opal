/* BSD 2-Clause License - see OPAL/LICENSE for details. */
package org.opalj
package tac
package fpcf
package analyses
package cg

import java.net.URL

import com.typesafe.config.ConfigFactory
import org.junit.runner.RunWith
import org.scalatest.flatspec.AnyFlatSpec
import org.scalatest.matchers.should.Matchers
import org.scalatestplus.junit.JUnitRunner

import org.opalj.fpcf.FinalEP
import org.opalj.fpcf.FinalP
import org.opalj.fpcf.PropertyStore
import org.opalj.br.DeclaredMethod
import org.opalj.br.analyses.DeclaredMethods
import org.opalj.br.analyses.DeclaredMethodsKey
import org.opalj.br.fpcf.properties.cg.Callees
import org.opalj.br.fpcf.properties.cg.Callers
import org.opalj.br.TestSupport.allBIProjects
<<<<<<< HEAD
import org.opalj.br.analyses.Project
import org.opalj.br.fpcf.properties.cg.NoCallers
=======
import org.opalj.br.analyses.cg.ClassExtensibilityKey
import org.opalj.br.analyses.cg.ClosedPackagesKey
import org.opalj.br.analyses.cg.IsOverridableMethodKey
import org.opalj.br.analyses.cg.TypeExtensibilityKey
import org.opalj.br.analyses.Project
import org.opalj.br.fpcf.properties.cg.NoCallers
import org.opalj.br.fpcf.PropertyStoreKey
import org.opalj.tac.cg.AllocationSiteBasedPointsToCallGraphKey
>>>>>>> dc9cf75e
import org.opalj.tac.cg.CallGraph
import org.opalj.tac.cg.CHACallGraphKey
import org.opalj.tac.cg.RTACallGraphKey

@RunWith(classOf[JUnitRunner]) // TODO: We should use JCG for some basic tests
class CallGraphIntegrationTest extends AnyFlatSpec with Matchers {

    // These projects have millions of CG edges, ignore them to keep test times reasonable
    val ignoredProjects = List(
        "lecturedoc_2.10-0.0.0-one-jar.jar",
        "OPAL-MultiJar-SNAPSHOT-01-04-2018-dependencies",
        "scala-2.12.4"
    )

    allBIProjects(
        config = ConfigFactory.load("LibraryProject.conf")
    ) foreach { biProject ⇒
            val (name, projectFactory) = biProject
            if (!ignoredProjects.contains(name))
                checkProject(name, projectFactory)
        }

<<<<<<< HEAD
        checkProject(
            name,
            Project.recreate(project, ConfigFactory.load("LibraryProject.conf"))
        )
    }*/
=======
    def checkProject(projectName: String, projectFactory: () ⇒ Project[URL]): Unit = {
>>>>>>> dc9cf75e

        behavior of s"the call graph analyses on $projectName"

        var project: Project[URL] = null
        var declaredMethods: DeclaredMethods = null
        var cha: CallGraph = null
        var chaPS: PropertyStore = null
        var rta: CallGraph = null
        var rtaPS: PropertyStore = null
        var pointsTo: CallGraph = null

        it should s"have matching callers and callees for CHA" in {
            project = projectFactory()
            declaredMethods = project.get(DeclaredMethodsKey)
            chaPS = project.get(PropertyStoreKey)
            cha = project.get(CHACallGraphKey)

            checkBidirectionCallerCallee(chaPS)(declaredMethods)
        }

        it should s"have matching callers and callees for RTA" in {
            val rtaProject = project.recreate {
                case DeclaredMethodsKey.uniqueId | IsOverridableMethodKey.uniqueId |
                    TypeExtensibilityKey.uniqueId | ClosedPackagesKey.uniqueId |
                    ClassExtensibilityKey.uniqueId ⇒ true
                case _ ⇒ false
            }
            rtaPS = rtaProject.get(PropertyStoreKey)
            rta = rtaProject.get(RTACallGraphKey)

            checkBidirectionCallerCallee(rtaPS)(declaredMethods)
        }
        it should s"have RTA more precise than CHA" in {
            checkMorePrecise(cha, rta, chaPS, declaredMethods)
        }

        it should s"have matching callers and callees for PointsTo" in {
            val pointsToProject = project.recreate {
                case DeclaredMethodsKey.uniqueId | IsOverridableMethodKey.uniqueId |
                    TypeExtensibilityKey.uniqueId | ClosedPackagesKey.uniqueId |
                    ClassExtensibilityKey.uniqueId ⇒ true
                case _ ⇒ false
            }
            val pointsToPS = pointsToProject.get(PropertyStoreKey)
            pointsTo = pointsToProject.get(AllocationSiteBasedPointsToCallGraphKey)

            checkBidirectionCallerCallee(pointsToPS)(declaredMethods)
        }
        // FIXME This is currently not the case, e.g. we don't have a non-pointsTo DoPrivileged analysis
        ignore should s"have PointsTo more precise than RTA" in {
            checkMorePrecise(rta, pointsTo, rtaPS, declaredMethods)
        }
    }

    def checkMorePrecise(
        lessPreciseCG:   CallGraph,
        morePreciseCG:   CallGraph,
        lessPreciseCGPS: PropertyStore,
        declaredMethods: DeclaredMethods
    ): Unit = {
        var unexpectedCalls: List[UnexpectedCallTarget] = Nil
        morePreciseCG.reachableMethods().foreach { method ⇒
<<<<<<< HEAD
            if (lessPreciseCG.callersPropertyOf(method) eq NoCallers)
=======
            val callersLPCG = lessPreciseCG.callersPropertyOf(method)
            val callersMPCG = morePreciseCG.callersPropertyOf(method)
            if ((callersLPCG eq NoCallers) ||
                callersMPCG.hasVMLevelCallers && !callersLPCG.hasVMLevelCallers)
>>>>>>> dc9cf75e
                unexpectedCalls ::= UnexpectedCallTarget(method, null, -1)
            val allCalleesMPCG = morePreciseCG.calleesOf(method)
            for {
                (pc, calleesMPCG) ← allCalleesMPCG
                calleesLPCG = lessPreciseCG.calleesPropertyOf(method)
                if !calleesLPCG.isIncompleteCallSite(pc)(lessPreciseCGPS)
                allCalleesLPCG = calleesLPCG.callees(pc)(lessPreciseCGPS, declaredMethods).toSet
                calleeMPCG ← calleesMPCG
                if !allCalleesLPCG(calleeMPCG)
            } {
                unexpectedCalls ::= UnexpectedCallTarget(method, calleeMPCG, pc)
            }
        }

<<<<<<< HEAD
        // todo: better output
        assert(unexpectedCalls.isEmpty, s"found unexpected calls:\n${unexpectedCalls.mkString("\n")}")
=======
        val hasUnexpectedCalls = unexpectedCalls.nonEmpty
        assert(!hasUnexpectedCalls, s"found unexpected calls:\n${unexpectedCalls.mkString("\n")}")
>>>>>>> dc9cf75e
    }

    case class UnexpectedCallTarget(caller: DeclaredMethod, callee: DeclaredMethod, pc: Int)

    def checkBidirectionCallerCallee(
        propertyStore: PropertyStore
    )(implicit declaredMethods: DeclaredMethods): Unit = {
        implicit val ps: PropertyStore = propertyStore
        for {
            FinalEP(dm: DeclaredMethod, callees) ← propertyStore.entities(Callees.key).map(_.asFinal)
            (pc, tgts) ← callees.callSites()
            callee ← tgts
        } {
            val FinalP(callersProperty) = propertyStore(callee, Callers.key).asFinal
            assert(callersProperty.callers.map(caller ⇒ (caller._1, caller._2)).toSet.contains(dm → pc))
        }

        for {
            FinalEP(dm: DeclaredMethod, callers) ← propertyStore.entities(Callers.key).map(_.asFinal)
            (caller, pc, _) ← callers.callers
        } {
            val FinalP(calleesProperty) = propertyStore(caller, Callees.key).asFinal
            assert(calleesProperty.callees(pc).contains(dm))
        }
    }

}<|MERGE_RESOLUTION|>--- conflicted
+++ resolved
@@ -22,10 +22,6 @@
 import org.opalj.br.fpcf.properties.cg.Callees
 import org.opalj.br.fpcf.properties.cg.Callers
 import org.opalj.br.TestSupport.allBIProjects
-<<<<<<< HEAD
-import org.opalj.br.analyses.Project
-import org.opalj.br.fpcf.properties.cg.NoCallers
-=======
 import org.opalj.br.analyses.cg.ClassExtensibilityKey
 import org.opalj.br.analyses.cg.ClosedPackagesKey
 import org.opalj.br.analyses.cg.IsOverridableMethodKey
@@ -34,7 +30,6 @@
 import org.opalj.br.fpcf.properties.cg.NoCallers
 import org.opalj.br.fpcf.PropertyStoreKey
 import org.opalj.tac.cg.AllocationSiteBasedPointsToCallGraphKey
->>>>>>> dc9cf75e
 import org.opalj.tac.cg.CallGraph
 import org.opalj.tac.cg.CHACallGraphKey
 import org.opalj.tac.cg.RTACallGraphKey
@@ -57,15 +52,7 @@
                 checkProject(name, projectFactory)
         }
 
-<<<<<<< HEAD
-        checkProject(
-            name,
-            Project.recreate(project, ConfigFactory.load("LibraryProject.conf"))
-        )
-    }*/
-=======
     def checkProject(projectName: String, projectFactory: () ⇒ Project[URL]): Unit = {
->>>>>>> dc9cf75e
 
         behavior of s"the call graph analyses on $projectName"
 
@@ -128,14 +115,10 @@
     ): Unit = {
         var unexpectedCalls: List[UnexpectedCallTarget] = Nil
         morePreciseCG.reachableMethods().foreach { method ⇒
-<<<<<<< HEAD
-            if (lessPreciseCG.callersPropertyOf(method) eq NoCallers)
-=======
             val callersLPCG = lessPreciseCG.callersPropertyOf(method)
             val callersMPCG = morePreciseCG.callersPropertyOf(method)
             if ((callersLPCG eq NoCallers) ||
                 callersMPCG.hasVMLevelCallers && !callersLPCG.hasVMLevelCallers)
->>>>>>> dc9cf75e
                 unexpectedCalls ::= UnexpectedCallTarget(method, null, -1)
             val allCalleesMPCG = morePreciseCG.calleesOf(method)
             for {
@@ -150,13 +133,8 @@
             }
         }
 
-<<<<<<< HEAD
-        // todo: better output
-        assert(unexpectedCalls.isEmpty, s"found unexpected calls:\n${unexpectedCalls.mkString("\n")}")
-=======
         val hasUnexpectedCalls = unexpectedCalls.nonEmpty
         assert(!hasUnexpectedCalls, s"found unexpected calls:\n${unexpectedCalls.mkString("\n")}")
->>>>>>> dc9cf75e
     }
 
     case class UnexpectedCallTarget(caller: DeclaredMethod, callee: DeclaredMethod, pc: Int)
