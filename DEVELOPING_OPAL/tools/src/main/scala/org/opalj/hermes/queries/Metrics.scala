/* BSD 2-Clause License:
 * Copyright (c) 2009 - 2017
 * Software Technology Group
 * Department of Computer Science
 * Technische Universität Darmstadt
 * All rights reserved.
 *
 * Redistribution and use in source and binary forms, with or without
 * modification, are permitted provided that the following conditions are met:
 *
 *  - Redistributions of source code must retain the above copyright notice,
 *    this list of conditions and the following disclaimer.
 *  - Redistributions in binary form must reproduce the above copyright notice,
 *    this list of conditions and the following disclaimer in the documentation
 *    and/or other materials provided with the distribution.
 *
 * THIS SOFTWARE IS PROVIDED BY THE COPYRIGHT HOLDERS AND CONTRIBUTORS "AS IS"
 * AND ANY EXPRESS OR IMPLIED WARRANTIES, INCLUDING, BUT NOT LIMITED TO, THE
 * IMPLIED WARRANTIES OF MERCHANTABILITY AND FITNESS FOR A PARTICULAR PURPOSE
 * ARE DISCLAIMED. IN NO EVENT SHALL THE COPYRIGHT OWNER OR CONTRIBUTORS BE
 * LIABLE FOR ANY DIRECT, INDIRECT, INCIDENTAL, SPECIAL, EXEMPLARY, OR
 * CONSEQUENTIAL DAMAGES (INCLUDING, BUT NOT LIMITED TO, PROCUREMENT OF
 * SUBSTITUTE GOODS OR SERVICES; LOSS OF USE, DATA, OR PROFITS; OR BUSINESS
 * INTERRUPTION) HOWEVER CAUSED AND ON ANY THEORY OF LIABILITY, WHETHER IN
 * CONTRACT, STRICT LIABILITY, OR TORT (INCLUDING NEGLIGENCE OR OTHERWISE)
 * ARISING IN ANY WAY OUT OF THE USE OF THIS SOFTWARE, EVEN IF ADVISED OF THE
 * POSSIBILITY OF SUCH DAMAGE.
 */
package org.opalj
package hermes
package queries

import java.util.{HashMap ⇒ JMap}

import scala.collection.JavaConversions._
import org.opalj.br.analyses.Project
import org.opalj.br.cfg.CFGFactory

/**
 * Extracts basic metric information.
 *
 * @author Michael Reif
 */
object Metrics extends FeatureQuery {

    /**
     * The unique ids of the extracted features.
     */
    override def featureIDs: Seq[String] =
        Seq(
            Seq("0 FPC", "1-3 FPC", "4-10 FPC", ">10 FPC"), // 0, 1, 2, 3
            Seq("0 MPC", "1-3 MPC", "4-10 MPC", ">10 MPC"), // 4, 5, 6, 7
            Seq("1-3 CPP", "4-10 CPP", ">10 CPP"), // 8, 9, 10
            Seq("0 NOC", "1-3 NOC", "4-10 NOC", ">10 NOC"), //  11, 12, 13, 14
            Seq("linear methods (McCabe)", "1-3 McCabe", "4-10 McCabe", ">10 McCabe") // 15, 16, 17 ,18

        ).flatten

    override def apply[S](
        projectConfiguration: ProjectConfiguration,
        project:              Project[S],
        rawClassFiles:        Traversable[(da.ClassFile, S)]
    ): TraversableOnce[Feature[S]] = {

        val classLocations = Array.fill(featureIDs.size)(new LocationsContainer[S])

        val packageMap = new JMap[String, (Int, PackageLocation[S])]()

        val classHierarchy = project.classHierarchy

        for {
            (classFile, source) ← project.projectClassFilesWithSources
            classLocation = ClassFileLocation(source, classFile)
        } {
            // fpc

            classFile.fields.size match {
                case 0                     ⇒ classLocations(0) += classLocation
                case x if x > 0 && x <= 3  ⇒ classLocations(1) += classLocation
                case x if x > 3 && x <= 10 ⇒ classLocations(2) += classLocation
                case x if x > 10           ⇒ classLocations(3) += classLocation
            }

            // mpc

            classFile.methods.size match {
                case 0                     ⇒ classLocations(4) += classLocation
                case x if x > 0 && x <= 3  ⇒ classLocations(5) += classLocation
                case x if x > 3 && x <= 10 ⇒ classLocations(6) += classLocation
                case x if x > 10           ⇒ classLocations(7) += classLocation
            }

            // noc

            classHierarchy.directSubtypesOf(classFile.thisType).size match {
                case 0                     ⇒ classLocations(11) += classLocation
                case x if x > 0 && x <= 3  ⇒ classLocations(12) += classLocation
                case x if x > 3 && x <= 10 ⇒ classLocations(13) += classLocation
                case x if x > 10           ⇒ classLocations(14) += classLocation
            }

            // cpp setup - can be computed when all class files have been processed
            val pkg = classFile.thisType.packageName
            val previousEntry = packageMap.get(pkg)
            if (previousEntry == null)
<<<<<<< HEAD
                packageMap.put(pkg, (1, PackageLocation(pkg)))
=======
                packageMap.put(pkg, (1, PackageLocation(source, pkg)))
>>>>>>> 0c698aba
            else
                packageMap.put(pkg, (previousEntry._1 + 1, previousEntry._2))

            classFile.methods.foreach { method ⇒
                CFGFactory(method, project.classHierarchy) match {
                    case Some(cfg) ⇒
                        val methodLocation = MethodLocation(classLocation, method)
                        val bbs = cfg.reachableBBs
                        val edges = bbs.foldLeft(0) { (res, node) ⇒
                            res + node.successors.size
                        }
                        val mcCabe = edges - bbs.size + 2
                        println("McCabe =  "+mcCabe)

                        mcCabe match {
                            case 1                     ⇒ classLocations(15) += methodLocation
                            case x if x > 1 && x <= 3  ⇒ classLocations(16) += methodLocation
                            case x if x > 3 && x <= 10 ⇒ classLocations(17) += methodLocation
                            case x if x > 10           ⇒ classLocations(18) += methodLocation
                        }
                    case None ⇒
                }
            }
        }

        //compute cpp, we need to have processed all class files before
        packageMap.values().foreach { value ⇒
            val (count, location) = value
            count match {
                case x if x > 0 && x <= 3  ⇒ classLocations(8) += location
                case x if x > 3 && x <= 10 ⇒ classLocations(9) += location
                case x if x > 10           ⇒ classLocations(10) += location
            }

        }

        for { (featureID, featureIDIndex) ← featureIDs.iterator.zipWithIndex } yield {
            Feature[S](featureID, classLocations(featureIDIndex))
        }
    }
}<|MERGE_RESOLUTION|>--- conflicted
+++ resolved
@@ -103,11 +103,7 @@
             val pkg = classFile.thisType.packageName
             val previousEntry = packageMap.get(pkg)
             if (previousEntry == null)
-<<<<<<< HEAD
                 packageMap.put(pkg, (1, PackageLocation(pkg)))
-=======
-                packageMap.put(pkg, (1, PackageLocation(source, pkg)))
->>>>>>> 0c698aba
             else
                 packageMap.put(pkg, (previousEntry._1 + 1, previousEntry._2))
 
