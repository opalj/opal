/* BSD 2-Clause License - see OPAL/LICENSE for details. */
package org.opalj
package support
package info

import scala.language.postfixOps

import java.io.File
import java.io.FileOutputStream
import java.io.PrintWriter
import java.net.URL
<<<<<<< HEAD
import java.util.Calendar
import scala.jdk.CollectionConverters.*
=======
>>>>>>> b335f93c

import org.rogach.scallop.stringListConverter

import org.opalj.br.DefinedMethod
import org.opalj.br.Field
import org.opalj.br.VirtualDeclaredMethod
import org.opalj.br.analyses.BasicReport
import org.opalj.br.analyses.DeclaredMethods
import org.opalj.br.analyses.DeclaredMethodsKey
import org.opalj.br.analyses.Project
import org.opalj.br.analyses.ProjectsAnalysisApplication
import org.opalj.br.analyses.VirtualFormalParameter
import org.opalj.br.fpcf.ContextProviderKey
import org.opalj.br.fpcf.analyses.ContextProvider
import org.opalj.br.fpcf.cli.MultiProjectAnalysisConfig
import org.opalj.br.fpcf.properties.cg.Callees
import org.opalj.br.fpcf.properties.cg.Callers
import org.opalj.br.fpcf.properties.pointsto.AllocationSitePointsToSet
import org.opalj.cli.ConfigurationNameArg
import org.opalj.cli.OutputFileArg
import org.opalj.cli.PlainArg
import org.opalj.cli.ResultFileArg
import org.opalj.fpcf.Entity
import org.opalj.tac.cg.CallGraphArg
import org.opalj.tac.cg.CallGraphSerializer
import org.opalj.tac.cg.CGBasedCommandLineConfig
import org.opalj.tac.cg.PointsToCallGraphKey
import org.opalj.tac.common.DefinitionSite
import org.opalj.tac.fpcf.analyses.pointsto.ArrayEntity
import org.opalj.tac.fpcf.analyses.pointsto.CallExceptions
import org.opalj.tac.fpcf.analyses.pointsto.MethodExceptions

/**
 * Computes a call graph and reports its size.
 *
 * The default algorithm is RTA.
 *
 * Furthermore, it can be used to print the callees or callers of specific methods.
 *
 * @author Florian Kuebler
 * @author Dominik Helm
 */
object CallGraph extends ProjectsAnalysisApplication {

    protected class CallGraphConfig(args: Array[String]) extends MultiProjectAnalysisConfig(args)
        with CGBasedCommandLineConfig {

        val description = "Compute the number of reachable methods and call edges in the given project"

        args(
            CallGraphArg !,
            CalleesArg,
            CallersArg,
            ConfigurationNameArg !,
            ResultFileArg,
            OutputFileArg
        )

        object CalleesArg extends PlainArg[List[String]] {
            override val name: String = "callees"
            override val argName: String = "method"
            override val description: String =
                "Signatures of methods for which callees should be printed (e.g., toString()java.lang.String"
        }

        object CallersArg extends PlainArg[List[String]] {
            override val name: String = "callers"
            override val argName: String = "method"
            override val description: String =
                "Signatures of methods for which callers should be printed (e.g., toString()java.lang.String"
        }

    }

<<<<<<< HEAD
    private[this] def performAnalysis(
        project:      Project[URL],
        calleesSigs:  List[String],
        callersSigs:  List[String],
        analysisName: Option[String],
        cgAlgorithm:  String,
        cgFile:       Option[String],
        outputFile:   Option[String],
        numThreads:   Option[Int],
        projectTime:  Seconds
    ): BasicReport = {
        project.getOrCreateProjectInformationKeyInitializationData(
            PropertyStoreKey,
            (context: List[PropertyStoreContext[AnyRef]]) => {
                implicit val lg: LogContext = project.logContext
                val threads =
                    numThreads.getOrElse(org.opalj.concurrent.NumberOfThreadsForCPUBoundTasks)
                if (threads == 0) {
                    org.opalj.fpcf.seq.PKESequentialPropertyStore(context*)
                } else {
                    org.opalj.fpcf.par.PKECPropertyStore.MaxThreads = threads
                    org.opalj.fpcf.par.PKECPropertyStore(context*)
                }
            }
        )
=======
    protected type ConfigType = CallGraphConfig

    protected def createConfig(args: Array[String]): CallGraphConfig = new CallGraphConfig(args)

    override protected def analyze(
        cp:             Iterable[File],
        analysisConfig: CallGraphConfig,
        execution:      Int
    ): (Project[URL], BasicReport) = {
        val (project, projectTime) = analysisConfig.setupProject()
        implicit val (ps, propertyStoreTime) = analysisConfig.setupPropertyStore(project)
        val (cg, callGraphTime) = analysisConfig.setupCallGaph(project)
>>>>>>> b335f93c

        implicit val declaredMethods: DeclaredMethods = project.get(DeclaredMethodsKey)
        val allMethods = declaredMethods.declaredMethods.filter { dm =>
            dm.hasSingleDefinedMethod &&
            (dm.definedMethod.classFile.thisType eq dm.declaringClassType)
        }.to(Iterable)

        val algorithm = analysisConfig(CallGraphArg)

        if (algorithm.isInstanceOf[PointsToCallGraphKey]) {
            val ptss = ps.entities(AllocationSitePointsToSet.key).toList

            println(s"PTSs ${ptss.size}")
            println(s"PTS entries ${ptss.map(p => p.ub.elements.size).sum}")

            val byType = ptss.groupBy(_.e.getClass)

            def getNum(tpe: Class[? <: Entity]): Int = {
                byType.get(tpe).map(_.size).getOrElse(0)
            }

            def getEntries(tpe: Class[? <: Entity]): Int = {
                byType.get(tpe).map(_.map(_.ub.numElements).sum).getOrElse(0)
            }

            println(s"DefSite PTSs: ${getNum(classOf[DefinitionSite])}")
            println(s"Parameter PTSs: ${getNum(classOf[VirtualFormalParameter])}")
            println(s"Instance Field PTSs: ${getNum(classOf[(Long, Field)])}")
            println(s"Static Field PTSs: ${getNum(classOf[Field])}")
            println(s"Array PTSs: ${getNum(classOf[ArrayEntity[Long]])}")
            println(s"Return PTSs: ${getNum(classOf[DefinedMethod]) + getNum(classOf[VirtualDeclaredMethod])}")
            println(s"MethodException PTSs: ${getNum(classOf[MethodExceptions])}")
            println(s"CallException PTSs: ${getNum(classOf[CallExceptions])}")

            println(s"DefSite PTS entries: ${getEntries(classOf[DefinitionSite])}")
            println(s"Parameter PTS entries: ${getEntries(classOf[VirtualFormalParameter])}")
            println(s"Instance Field PTS entries: ${getEntries(classOf[(Long, Field)])}")
            println(s"Static Field PTS entries: ${getEntries(classOf[Field])}")
            println(s"Array PTS entries: ${getEntries(classOf[ArrayEntity[Long]])}")
            println(
                s"Return PTS entries: ${getEntries(classOf[DefinedMethod]) + getEntries(classOf[VirtualDeclaredMethod])}"
            )
            println(s"MethodException PTS entries: ${getEntries(classOf[MethodExceptions])}")
            println(s"CallException PTS entries: ${getEntries(classOf[CallExceptions])}")
        }

        val reachableContexts = cg.reachableMethods().to(Iterable)
        val reachableMethods = reachableContexts.map(_.method).toSet

        val numEdges = cg.numEdges

        println(ps.statistics.mkString("\n"))

        implicit val contextProvider: ContextProvider = project.get(ContextProviderKey)

        for (m <- allMethods) {
            val mSig = m.descriptor.toJava(m.name)

            for (methodSignature <- analysisConfig.get(analysisConfig.CalleesArg, List.empty)) {
                if (mSig.contains(methodSignature)) {
                    println(s"Callees of ${m.toJava}:")
                    val calleesProperty = ps(m, Callees.key).ub
                    println(calleesProperty.callerContexts.flatMap { context =>
                        calleesProperty.callSites(context).map {
                            case (pc, callees) => pc -> callees.map(_.method.toJava).mkString(", ")
                        }.toSet.mkString("\t", "\n\t", "\n")
                    })
                }
            }
            for (methodSignature <- analysisConfig.get(analysisConfig.CallersArg, List.empty)) {
                if (mSig.contains(methodSignature)) {
                    println(s"Callers of ${m.toJava}:")
                    println(ps(m, Callers.key).ub.callers(m).iterator.map {
                        case (caller, pc, isDirect) =>
                            s"${caller.toJava}, $pc${if (!isDirect) ", indirect" else ""}"
                    }.iterator.mkString("\t", "\n\t", "\n"))
                }
            }
        }

        if (analysisConfig.get(ResultFileArg).isDefined) {
            CallGraphSerializer.writeCG(cg, ResultFileArg.getFile(analysisConfig, execution))
        }

        if (analysisConfig.get(OutputFileArg).isDefined) {
            val output = OutputFileArg.getFile(analysisConfig, execution)
            val newOutputFile = !output.exists()
            val outputWriter = new PrintWriter(new FileOutputStream(output, true))
            try {
                if (newOutputFile) {
                    output.createNewFile()
                    outputWriter.println(
                        "analysisName;project time;propertyStore time;callGraph time;total time;" +
                            "methods;reachable;edges"
                    )
                }

                val totalTime = projectTime + propertyStoreTime + callGraphTime
                outputWriter.println(
                    s"${analysisConfig(ConfigurationNameArg)};${projectTime.toString(false)};" +
                        s"${propertyStoreTime.toString(false)};" +
                        s"${callGraphTime.toString(false)};${totalTime.toString(false)};" +
                        s"${allMethods.size};${reachableMethods.size};$numEdges"
                )

            } finally {
                outputWriter.close()
            }

        }

        val message =
            s"""|# of methods: ${allMethods.size}
                |# of reachable contexts: ${reachableContexts.size}
                |# of reachable methods: ${reachableMethods.size}
                |# of call edges: $numEdges
                |"""

<<<<<<< HEAD
        BasicReport(message.stripMargin('|'))
    }

    // todo: we would like to print the edges for a given method
    override def doAnalyze(
        project:       Project[URL],
        parameters:    Seq[String],
        isInterrupted: () => Boolean
    ): BasicReport = {
        var tacDomain: Option[String] = None
        var calleesSigs: List[String] = Nil
        var callersSigs: List[String] = Nil
        var cgAlgorithm: String = "RTA"
        var analysisName: Option[String] = None
        var schedulingStrategy: Option[String] = None
        var cgFile: Option[String] = None
        var outputFile: Option[String] = None
        var mainClass: Option[String] = None
        var tamiflexLog: Option[String] = None
        var numThreads: Option[Int] = None

        val domainRegex = "-domain=(.*)".r
        val callersRegex = "-callers=(.*)".r
        val calleesRegex = "-callees=(.*)".r
        val analysisNameRegex = "-analysisName=(.*)".r
        val schedulingStrategyRegex = "-schedulingStrategy=(.*)".r
        val writeCGRegex = "-writeCG=(.*)".r
        val writeOutputRegex = "-writeOutput=(.*)".r
        val numThreadsRegex = "-j=(.*)".r
        val mainClassRegex = "-main=(.*)".r
        val tamiflexLogRegex = "-tamiflexLog=(.*)".r
        val enabledModulesRegex = "-enabledModules=(.*)".r
        val disabledModulesRegex = "-disabledModules=(.*)".r

        var newConfig = project.config
        var modules = newConfig.getStringList("org.opalj.tac.cg.CallGraphKey.modules").asScala.toSet

        def enforceModule(enable: Boolean, moduleName: String): Unit = {
            val moduleFQN =
                if (moduleName.contains('.')) moduleName
                else
                    FPCFAnalysesRegistry.factory(moduleName).getClass.getName.replace("$", "")

            if (enable)
                modules += moduleFQN
            else
                modules -= moduleFQN
        }

        parameters.foreach {
            case domainRegex(domainClass) =>
                if (tacDomain.isEmpty)
                    tacDomain = Some(domainClass)
                else throw new IllegalArgumentException("-domain was set twice")
            case callersRegex(methodSig) => callersSigs ::= methodSig
            case calleesRegex(methodSig) => calleesSigs ::= methodSig
            case algorithmRegex(algo)    => cgAlgorithm = algo
            case analysisNameRegex(name) =>
                if (analysisName.isEmpty)
                    analysisName = Some(name)
                else throw new IllegalArgumentException("-analysisName was set twice")
            case schedulingStrategyRegex(name) =>
                if (schedulingStrategy.isEmpty)
                    schedulingStrategy = Some(name)
                else throw new IllegalArgumentException("-schedulingStrategy was set twice")
            case numThreadsRegex(threads) =>
                if (numThreads.isEmpty)
                    numThreads = Some(Integer.parseInt(threads))
                else throw new IllegalArgumentException("-j was set twice")
            case writeCGRegex(fileName) =>
                if (cgFile.isEmpty)
                    cgFile = Some(fileName)
                else throw new IllegalArgumentException("-writeCG was set twice")
            case writeOutputRegex(fileName) =>
                if (outputFile.isEmpty)
                    outputFile = Some(fileName)
                else throw new IllegalArgumentException("-writeOutput was set twice")
            case mainClassRegex(fileName) =>
                if (mainClass.isEmpty)
                    mainClass = Some(fileName)
                else throw new IllegalArgumentException("-main was set twice")
            case tamiflexLogRegex(fileName) =>
                if (tamiflexLog.isEmpty)
                    tamiflexLog = Some(fileName)
                else throw new IllegalArgumentException("-tamiflex-log was set twice")
            case enabledModulesRegex(moduleNames) =>
                moduleNames.split(',').foreach(enforceModule(true, _))
            case disabledModulesRegex(moduleNames) =>
                moduleNames.split(',').foreach(enforceModule(false, _))
        }

        if (tamiflexLog.isDefined) {
            newConfig = newConfig.withValue(
                TamiFlexKey.configKey,
                ConfigValueFactory.fromAnyRef(tamiflexLog.get)
            )
        }

        if (schedulingStrategy.isDefined) {
            newConfig = newConfig.withValue(
                PKESequentialPropertyStore.TasksManagerKey,
                ConfigValueFactory.fromAnyRef(schedulingStrategy.get)
            )
        }

        if (mainClass.isDefined) {
            val key = s"${InitialEntryPointsKey.ConfigKeyPrefix}entryPoints"
            val currentValues = newConfig.getList(key).unwrapped()
            val configValue = Map(
                "declaringClass" -> mainClass.get.replace('.', '/'),
                "name" -> "main"
            ).asJava
            currentValues.add(ConfigValueFactory.fromMap(configValue))
            newConfig = newConfig.withValue(key, ConfigValueFactory.fromIterable(currentValues))

            newConfig = newConfig.withValue(
                s"${InitialEntryPointsKey.ConfigKeyPrefix}analysis",
                ConfigValueFactory.fromAnyRef(
                    "org.opalj.br.analyses.cg.ConfigurationEntryPointsFinder"
                )
            )
        }

        newConfig = newConfig.withValue(
            "org.opalj.tac.cg.CallGraphKey.modules",
            ConfigValueFactory.fromIterable(modules.asJava)
        )

        var projectTime: Seconds = Seconds.None

        val newProject = time {
            Project.recreate(project, newConfig)
        } { t => projectTime = t.toSeconds }

        val domainFQN = tacDomain.getOrElse("org.opalj.ai.domain.l0.PrimitiveTACAIDomain")
        val domain = Class.forName(domainFQN).asInstanceOf[Class[Domain & RecordDefUse]]
        newProject.updateProjectInformationKeyInitializationData(AIDomainFactoryKey) {
            case None               => Set(domain)
            case Some(requirements) => requirements + domain
        }

        if (analysisName.isEmpty) {
            analysisName = Some(s"RUN-${Calendar.getInstance().getTime.toString}")
        }

        performAnalysis(
            newProject,
            calleesSigs,
            callersSigs,
            analysisName,
            cgAlgorithm,
            cgFile,
            outputFile,
            numThreads,
            projectTime
        )
=======
        (project, BasicReport(message.stripMargin('|')))
>>>>>>> b335f93c
    }
}<|MERGE_RESOLUTION|>--- conflicted
+++ resolved
@@ -9,11 +9,6 @@
 import java.io.FileOutputStream
 import java.io.PrintWriter
 import java.net.URL
-<<<<<<< HEAD
-import java.util.Calendar
-import scala.jdk.CollectionConverters.*
-=======
->>>>>>> b335f93c
 
 import org.rogach.scallop.stringListConverter
 
@@ -88,33 +83,6 @@
 
     }
 
-<<<<<<< HEAD
-    private[this] def performAnalysis(
-        project:      Project[URL],
-        calleesSigs:  List[String],
-        callersSigs:  List[String],
-        analysisName: Option[String],
-        cgAlgorithm:  String,
-        cgFile:       Option[String],
-        outputFile:   Option[String],
-        numThreads:   Option[Int],
-        projectTime:  Seconds
-    ): BasicReport = {
-        project.getOrCreateProjectInformationKeyInitializationData(
-            PropertyStoreKey,
-            (context: List[PropertyStoreContext[AnyRef]]) => {
-                implicit val lg: LogContext = project.logContext
-                val threads =
-                    numThreads.getOrElse(org.opalj.concurrent.NumberOfThreadsForCPUBoundTasks)
-                if (threads == 0) {
-                    org.opalj.fpcf.seq.PKESequentialPropertyStore(context*)
-                } else {
-                    org.opalj.fpcf.par.PKECPropertyStore.MaxThreads = threads
-                    org.opalj.fpcf.par.PKECPropertyStore(context*)
-                }
-            }
-        )
-=======
     protected type ConfigType = CallGraphConfig
 
     protected def createConfig(args: Array[String]): CallGraphConfig = new CallGraphConfig(args)
@@ -127,7 +95,6 @@
         val (project, projectTime) = analysisConfig.setupProject()
         implicit val (ps, propertyStoreTime) = analysisConfig.setupPropertyStore(project)
         val (cg, callGraphTime) = analysisConfig.setupCallGaph(project)
->>>>>>> b335f93c
 
         implicit val declaredMethods: DeclaredMethods = project.get(DeclaredMethodsKey)
         val allMethods = declaredMethods.declaredMethods.filter { dm =>
@@ -246,165 +213,6 @@
                 |# of call edges: $numEdges
                 |"""
 
-<<<<<<< HEAD
-        BasicReport(message.stripMargin('|'))
-    }
-
-    // todo: we would like to print the edges for a given method
-    override def doAnalyze(
-        project:       Project[URL],
-        parameters:    Seq[String],
-        isInterrupted: () => Boolean
-    ): BasicReport = {
-        var tacDomain: Option[String] = None
-        var calleesSigs: List[String] = Nil
-        var callersSigs: List[String] = Nil
-        var cgAlgorithm: String = "RTA"
-        var analysisName: Option[String] = None
-        var schedulingStrategy: Option[String] = None
-        var cgFile: Option[String] = None
-        var outputFile: Option[String] = None
-        var mainClass: Option[String] = None
-        var tamiflexLog: Option[String] = None
-        var numThreads: Option[Int] = None
-
-        val domainRegex = "-domain=(.*)".r
-        val callersRegex = "-callers=(.*)".r
-        val calleesRegex = "-callees=(.*)".r
-        val analysisNameRegex = "-analysisName=(.*)".r
-        val schedulingStrategyRegex = "-schedulingStrategy=(.*)".r
-        val writeCGRegex = "-writeCG=(.*)".r
-        val writeOutputRegex = "-writeOutput=(.*)".r
-        val numThreadsRegex = "-j=(.*)".r
-        val mainClassRegex = "-main=(.*)".r
-        val tamiflexLogRegex = "-tamiflexLog=(.*)".r
-        val enabledModulesRegex = "-enabledModules=(.*)".r
-        val disabledModulesRegex = "-disabledModules=(.*)".r
-
-        var newConfig = project.config
-        var modules = newConfig.getStringList("org.opalj.tac.cg.CallGraphKey.modules").asScala.toSet
-
-        def enforceModule(enable: Boolean, moduleName: String): Unit = {
-            val moduleFQN =
-                if (moduleName.contains('.')) moduleName
-                else
-                    FPCFAnalysesRegistry.factory(moduleName).getClass.getName.replace("$", "")
-
-            if (enable)
-                modules += moduleFQN
-            else
-                modules -= moduleFQN
-        }
-
-        parameters.foreach {
-            case domainRegex(domainClass) =>
-                if (tacDomain.isEmpty)
-                    tacDomain = Some(domainClass)
-                else throw new IllegalArgumentException("-domain was set twice")
-            case callersRegex(methodSig) => callersSigs ::= methodSig
-            case calleesRegex(methodSig) => calleesSigs ::= methodSig
-            case algorithmRegex(algo)    => cgAlgorithm = algo
-            case analysisNameRegex(name) =>
-                if (analysisName.isEmpty)
-                    analysisName = Some(name)
-                else throw new IllegalArgumentException("-analysisName was set twice")
-            case schedulingStrategyRegex(name) =>
-                if (schedulingStrategy.isEmpty)
-                    schedulingStrategy = Some(name)
-                else throw new IllegalArgumentException("-schedulingStrategy was set twice")
-            case numThreadsRegex(threads) =>
-                if (numThreads.isEmpty)
-                    numThreads = Some(Integer.parseInt(threads))
-                else throw new IllegalArgumentException("-j was set twice")
-            case writeCGRegex(fileName) =>
-                if (cgFile.isEmpty)
-                    cgFile = Some(fileName)
-                else throw new IllegalArgumentException("-writeCG was set twice")
-            case writeOutputRegex(fileName) =>
-                if (outputFile.isEmpty)
-                    outputFile = Some(fileName)
-                else throw new IllegalArgumentException("-writeOutput was set twice")
-            case mainClassRegex(fileName) =>
-                if (mainClass.isEmpty)
-                    mainClass = Some(fileName)
-                else throw new IllegalArgumentException("-main was set twice")
-            case tamiflexLogRegex(fileName) =>
-                if (tamiflexLog.isEmpty)
-                    tamiflexLog = Some(fileName)
-                else throw new IllegalArgumentException("-tamiflex-log was set twice")
-            case enabledModulesRegex(moduleNames) =>
-                moduleNames.split(',').foreach(enforceModule(true, _))
-            case disabledModulesRegex(moduleNames) =>
-                moduleNames.split(',').foreach(enforceModule(false, _))
-        }
-
-        if (tamiflexLog.isDefined) {
-            newConfig = newConfig.withValue(
-                TamiFlexKey.configKey,
-                ConfigValueFactory.fromAnyRef(tamiflexLog.get)
-            )
-        }
-
-        if (schedulingStrategy.isDefined) {
-            newConfig = newConfig.withValue(
-                PKESequentialPropertyStore.TasksManagerKey,
-                ConfigValueFactory.fromAnyRef(schedulingStrategy.get)
-            )
-        }
-
-        if (mainClass.isDefined) {
-            val key = s"${InitialEntryPointsKey.ConfigKeyPrefix}entryPoints"
-            val currentValues = newConfig.getList(key).unwrapped()
-            val configValue = Map(
-                "declaringClass" -> mainClass.get.replace('.', '/'),
-                "name" -> "main"
-            ).asJava
-            currentValues.add(ConfigValueFactory.fromMap(configValue))
-            newConfig = newConfig.withValue(key, ConfigValueFactory.fromIterable(currentValues))
-
-            newConfig = newConfig.withValue(
-                s"${InitialEntryPointsKey.ConfigKeyPrefix}analysis",
-                ConfigValueFactory.fromAnyRef(
-                    "org.opalj.br.analyses.cg.ConfigurationEntryPointsFinder"
-                )
-            )
-        }
-
-        newConfig = newConfig.withValue(
-            "org.opalj.tac.cg.CallGraphKey.modules",
-            ConfigValueFactory.fromIterable(modules.asJava)
-        )
-
-        var projectTime: Seconds = Seconds.None
-
-        val newProject = time {
-            Project.recreate(project, newConfig)
-        } { t => projectTime = t.toSeconds }
-
-        val domainFQN = tacDomain.getOrElse("org.opalj.ai.domain.l0.PrimitiveTACAIDomain")
-        val domain = Class.forName(domainFQN).asInstanceOf[Class[Domain & RecordDefUse]]
-        newProject.updateProjectInformationKeyInitializationData(AIDomainFactoryKey) {
-            case None               => Set(domain)
-            case Some(requirements) => requirements + domain
-        }
-
-        if (analysisName.isEmpty) {
-            analysisName = Some(s"RUN-${Calendar.getInstance().getTime.toString}")
-        }
-
-        performAnalysis(
-            newProject,
-            calleesSigs,
-            callersSigs,
-            analysisName,
-            cgAlgorithm,
-            cgFile,
-            outputFile,
-            numThreads,
-            projectTime
-        )
-=======
         (project, BasicReport(message.stripMargin('|')))
->>>>>>> b335f93c
     }
 }