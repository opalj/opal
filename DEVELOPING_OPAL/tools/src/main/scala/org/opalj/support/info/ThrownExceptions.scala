/* BSD 2-Clause License - see OPAL/LICENSE for details. */
package org.opalj
package support
package info

import scala.language.postfixOps

import java.io.File
import java.net.URL

import org.opalj.br.DeclaredMethod
import org.opalj.br.analyses.BasicReport
import org.opalj.br.analyses.DeclaredMethodsKey
import org.opalj.br.analyses.Project
import org.opalj.br.analyses.ProjectsAnalysisApplication
import org.opalj.br.collection.TypesSet
<<<<<<< HEAD
import org.opalj.br.fpcf.ContextProviderKey
import org.opalj.br.fpcf.properties.{ThrownExceptions => ThrownExceptionsProperty}
import org.opalj.br.fpcf.properties.Context
=======
import org.opalj.br.fpcf.analyses.EagerL1ThrownExceptionsAnalysis
import org.opalj.br.fpcf.analyses.LazyVirtualMethodThrownExceptionsAnalysis
import org.opalj.br.fpcf.cli.MultiProjectAnalysisConfig
import org.opalj.br.fpcf.properties.{ThrownExceptions => ThrownExceptionsProperty}
import org.opalj.cli.AnalysisLevelArg
import org.opalj.cli.IndividualArg
>>>>>>> 2703d106
import org.opalj.fpcf.FPCFAnalysesManagerKey
import org.opalj.fpcf.PropertyKind
import org.opalj.fpcf.PropertyStoreBasedCommandLineConfig
import org.opalj.fpcf.SomeEPS
import org.opalj.tac.cg.RTACallGraphKey
import org.opalj.tac.fpcf.analyses.EagerL1ThrownExceptionsAnalysis
import org.opalj.util.Nanoseconds
import org.opalj.util.PerformanceEvaluation.time

/**
 * Prints out the information about the exceptions thrown by methods.
 *
 * @author Michael Eichberg
 * @author Andreas Muttschelller
 */
object ThrownExceptions extends ProjectsAnalysisApplication {

    protected class ThrownExceptionsConfig(args: Array[String]) extends MultiProjectAnalysisConfig(args)
        with PropertyStoreBasedCommandLineConfig {
        val description = "Computes the set of the exceptions (in)directly thrown by methods"

        private val analysisLevelArg =
            new AnalysisLevelArg("Thrown-exceptions analysis level", Seq("L0" -> "L0", "L1" -> "L1"): _*) {
                override val defaultValue: Option[String] = Some("L1")
                override val withNone = false
            }

        args(
            analysisLevelArg !,
            IndividualArg
        )
        init()

        val analysisLevel: String = apply(analysisLevelArg)
    }

    protected type ConfigType = ThrownExceptionsConfig

<<<<<<< HEAD
    def doAnalyze(
        project:       Project[URL],
        parameters:    Seq[String],
        isInterrupted: () => Boolean
    ): BasicReport = {
        var executionTime: Nanoseconds = Nanoseconds.None
        val ps: PropertyStore = time {
            if (parameters.contains(AnalysisLevelL0)) {
                // We are relying on/using the "FallbackAnalysis":
                val ps = project.get(PropertyStoreKey)
                val declaredMethods = project.get(DeclaredMethodsKey)
                val contextProvider = project.get(ContextProviderKey)
=======
    protected def createConfig(args: Array[String]): ThrownExceptionsConfig = new ThrownExceptionsConfig(args)

    override protected def analyze(
        cp:             Iterable[File],
        analysisConfig: ThrownExceptionsConfig,
        execution:      Int
    ): (Project[URL], BasicReport) = {
        val (project, _) = analysisConfig.setupProject(cp)
        val (ps, _) = analysisConfig.setupPropertyStore(project)
        var executionTime: Nanoseconds = Nanoseconds.None
        time {
            if (analysisConfig.analysisLevel == "L0") {
                // We are relying on/using the "FallbackAnalysis":
>>>>>>> 2703d106
                ps.setupPhase(Set.empty[PropertyKind]) // <= ALWAYS REQUIRED.
                // We have to query the properties...
                project.allMethods foreach { m =>
                    ps.force(contextProvider.newContext(declaredMethods(m)), ThrownExceptionsProperty.key)
                }
                ps.waitOnPhaseCompletion()
                ps
            } else /* if no analysis level is specified or L1 */ {
<<<<<<< HEAD
                project.get(RTACallGraphKey)
                val (ps, _) = project.get(FPCFAnalysesManagerKey).runAll(
=======
                project.get(FPCFAnalysesManagerKey).runAll(
                    LazyVirtualMethodThrownExceptionsAnalysis,
>>>>>>> 2703d106
                    EagerL1ThrownExceptionsAnalysis
                )
            }
        } { t => executionTime = t }

        val allMethods = ps.entities(ThrownExceptionsProperty.key).iterator.to(Iterable)
        val (epsNotThrowingExceptions, otherEPS) =
            allMethods.partition(_.ub.throwsNoExceptions)
        val epsThrowingExceptions = otherEPS.filter(eps => eps.lb.types != TypesSet.SomeException)

        val methodsThrowingExceptions = epsThrowingExceptions.map(_.e.asInstanceOf[Context])
        val privateMethodsThrowingExceptionsCount = methodsThrowingExceptions.count(_.method.definedMethod.isPrivate)

        val privateMethodsNotThrowingExceptions =
            epsNotThrowingExceptions.map(_.e.asInstanceOf[Context]).filter(_.method.definedMethod.isPrivate)

        val perMethodsReport =
            if (!analysisConfig.get(IndividualArg, false))
                ""
            else {
                val epsThrowingExceptionsByClassFile =
                    epsThrowingExceptions groupBy (_.e.asInstanceOf[Context].method.definedMethod.classFile)
                epsThrowingExceptionsByClassFile.map { e =>
                    val (cf, epsThrowingExceptionsPerMethod) = e
                    cf.thisType.toJava + "{" +
                        epsThrowingExceptionsPerMethod.map { (eps: SomeEPS) =>
                            val m: DeclaredMethod = eps.e.asInstanceOf[Context].method
                            val ThrownExceptionsProperty(types) = eps.ub
                            m.descriptor.toJava(m.name) + " throws " + types.toString
                        }.toList.sorted.mkString("\n\t\t", "\n\t\t", "\n") +
                        "}"

                }.mkString("\n", "\n", "\n")
            }

        val psStatistics =
            ps.statistics.map(e => e._1 + ": " + e._2).mkString("Property Store Statistics:\n\t", "\n\t", "\n")

        val analysisStatistics: String =
            "\nStatistics:\n" +
                "#methods with a thrown exceptions property: " +
                s"${allMethods.size} (${project.methodsCount})\n" +
                "#methods with exceptions information more precise than _ <: Throwable: " +
                s"${methodsThrowingExceptions.size + epsNotThrowingExceptions.size}\n" +
                s" ... #exceptions == 0: ${epsNotThrowingExceptions.size}\n" +
                s" ... #exceptions == 0 and private: ${privateMethodsNotThrowingExceptions.size}\n" +
                s" ... #exceptions >  0 and private: $privateMethodsThrowingExceptionsCount\n" +
                s"execution time: ${executionTime.toSeconds}\n"

        (
            project,
            BasicReport(
                psStatistics +
                    "\nThrown Exceptions Information:\n" +
                    perMethodsReport + "\n" +
                    ps.toString(printProperties = false) +
                    analysisStatistics
            )
        )
    }
}<|MERGE_RESOLUTION|>--- conflicted
+++ resolved
@@ -14,23 +14,16 @@
 import org.opalj.br.analyses.Project
 import org.opalj.br.analyses.ProjectsAnalysisApplication
 import org.opalj.br.collection.TypesSet
-<<<<<<< HEAD
 import org.opalj.br.fpcf.ContextProviderKey
+import org.opalj.br.fpcf.cli.MultiProjectAnalysisConfig
 import org.opalj.br.fpcf.properties.{ThrownExceptions => ThrownExceptionsProperty}
 import org.opalj.br.fpcf.properties.Context
-=======
-import org.opalj.br.fpcf.analyses.EagerL1ThrownExceptionsAnalysis
-import org.opalj.br.fpcf.analyses.LazyVirtualMethodThrownExceptionsAnalysis
-import org.opalj.br.fpcf.cli.MultiProjectAnalysisConfig
-import org.opalj.br.fpcf.properties.{ThrownExceptions => ThrownExceptionsProperty}
 import org.opalj.cli.AnalysisLevelArg
 import org.opalj.cli.IndividualArg
->>>>>>> 2703d106
 import org.opalj.fpcf.FPCFAnalysesManagerKey
 import org.opalj.fpcf.PropertyKind
 import org.opalj.fpcf.PropertyStoreBasedCommandLineConfig
 import org.opalj.fpcf.SomeEPS
-import org.opalj.tac.cg.RTACallGraphKey
 import org.opalj.tac.fpcf.analyses.EagerL1ThrownExceptionsAnalysis
 import org.opalj.util.Nanoseconds
 import org.opalj.util.PerformanceEvaluation.time
@@ -64,20 +57,6 @@
 
     protected type ConfigType = ThrownExceptionsConfig
 
-<<<<<<< HEAD
-    def doAnalyze(
-        project:       Project[URL],
-        parameters:    Seq[String],
-        isInterrupted: () => Boolean
-    ): BasicReport = {
-        var executionTime: Nanoseconds = Nanoseconds.None
-        val ps: PropertyStore = time {
-            if (parameters.contains(AnalysisLevelL0)) {
-                // We are relying on/using the "FallbackAnalysis":
-                val ps = project.get(PropertyStoreKey)
-                val declaredMethods = project.get(DeclaredMethodsKey)
-                val contextProvider = project.get(ContextProviderKey)
-=======
     protected def createConfig(args: Array[String]): ThrownExceptionsConfig = new ThrownExceptionsConfig(args)
 
     override protected def analyze(
@@ -91,22 +70,17 @@
         time {
             if (analysisConfig.analysisLevel == "L0") {
                 // We are relying on/using the "FallbackAnalysis":
->>>>>>> 2703d106
                 ps.setupPhase(Set.empty[PropertyKind]) // <= ALWAYS REQUIRED.
                 // We have to query the properties...
+                val declaredMethods = project.get(DeclaredMethodsKey)
+                val contextProvider = project.get(ContextProviderKey)
                 project.allMethods foreach { m =>
                     ps.force(contextProvider.newContext(declaredMethods(m)), ThrownExceptionsProperty.key)
                 }
                 ps.waitOnPhaseCompletion()
                 ps
             } else /* if no analysis level is specified or L1 */ {
-<<<<<<< HEAD
-                project.get(RTACallGraphKey)
-                val (ps, _) = project.get(FPCFAnalysesManagerKey).runAll(
-=======
                 project.get(FPCFAnalysesManagerKey).runAll(
-                    LazyVirtualMethodThrownExceptionsAnalysis,
->>>>>>> 2703d106
                     EagerL1ThrownExceptionsAnalysis
                 )
             }
