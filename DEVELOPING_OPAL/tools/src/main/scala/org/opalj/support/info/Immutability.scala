/* BSD 2-Clause License - see OPAL/LICENSE for details. */
package org.opalj
package support
package info

import scala.language.postfixOps

import java.io.BufferedWriter
import java.io.File
import java.io.FileWriter
import java.io.IOException
import java.net.URL
import java.text.SimpleDateFormat
import java.util.Calendar
import scala.collection.immutable.SortedSet

import com.typesafe.config.Config
import com.typesafe.config.ConfigValueFactory

import org.rogach.scallop.flagConverter
import org.rogach.scallop.stringConverter

import org.opalj.ai.cli.DomainArg
import org.opalj.br.ClassType
import org.opalj.br.Field
import org.opalj.br.analyses.BasicReport
import org.opalj.br.analyses.Project
import org.opalj.br.analyses.ProjectsAnalysisApplication
import org.opalj.br.fpcf.analyses.immutability.LazyClassImmutabilityAnalysis
import org.opalj.br.fpcf.analyses.immutability.LazyTypeImmutabilityAnalysis
import org.opalj.br.fpcf.cli.EscapeArg
import org.opalj.br.fpcf.cli.FieldAssignabilityArg
import org.opalj.br.fpcf.cli.MultiProjectAnalysisConfig
import org.opalj.br.fpcf.properties.immutability.Assignable
import org.opalj.br.fpcf.properties.immutability.ClassImmutability
import org.opalj.br.fpcf.properties.immutability.DependentlyImmutableClass
import org.opalj.br.fpcf.properties.immutability.DependentlyImmutableField
import org.opalj.br.fpcf.properties.immutability.DependentlyImmutableType
import org.opalj.br.fpcf.properties.immutability.EffectivelyNonAssignable
import org.opalj.br.fpcf.properties.immutability.FieldAssignability
import org.opalj.br.fpcf.properties.immutability.FieldImmutability
import org.opalj.br.fpcf.properties.immutability.LazilyInitialized
import org.opalj.br.fpcf.properties.immutability.MutableClass
import org.opalj.br.fpcf.properties.immutability.MutableField
import org.opalj.br.fpcf.properties.immutability.MutableType
import org.opalj.br.fpcf.properties.immutability.NonAssignable
import org.opalj.br.fpcf.properties.immutability.NonTransitivelyImmutableClass
import org.opalj.br.fpcf.properties.immutability.NonTransitivelyImmutableField
import org.opalj.br.fpcf.properties.immutability.NonTransitivelyImmutableType
import org.opalj.br.fpcf.properties.immutability.TransitivelyImmutableClass
import org.opalj.br.fpcf.properties.immutability.TransitivelyImmutableField
import org.opalj.br.fpcf.properties.immutability.TransitivelyImmutableType
import org.opalj.br.fpcf.properties.immutability.TypeImmutability
import org.opalj.br.fpcf.properties.immutability.UnsafelyLazilyInitialized
import org.opalj.bytecode.JDKArg
import org.opalj.bytecode.JRELibraryFolder
import org.opalj.cli.AnalysisLevelArg
import org.opalj.cli.ChoiceArg
import org.opalj.cli.ConfigurationNameArg
import org.opalj.cli.LibraryArg
import org.opalj.cli.OutputDirArg
import org.opalj.cli.ParsedArg
import org.opalj.cli.PlainArg
import org.opalj.cli.ThreadsNumArg
import org.opalj.fpcf.ComputationSpecification
import org.opalj.fpcf.Entity
import org.opalj.fpcf.EPS
import org.opalj.fpcf.FPCFAnalysesManagerKey
import org.opalj.fpcf.FPCFAnalysis
import org.opalj.fpcf.FPCFAnalysisScheduler
import org.opalj.fpcf.OrderedProperty
import org.opalj.fpcf.Property
import org.opalj.fpcf.PropertyKey
import org.opalj.tac.cg.CallGraphArg
import org.opalj.tac.cg.CallGraphKey
import org.opalj.tac.cg.CGBasedCommandLineConfig
import org.opalj.tac.fpcf.analyses.LazyFieldImmutabilityAnalysis
import org.opalj.tac.fpcf.analyses.fieldaccess.EagerFieldAccessInformationAnalysis
import org.opalj.tac.fpcf.analyses.fieldassignability.LazyL2FieldAssignabilityAnalysis
import org.opalj.util.PerformanceEvaluation.time
import org.opalj.util.Seconds

/**
 * Determines the assignability of fields and the immutability of fields, classes, and types and provides several
 * setting options for evaluation.
 *
 * @author Tobias Roth
 */
object Immutability extends ProjectsAnalysisApplication {

    protected class ImmutabilityConfig(args: Array[String]) extends MultiProjectAnalysisConfig(args)
        with CGBasedCommandLineConfig {

        val description = "Compute information on the immutability of fields, classes, and types"

        private val analysisArg = new ParsedArg[String, Analyses] with ChoiceArg[Analyses] {
            override val name: String = "analysis"
            override val description: String = "The analysis that should be executed"
            override val choices: Seq[String] = Seq("FieldAssignability", "Fields", "Classes", "Types", "All")
            override val defaultValue: Option[String] = Some("All")

            override def parse(arg: String): Analyses = arg match {
                case "All"                => All
                case "FieldAssignability" => Assignability
                case "Fields"             => Fields
                case "Classes"            => Classes
                case "Types"              => Types
            }
        }

        private val analysisLevelArg =
            new AnalysisLevelArg(FieldAssignabilityArg.description, FieldAssignabilityArg.levels: _*) {
                override val defaultValue: Option[String] = Some("L2")
                override val withNone = false
            }

        private val ignoreLazyInitializationArg = new PlainArg[Boolean] {
            override val name: String = "ignoreLazyInit"
            override val description: String = "Do not consider lazy initialization of fields"
            override val defaultValue: Option[Boolean] = Some(false)

            override def apply(config: Config, value: Option[Boolean]): Config = {
                config.withValue(
                    "org.opalj.fpcf.analyses.L2FieldAssignabilityAnalysis.considerLazyInitialization",
                    ConfigValueFactory.fromAnyRef(!value.get)
                )
            }
        }

        args(
            analysisArg !,
            analysisLevelArg !,
            ignoreLazyInitializationArg !,
            ConfigurationNameArg !,
            EscapeArg
        )
        init()

        val analysis: Analyses = apply(analysisArg)
        val ignoreLazyInitialization: Boolean = apply(ignoreLazyInitializationArg)

        val assignabilityAnalysis: FPCFAnalysisScheduler[_] =
            get(analysisLevelArg, FieldAssignabilityArg.parse("L2")) match {
                case fA => getScheduler(fA, false)
            }

        val escapeAnalysis: FPCFAnalysisScheduler[_] = get(EscapeArg, EscapeArg.parse("L0")) match {
            case escape => getScheduler(escape, false)
        }
    }

    sealed trait Analyses
    private case object Assignability extends Analyses
    private case object Fields extends Analyses
    private case object Classes extends Analyses
    private case object Types extends Analyses
    private case object All extends Analyses

    protected type ConfigType = ImmutabilityConfig

    protected def createConfig(args: Array[String]): ImmutabilityConfig = new ImmutabilityConfig(args)

    override protected def analyze(
        cp:             Iterable[File],
        analysisConfig: ImmutabilityConfig,
        execution:      Int
    ): (Project[URL], BasicReport) = {

        var analysisTime: Seconds = Seconds.None

        val (project, projectTime) = analysisConfig.setupProject(cp)
        val (propertyStore, propertyStoreTime) = analysisConfig.setupPropertyStore(project)

        val allProjectClassTypes = project.allProjectClassFiles.iterator.map(_.thisType).toSet

        val allFieldsInProjectClassFiles = project.allProjectClassFiles.iterator.flatMap {
            _.fields
        }.toSet

        var dependencies: List[FPCFAnalysisScheduler[_]] =
            List(
                EagerFieldAccessInformationAnalysis,
                analysisConfig.assignabilityAnalysis,
                analysisConfig.escapeAnalysis
            )

        if (analysisConfig.analysis != Assignability) {
            dependencies :::= List(
                LazyFieldImmutabilityAnalysis,
                LazyClassImmutabilityAnalysis,
                LazyTypeImmutabilityAnalysis
            )
<<<<<<< HEAD

        project.updateProjectInformationKeyInitializationData(AIDomainFactoryKey) { _ =>
            if (level == 0)
                Set[Class[? <: AnyRef]](classOf[domain.l0.PrimitiveTACAIDomain])
            else if (level == 1)
                Set[Class[? <: AnyRef]](classOf[domain.l1.DefaultDomainWithCFGAndDefUse[URL]])
            else if (level == 2)
                Set[Class[? <: AnyRef]](classOf[domain.l2.DefaultPerformInvocationsDomainWithCFG[URL]])
            else
                throw new Exception(s"The level $level does not exist")
        }

        project.getOrCreateProjectInformationKeyInitializationData(
            PropertyStoreKey,
            (context: List[PropertyStoreContext[AnyRef]]) => {
                implicit val lg: LogContext = project.logContext
                if (numThreads == 0) {
                    org.opalj.fpcf.seq.PKESequentialPropertyStore(context*)
                } else {
                    org.opalj.fpcf.par.PKECPropertyStore.MaxThreads = numThreads
                    org.opalj.fpcf.par.PKECPropertyStore(context*)
                }
            }
        )
=======
        }

        val callGraphKey = analysisConfig(CallGraphArg)
>>>>>>> b335f93c

        callGraphKey.requirements(project)

        val allDependencies = dependencies ++ callGraphKey.allCallGraphAnalyses(project)

        time {
            project.get(FPCFAnalysesManagerKey).runAll(
                allDependencies,
                {
                    (css: List[ComputationSpecification[FPCFAnalysis]]) =>
                        analysisConfig.analysis match {
                            case Assignability =>
                                if (css.contains(LazyL2FieldAssignabilityAnalysis))
                                    allFieldsInProjectClassFiles.foreach(f =>
                                        propertyStore
                                            .force(f, FieldAssignability.key)
                                    )
                            case Fields =>
                                if (css.contains(LazyFieldImmutabilityAnalysis))
                                    allFieldsInProjectClassFiles.foreach(f =>
                                        propertyStore
                                            .force(f, FieldImmutability.key)
                                    )
                            case Classes =>
                                if (css.contains(LazyClassImmutabilityAnalysis))
                                    allProjectClassTypes.foreach(c => propertyStore.force(c, ClassImmutability.key))
                            case Types =>
                                if (css.contains(LazyTypeImmutabilityAnalysis))
                                    allProjectClassTypes.foreach(c => propertyStore.force(c, TypeImmutability.key))
                            case All =>
                                if (css.contains(LazyL2FieldAssignabilityAnalysis))
                                    allFieldsInProjectClassFiles.foreach(f => {
                                        import org.opalj.br.fpcf.properties.immutability
                                        propertyStore.force(f, immutability.FieldAssignability.key)
                                    })
                                if (css.contains(LazyFieldImmutabilityAnalysis))
                                    allFieldsInProjectClassFiles.foreach(f =>
                                        propertyStore
                                            .force(f, FieldImmutability.key)
                                    )
                                if (css.contains(LazyClassImmutabilityAnalysis))
                                    allProjectClassTypes.foreach(c => {
                                        import org.opalj.br.fpcf.properties.immutability
                                        propertyStore.force(c, immutability.ClassImmutability.key)
                                    })
                                if (css.contains(LazyTypeImmutabilityAnalysis))
                                    allProjectClassTypes.foreach(c => propertyStore.force(c, TypeImmutability.key))
                        }
                }
            )
        } { t => analysisTime = t.toSeconds }

        val stringBuilderResults: StringBuilder = new StringBuilder()

        def unpackField(eps: EPS[Entity, OrderedProperty]): String = {
            val field = eps.e.asInstanceOf[Field]
            val packageName = field.classFile.thisType.packageName.replace("/", ".")
            val className = field.classFile.thisType.simpleName
            val fieldName = field.name
            s"$packageName.$className.$fieldName"
        }

        def unpackAndSort[P <: OrderedProperty](
            results: IterableOnce[EPS[Entity, P]],
            unpack:  EPS[Entity, OrderedProperty] => String
        ): Seq[String] = {
            results.iterator.toSeq.map(unpack).sortWith(_ < _)
        }

        def getByResult[P <: OrderedProperty](
            results: Map[P, Iterable[EPS[Entity, P]]],
            unpack:  EPS[Entity, OrderedProperty] => String,
            kind:    P
        ): Seq[String] = {
            unpackAndSort(results.getOrElse(kind, Iterator.empty), unpack)
        }

        def filteredResults[P <: Property, T](
            kind:     PropertyKey[P],
            entities: Set[T]
        ): Map[P, Iterable[EPS[Entity, P]]] = {
            propertyStore
                .entities(kind)
                .filter(eps => entities.contains(eps.e.asInstanceOf[T]))
                .iterator.to(Iterable)
                .groupBy {
                    _.asFinal.p match {
                        case DependentlyImmutableField(_) => DependentlyImmutableField(SortedSet.empty).asInstanceOf[P]
                        case DependentlyImmutableClass(_) => DependentlyImmutableClass(SortedSet.empty).asInstanceOf[P]
                        case DependentlyImmutableType(_)  => DependentlyImmutableType(SortedSet.empty).asInstanceOf[P]
                        case default                      => default
                    }
                }
        }

        val assignabilityResults = filteredResults(FieldAssignability.key, allFieldsInProjectClassFiles)

        val assignableFields = getByResult(assignabilityResults, unpackField, Assignable)
        val unsafelyInitializedFields = getByResult(assignabilityResults, unpackField, UnsafelyLazilyInitialized)
        val lazilyInitializedFields = getByResult(assignabilityResults, unpackField, LazilyInitialized)
        val effectivelyNonAssignableFields = getByResult(assignabilityResults, unpackField, EffectivelyNonAssignable)
        val nonAssignableFields = getByResult(assignabilityResults, unpackField, NonAssignable)

        if (analysisConfig.analysis == All || analysisConfig.analysis == Assignability) {
            stringBuilderResults.append(
                s"""
                   | Assignable Fields:
                   | ${assignableFields.map(_ + " | Assignable Field ").mkString("\n")}
                   |
                   | Lazy Initialized Not Thread Safe Field:
                   | ${unsafelyInitializedFields.map(_ + " | Lazy Initialized Not Thread Safe Field").mkString("\n")}
                   |
                   | Lazy Initialized Thread Safe Field:
                   | ${lazilyInitializedFields.map(_ + " | Lazy Initialized Thread Safe Field").mkString("\n")}
                   |
                   |
                   | effectively non assignable Fields:
                   | ${effectivelyNonAssignableFields.map(_ + " | effectively non assignable ").mkString("\n")}

                   | non assignable Fields:
                   | ${nonAssignableFields.map(_ + " | non assignable").mkString("\n")}
                   |
                   |""".stripMargin
            )
        }

        val fieldResults = filteredResults(FieldImmutability.key, allFieldsInProjectClassFiles)

        val mutableFields = getByResult(fieldResults, unpackField, MutableField)
        val nonTransitivelyImmutableFields = getByResult(fieldResults, unpackField, NonTransitivelyImmutableField)
        val dependentFields = getByResult(fieldResults, unpackField, DependentlyImmutableField(SortedSet.empty))
        val transitivelyImmutableFields = getByResult(fieldResults, unpackField, TransitivelyImmutableField)

        if (analysisConfig.analysis == All || analysisConfig.analysis == Fields) {
            stringBuilderResults.append(
                s"""
                   | Mutable Fields:
                   | ${mutableFields.map(_ + " | Mutable Field ").mkString("\n")}
                   |
                   | Non Transitively Immutable Fields:
                   | ${nonTransitivelyImmutableFields.map(_ + " | Non Transitively Immutable Field ").mkString("\n")}
                   |
                   | Dependently Immutable Fields:
                   | ${dependentFields.map(_ + " | Dependently Immutable Field ").mkString("\n")}
                   |
                   | Transitively Immutable Fields:
                   | ${transitivelyImmutableFields.map(_ + " | Transitively Immutable Field ").mkString("\n")}
                   |
                   |""".stripMargin
            )
        }

        def unpackClass(eps: EPS[Entity, OrderedProperty]): String = {
            val classFile = eps.e.asInstanceOf[ClassType]
            val className = classFile.simpleName
            s"${classFile.packageName.replace("/", ".")}.$className"
        }

        val classResults = filteredResults(ClassImmutability.key, allProjectClassTypes)

        val mutableClasses = getByResult(classResults, unpackClass, MutableClass)
        val nonTransitivelyImmutableClasses = getByResult(classResults, unpackClass, NonTransitivelyImmutableClass)
        val dependentClasses = getByResult(classResults, unpackClass, DependentlyImmutableClass(SortedSet.empty))
        val transitivelyImmutables = classResults.getOrElse(TransitivelyImmutableClass, Iterator.empty)

        val allInterfaces = project.allProjectClassFiles.filter(_.isInterfaceDeclaration).map(_.thisType).toSet

        val transitivelyImmutableClassesInterfaces = unpackAndSort(
            transitivelyImmutables.filter(eps => allInterfaces.contains(eps.e.asInstanceOf[ClassType])),
            unpackClass
        )
        val transitivelyImmutableClasses = unpackAndSort(
            transitivelyImmutables.filter(eps => !allInterfaces.contains(eps.e.asInstanceOf[ClassType])),
            unpackClass
        )

        if (analysisConfig.analysis == All || analysisConfig.analysis == Classes) {
            stringBuilderResults.append(
                s"""
                   | Mutable Classes:
                   | ${mutableClasses.map(_ + " | Mutable Class ").mkString("\n")}
                   |
                   | Non Transitively Immutable Classes:
                   | ${nonTransitivelyImmutableClasses.map(_ + " | Non Transitively Immutable Class ").mkString("\n")}
                   |
                   | Dependently Immutable Classes:
                   | ${dependentClasses.map(_ + " | Dependently Immutable Class ").mkString("\n")}
                   |
                   | Transitively Immutable Classes:
                   | ${transitivelyImmutableClasses.map(_ + " | Transitively Immutable Classes ").mkString("\n")}
                   |
                   | Transitively Immutable Interfaces:
                   | ${
                        transitivelyImmutableClassesInterfaces
                            .map(_ + " | Transitively Immutable Interfaces ")
                            .mkString("\n")
                    }
                   |""".stripMargin
            )
        }

        val typeResults = filteredResults(TypeImmutability.key, allProjectClassTypes)

        val mutableTypes = getByResult(typeResults, unpackClass, MutableType)
        val nonTransitivelyImmutableTypes = getByResult(typeResults, unpackClass, NonTransitivelyImmutableType)
        val dependentTypes = getByResult(typeResults, unpackClass, DependentlyImmutableType(SortedSet.empty))
        val transitivelyImmutableTypes = getByResult(typeResults, unpackClass, TransitivelyImmutableType)

        if (analysisConfig.analysis == All || analysisConfig.analysis == Types) {
            stringBuilderResults.append(
                s"""
                   | Mutable Types:
                   | ${mutableTypes.map(_ + " | Mutable Type ").mkString("\n")}
                   |
                   | Non-Transitively Immutable Types:
                   | ${nonTransitivelyImmutableTypes.map(_ + " | Non-Transitively Immutable Types ").mkString("\n")}
                   |
                   | Dependently Immutable Types:
                   | ${dependentTypes.map(_ + " | Dependently Immutable Types ").mkString("\n")}
                   |
                   | Transitively Immutable Types:
                   | ${transitivelyImmutableTypes.map(_ + " | Transitively Immutable Types ").mkString("\n")}
                   |""".stripMargin
            )
        }

        val stringBuilderNumber: StringBuilder = new StringBuilder

        if (analysisConfig.analysis == Assignability || analysisConfig.analysis == All) {
            stringBuilderNumber.append(
                s"""
                   | Assignable Fields: ${assignableFields.size}
                   | Unsafely Lazily Initialized  Fields: ${unsafelyInitializedFields.size}
                   | lazily Initialized Fields: ${lazilyInitializedFields.size}
                   | Effectively Non Assignable Fields: ${effectivelyNonAssignableFields.size}
                   | Non Assignable Fields: ${nonAssignableFields.size}
                   | Fields: ${allFieldsInProjectClassFiles.size}
                   |""".stripMargin
            )
        }

        if (analysisConfig.analysis == Fields || analysisConfig.analysis == All) {
            val primitiveFields = allFieldsInProjectClassFiles.count { field =>
                !field.fieldType.isReferenceType || field.fieldType == ClassType.String
            }
            stringBuilderNumber.append(
                s"""
                   | Mutable Fields: ${mutableFields.size}
                   | Non Transitively Immutable Fields: ${nonTransitivelyImmutableFields.size}
                   | Dependently Immutable Fields: ${dependentFields.size}
                   | Transitively Immutable Fields: ${transitivelyImmutableFields.size}
                   | Fields: ${allFieldsInProjectClassFiles.size}
                   | Fields with primitive Types / java.lang.String: $primitiveFields
                   |""".stripMargin
            )
        }

        if (analysisConfig.analysis == Classes || analysisConfig.analysis == All) {
            stringBuilderNumber.append(
                s"""
                   | Mutable Classes: ${mutableClasses.size}
                   | Non Transitively Immutable Classes: ${nonTransitivelyImmutableClasses.size}
                   | Dependently Immutable Classes: ${dependentClasses.size}
                   | Transitively Immutable Classes: ${transitivelyImmutableClasses.size}
                   | Classes: ${allProjectClassTypes.size - transitivelyImmutableClassesInterfaces.size}
                   |
                   | Transitively Immutable Interfaces: ${transitivelyImmutableClassesInterfaces.size}
                   |
                   |""".stripMargin
            )
        }

        if (analysisConfig.analysis == Types || analysisConfig.analysis == All)
            stringBuilderNumber.append(
                s"""
                   | Mutable Types: ${mutableTypes.size}
                   | Non Transitively Immutable Types: ${nonTransitivelyImmutableTypes.size}
                   | Dependently Immutable Types: ${dependentTypes.size}
                   | Transitively immutable Types: ${transitivelyImmutableTypes.size}
                   | Types: ${allProjectClassTypes.size}
                   |""".stripMargin
            )

        val totalTime = projectTime + analysisTime

        stringBuilderNumber.append(
            s"""
               | running ${analysisConfig.analysis} analysis
               | took:
               |   $totalTime seconds total time
               |   $projectTime seconds project time
               |   $propertyStoreTime seconds property store time
               |   $analysisTime seconds analysis time
               |""".stripMargin
        )

        println(
            s"""
               |
               | ${stringBuilderNumber.toString()}
               |
               | time results:
               |
               | ${analysisConfig(ThreadsNumArg)} Threads :: took $analysisTime seconds analysis time
               |
               | results folder: ${analysisConfig.get(OutputDirArg)}
               |
               | CofigurationName: ${analysisConfig(ConfigurationNameArg)}
               |
               | AI domain: ${analysisConfig(DomainArg)}
               |
               | propertyStore: ${propertyStore.getClass}
               |
               |""".stripMargin
        )

        val domainName = analysisConfig(DomainArg).getClass.getName
        val domainLevel = domainName.substring(domainName.indexOf('.') + 1, domainName.lastIndexOf('.'))
        val fileNameExtension = {
            {
                if (analysisConfig.ignoreLazyInitialization) {
                    println("ignoreLazyInit")
                    "_ignoreLazyInit"
                } else ""
            } + {
                if (analysisConfig(LibraryArg)) {
                    println("is Library")
                    "_isLibrary_"
                } else ""
            } + {
                val numThreads = analysisConfig(ThreadsNumArg)
                if (numThreads == 0) ""
                else s"_${numThreads}threads"
            } + s"_$domainLevel"
        }

        val projectEvalDir = analysisConfig.get(OutputDirArg)
            .map(new File(_, if (analysisConfig(JDKArg).isDefined) "JDK" else cp.head.getName))
        if (projectEvalDir.isDefined) {
            if (!projectEvalDir.get.exists()) projectEvalDir.get.mkdirs()

            val calender = Calendar.getInstance()
            calender.add(Calendar.ALL_STYLES, 1)
            val date = calender.getTime
            val simpleDateFormat = new SimpleDateFormat("dd_MM_yyyy_HH_mm_ss")

            val file = new File(
                s"${analysisConfig(OutputDirArg)}/${analysisConfig(ConfigurationNameArg)}_${execution}_" +
                    s"${analysisConfig.analysis}_${simpleDateFormat.format(date)}_$fileNameExtension.txt"
            )

            val bw = new BufferedWriter(new FileWriter(file))

            try {
                bw.write(
                    s""" ${stringBuilderResults.toString()}
                       |
                       | ${stringBuilderNumber.toString()}
                       |
                       | AI domain: ${analysisConfig(DomainArg)}
                       |
                       | jdk folder: $JRELibraryFolder
                       |
                       | callGraph $CallGraphKey
                       |
                       |""".stripMargin
                )

                bw.close()
            } catch {
                case _: IOException => println(s"could not write file: ${file.getName}")
            } finally {
                bw.close()
            }

        }

        (project, BasicReport(stringBuilderNumber.toString()))
    }
}<|MERGE_RESOLUTION|>--- conflicted
+++ resolved
@@ -190,36 +190,9 @@
                 LazyClassImmutabilityAnalysis,
                 LazyTypeImmutabilityAnalysis
             )
-<<<<<<< HEAD
-
-        project.updateProjectInformationKeyInitializationData(AIDomainFactoryKey) { _ =>
-            if (level == 0)
-                Set[Class[? <: AnyRef]](classOf[domain.l0.PrimitiveTACAIDomain])
-            else if (level == 1)
-                Set[Class[? <: AnyRef]](classOf[domain.l1.DefaultDomainWithCFGAndDefUse[URL]])
-            else if (level == 2)
-                Set[Class[? <: AnyRef]](classOf[domain.l2.DefaultPerformInvocationsDomainWithCFG[URL]])
-            else
-                throw new Exception(s"The level $level does not exist")
-        }
-
-        project.getOrCreateProjectInformationKeyInitializationData(
-            PropertyStoreKey,
-            (context: List[PropertyStoreContext[AnyRef]]) => {
-                implicit val lg: LogContext = project.logContext
-                if (numThreads == 0) {
-                    org.opalj.fpcf.seq.PKESequentialPropertyStore(context*)
-                } else {
-                    org.opalj.fpcf.par.PKECPropertyStore.MaxThreads = numThreads
-                    org.opalj.fpcf.par.PKECPropertyStore(context*)
-                }
-            }
-        )
-=======
         }
 
         val callGraphKey = analysisConfig(CallGraphArg)
->>>>>>> b335f93c
 
         callGraphKey.requirements(project)
 
