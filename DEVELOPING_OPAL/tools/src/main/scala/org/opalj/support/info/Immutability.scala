/* BSD 2-Clause License - see OPAL/LICENSE for details. */
package org.opalj
package support
package info

import java.io.BufferedWriter
import java.io.File
import java.io.FileWriter
import java.io.IOException
import java.net.URL
import java.nio.file.FileSystems
import java.nio.file.Path
import java.text.SimpleDateFormat
import java.util.Calendar
import scala.collection.immutable.SortedSet

import com.typesafe.config.Config
import com.typesafe.config.ConfigFactory
import com.typesafe.config.ConfigValueFactory

import org.opalj.ai.domain
import org.opalj.ai.fpcf.properties.AIDomainFactoryKey
import org.opalj.br.Field
import org.opalj.br.ObjectType
import org.opalj.br.analyses.BasicReport
import org.opalj.br.analyses.Project
import org.opalj.br.analyses.Project.JavaClassFileReader
import org.opalj.br.fpcf.FPCFAnalysesManagerKey
import org.opalj.br.fpcf.FPCFAnalysis
import org.opalj.br.fpcf.FPCFAnalysisScheduler
import org.opalj.br.fpcf.PropertyStoreKey
import org.opalj.br.fpcf.analyses.LazyL0CompileTimeConstancyAnalysis
import org.opalj.br.fpcf.analyses.LazyStaticDataUsageAnalysis
import org.opalj.br.fpcf.analyses.immutability.LazyClassImmutabilityAnalysis
import org.opalj.br.fpcf.analyses.immutability.LazyTypeImmutabilityAnalysis
import org.opalj.br.fpcf.properties.immutability.Assignable
import org.opalj.br.fpcf.properties.immutability.ClassImmutability
import org.opalj.br.fpcf.properties.immutability.DependentlyImmutableClass
import org.opalj.br.fpcf.properties.immutability.DependentlyImmutableField
import org.opalj.br.fpcf.properties.immutability.DependentlyImmutableType
import org.opalj.br.fpcf.properties.immutability.EffectivelyNonAssignable
import org.opalj.br.fpcf.properties.immutability.FieldAssignability
import org.opalj.br.fpcf.properties.immutability.FieldImmutability
import org.opalj.br.fpcf.properties.immutability.LazilyInitialized
import org.opalj.br.fpcf.properties.immutability.MutableClass
import org.opalj.br.fpcf.properties.immutability.MutableField
import org.opalj.br.fpcf.properties.immutability.MutableType
import org.opalj.br.fpcf.properties.immutability.NonAssignable
import org.opalj.br.fpcf.properties.immutability.NonTransitivelyImmutableClass
import org.opalj.br.fpcf.properties.immutability.NonTransitivelyImmutableField
import org.opalj.br.fpcf.properties.immutability.NonTransitivelyImmutableType
import org.opalj.br.fpcf.properties.immutability.TransitivelyImmutableClass
import org.opalj.br.fpcf.properties.immutability.TransitivelyImmutableField
import org.opalj.br.fpcf.properties.immutability.TransitivelyImmutableType
import org.opalj.br.fpcf.properties.immutability.TypeImmutability
import org.opalj.br.fpcf.properties.immutability.UnsafelyLazilyInitialized
import org.opalj.bytecode.JRELibraryFolder
import org.opalj.fpcf.ComputationSpecification
import org.opalj.fpcf.Entity
import org.opalj.fpcf.EPS
import org.opalj.fpcf.OrderedProperty
import org.opalj.fpcf.PropertyStoreContext
import org.opalj.log.LogContext
import org.opalj.tac.cg.CallGraphKey
import org.opalj.tac.cg.XTACallGraphKey
import org.opalj.tac.fpcf.analyses.LazyFieldImmutabilityAnalysis
import org.opalj.tac.fpcf.analyses.escape.LazySimpleEscapeAnalysis
import org.opalj.tac.fpcf.analyses.fieldaccess.EagerFieldAccessInformationAnalysis
import org.opalj.tac.fpcf.analyses.fieldassignability.LazyL2FieldAssignabilityAnalysis
import org.opalj.util.PerformanceEvaluation.time
import org.opalj.util.Seconds

/**
 * Determines the assignability of fields and the immutability of fields, classes and types and provides several
 * setting options for evaluation.
 *
 * @author Tobias Roth
 */
object Immutability {

    sealed trait Analyses
    case object Assignability extends Analyses
    case object Fields extends Analyses
    case object Classes extends Analyses
    case object Types extends Analyses
    case object All extends Analyses

    def evaluate(
        cp:                                File,
        analysis:                          Analyses,
        numThreads:                        Int,
        projectDir:                        Option[String],
        libDir:                            Option[String],
        resultsFolder:                     Path,
        withoutJDK:                        Boolean,
        isLibrary:                         Boolean,
        level:                             Int,
        withoutConsiderLazyInitialization: Boolean,
        configurationName:                 Option[String],
        times:                             Int,
        callgraphKey:                      CallGraphKey
    ): BasicReport = {

        val classFiles = projectDir match {
            case Some(dir) => JavaClassFileReader().ClassFiles(cp.toPath.resolve(dir).toFile)
            case None      => JavaClassFileReader().ClassFiles(cp)
        }

        val libFiles = libDir match {
            case Some(dir) => JavaClassFileReader().ClassFiles(cp.toPath.resolve(dir).toFile)
            case None      => Iterable.empty
        }

        val JDKFiles =
            if (withoutJDK) Iterable.empty
            else JavaClassFileReader().ClassFiles(JRELibraryFolder)

        implicit var config: Config =
            if (isLibrary)
                ConfigFactory.load("LibraryProject.conf")
            else
                ConfigFactory.load("CommandLineProject.conf")

        config = config.withValue(
            "org.opalj.fpcf.analyses.L3FieldAssignabilityAnalysis.considerLazyInitialization",
            ConfigValueFactory.fromAnyRef(!withoutConsiderLazyInitialization)
        )

        var projectTime: Seconds = Seconds.None
        var analysisTime: Seconds = Seconds.None
        val callGraphTime: Seconds = Seconds.None

        val project = time {
            Project(
                classFiles,
                libFiles ++ JDKFiles,
                libraryClassFilesAreInterfacesOnly = false,
                Iterable.empty
            )
        } { t => projectTime = t.toSeconds }

        val allProjectClassTypes = project.allProjectClassFiles.iterator.map(_.thisType).toSet

        val allFieldsInProjectClassFiles = project.allProjectClassFiles.iterator.flatMap { _.fields }.toSet

        val dependencies: List[FPCFAnalysisScheduler] =
            List(
                EagerFieldAccessInformationAnalysis,
                LazyL2FieldAssignabilityAnalysis,
                LazyFieldImmutabilityAnalysis,
                LazyClassImmutabilityAnalysis,
                LazyTypeImmutabilityAnalysis,
                LazyStaticDataUsageAnalysis,
                LazyL0CompileTimeConstancyAnalysis,
                LazySimpleEscapeAnalysis
            )

        project.updateProjectInformationKeyInitializationData(AIDomainFactoryKey) { _ =>
            if (level == 0)
<<<<<<< HEAD
                Set[Class[? <: AnyRef]](classOf[domain.l0.BaseDomainWithDefUse[URL]])
=======
                Set[Class[_ <: AnyRef]](classOf[domain.l0.PrimitiveTACAIDomain])
>>>>>>> 66ff7678
            else if (level == 1)
                Set[Class[? <: AnyRef]](classOf[domain.l1.DefaultDomainWithCFGAndDefUse[URL]])
            else if (level == 2)
                Set[Class[? <: AnyRef]](classOf[domain.l2.DefaultPerformInvocationsDomainWithCFG[URL]])
            else
                throw new Exception(s"The level $level does not exist")
        }

        project.getOrCreateProjectInformationKeyInitializationData(
            PropertyStoreKey,
            (context: List[PropertyStoreContext[AnyRef]]) => {
                implicit val lg: LogContext = project.logContext
                if (numThreads == 0) {
                    org.opalj.fpcf.seq.PKESequentialPropertyStore(context*)
                } else {
                    org.opalj.fpcf.par.PKECPropertyStore.MaxThreads = numThreads
                    org.opalj.fpcf.par.PKECPropertyStore(context*)
                }
            }
        )

        val propertyStore = project.get(PropertyStoreKey)
        val analysesManager = project.get(FPCFAnalysesManagerKey)

        project.get(callgraphKey)

        time {
            analysesManager.runAll(
                dependencies,
                {
                    (css: List[ComputationSpecification[FPCFAnalysis]]) =>
                        analysis match {
                            case Assignability =>
                                if (css.contains(LazyL2FieldAssignabilityAnalysis))
                                    allFieldsInProjectClassFiles.foreach(f =>
                                        propertyStore.force(f, FieldAssignability.key)
                                    )
                            case Fields =>
                                if (css.contains(LazyFieldImmutabilityAnalysis))
                                    allFieldsInProjectClassFiles.foreach(f =>
                                        propertyStore.force(f, FieldImmutability.key)
                                    )
                            case Classes =>
                                if (css.contains(LazyClassImmutabilityAnalysis))
                                    allProjectClassTypes.foreach(c => propertyStore.force(c, ClassImmutability.key))
                            case Types =>
                                if (css.contains(LazyTypeImmutabilityAnalysis))
                                    allProjectClassTypes.foreach(c => propertyStore.force(c, TypeImmutability.key))
                            case All =>
                                if (css.contains(LazyL2FieldAssignabilityAnalysis))
                                    allFieldsInProjectClassFiles.foreach(f => {
                                        import org.opalj.br.fpcf.properties.immutability
                                        propertyStore.force(f, immutability.FieldAssignability.key)
                                    })
                                if (css.contains(LazyFieldImmutabilityAnalysis))
                                    allFieldsInProjectClassFiles.foreach(f =>
                                        propertyStore.force(f, FieldImmutability.key)
                                    )
                                if (css.contains(LazyClassImmutabilityAnalysis))
                                    allProjectClassTypes.foreach(c => {
                                        import org.opalj.br.fpcf.properties.immutability
                                        propertyStore.force(c, immutability.ClassImmutability.key)
                                    })
                                if (css.contains(LazyTypeImmutabilityAnalysis))
                                    allProjectClassTypes.foreach(c => propertyStore.force(c, TypeImmutability.key))
                        }
                }
            )
        } { t => analysisTime = t.toSeconds }

        val stringBuilderResults: StringBuilder = new StringBuilder()

        val fieldAssignabilityGroupedResults = propertyStore
            .entities(FieldAssignability.key)
            .filter(field => allFieldsInProjectClassFiles.contains(field.e.asInstanceOf[Field]))
            .iterator.to(Iterable)
            .groupBy(_.asFinal.p)

        def unpackFieldEPS(eps: EPS[Entity, OrderedProperty]): String = {
            if (!eps.e.isInstanceOf[Field])
                throw new Exception(s"${eps.e} is not a field")
            val field = eps.e.asInstanceOf[Field]
            val fieldName = field.name
            val packageName = field.classFile.thisType.packageName.replace("/", ".")
            val className = field.classFile.thisType.simpleName
            packageName + "." + className + "." + fieldName
        }

        val assignableFields =
            fieldAssignabilityGroupedResults
                .getOrElse(Assignable, Iterator.empty)
                .toSeq
                .map(unpackFieldEPS)
                .sortWith(_ < _)

        val unsafelyLazilyInitializedFields =
            fieldAssignabilityGroupedResults
                .getOrElse(UnsafelyLazilyInitialized, Iterator.empty)
                .toSeq
                .map(unpackFieldEPS)
                .sortWith(_ < _)

        val lazilyInitializedFields =
            fieldAssignabilityGroupedResults
                .getOrElse(LazilyInitialized, Iterator.empty)
                .toSeq
                .map(unpackFieldEPS)
                .sortWith(_ < _)

        val effectivelyNonAssignableFields = fieldAssignabilityGroupedResults
            .getOrElse(EffectivelyNonAssignable, Iterator.empty)
            .toSeq
            .map(unpackFieldEPS)
            .sortWith(_ < _)
        val nonAssignableFields = fieldAssignabilityGroupedResults
            .getOrElse(NonAssignable, Iterator.empty)
            .toSeq
            .map(unpackFieldEPS)
            .sortWith(_ < _)

        if (analysis == All || analysis == Assignability) {
            stringBuilderResults.append(
                s"""
                | Assignable Fields:
                | ${assignableFields.map(_ + " | Assignable Field ").mkString("\n")}
                |
                | Lazy Initialized Not Thread Safe Field:
                | ${
                        unsafelyLazilyInitializedFields
                            .map(_ + " | Lazy Initialized Not Thread Safe Field")
                            .mkString("\n")
                    }
                |
                | Lazy Initialized Thread Safe Field:
                | ${
                        lazilyInitializedFields
                            .map(_ + " | Lazy Initialized Thread Safe Field")
                            .mkString("\n")
                    }
                |
                |
                | effectively non assignable Fields:
                |                | ${
                        effectivelyNonAssignableFields
                            .map(_ + " | effectively non assignable ")
                            .mkString("\n")
                    }

                | non assignable Fields:
                | ${
                        nonAssignableFields
                            .map(_ + " | non assignable")
                            .mkString("\n")
                    }
                |
                |""".stripMargin
            )
        }

        val fieldGroupedResults = propertyStore
            .entities(FieldImmutability.key)
            .filter(eps => allFieldsInProjectClassFiles.contains(eps.e.asInstanceOf[Field]))
            .iterator.to(Iterable)
            .groupBy {
                _.asFinal.p match {
                    case DependentlyImmutableField(_) => DependentlyImmutableField(SortedSet.empty)
                    case default                      => default
                }
            }

        val mutableFields = fieldGroupedResults
            .getOrElse(MutableField, Iterator.empty)
            .toSeq
            .map(unpackFieldEPS)
            .sortWith(_ < _)

        val nonTransitivelyImmutableFields = fieldGroupedResults
            .getOrElse(NonTransitivelyImmutableField, Iterator.empty)
            .toSeq
            .map(unpackFieldEPS)
            .sortWith(_ < _)

        val dependentlyImmutableFields = fieldGroupedResults // .collect { case (DependentlyImmutableField(_), rhs) => rhs }
            .getOrElse(DependentlyImmutableField(SortedSet.empty), Iterator.empty)
            .toSeq
            .map(unpackFieldEPS)
            .sortWith(_ < _)

        val transitivelyImmutableFields = fieldGroupedResults
            .getOrElse(TransitivelyImmutableField, Iterator.empty)
            .toSeq
            .map(unpackFieldEPS)
            .sortWith(_ < _)

        if (analysis == All || analysis == Fields) {
            stringBuilderResults.append(
                s"""
                | Mutable Fields:
                | ${mutableFields.map(_ + " | Mutable Field ").mkString("\n")}
                |
                | Non Transitively Immutable Fields:
                | ${nonTransitivelyImmutableFields.map(_ + " | Non Transitively Immutable Field ").mkString("\n")}
                |
                | Dependently Immutable Fields:
                | ${
                        dependentlyImmutableFields
                            .map(_ + " | Dependently Immutable Field ")
                            .mkString("\n")
                    }
                |
                | Transitively Immutable Fields:
                | ${transitivelyImmutableFields.map(_ + " | Transitively Immutable Field ").mkString("\n")}
                |
                |""".stripMargin
            )
        }

        val classGroupedResults = propertyStore
            .entities(ClassImmutability.key)
            .filter(eps => allProjectClassTypes.contains(eps.e.asInstanceOf[ObjectType]))
            .iterator.to(Iterable)
            .groupBy {
                _.asFinal.p match {
                    case DependentlyImmutableClass(_) => DependentlyImmutableClass(SortedSet.empty)
                    case default                      => default
                }
            }

        def unpackClass(eps: EPS[Entity, OrderedProperty]): String = {
            val classFile = eps.e.asInstanceOf[ObjectType]
            val className = classFile.simpleName
            s"${classFile.packageName.replace("/", ".")}.$className"
        }

        val mutableClasses =
            classGroupedResults
                .getOrElse(MutableClass, Iterator.empty)
                .toSeq
                .map(unpackClass)
                .sortWith(_ < _)

        val nonTransitivelyImmutableClasses =
            classGroupedResults
                .getOrElse(NonTransitivelyImmutableClass, Iterator.empty)
                .toSeq
                .map(unpackClass)
                .sortWith(_ < _)

        val dependentlyImmutableClasses =
            classGroupedResults
                .getOrElse(DependentlyImmutableClass(SortedSet.empty), Iterator.empty)
                .toSeq
                .map(unpackClass)
                .sortWith(_ < _)

        val transitivelyImmutables = classGroupedResults.getOrElse(TransitivelyImmutableClass, Iterator.empty)

        val allInterfaces =
            project.allProjectClassFiles.filter(_.isInterfaceDeclaration).map(_.thisType).toSet

        val transitivelyImmutableClassesInterfaces = transitivelyImmutables
            .filter(eps => allInterfaces.contains(eps.e.asInstanceOf[ObjectType]))
            .toSeq
            .map(unpackClass)
            .sortWith(_ < _)

        val transitivelyImmutableClasses = transitivelyImmutables
            .filter(eps => !allInterfaces.contains(eps.e.asInstanceOf[ObjectType]))
            .toSeq
            .map(unpackClass)
            .sortWith(_ < _)

        if (analysis == All || analysis == Classes) {
            stringBuilderResults.append(
                s"""
                | Mutable Classes:
                | ${mutableClasses.map(_ + " | Mutable Class ").mkString("\n")}
                |
                | Non Transitively Immutable Classes:
                | ${nonTransitivelyImmutableClasses.map(_ + " | Non Transitively Immutable Class ").mkString("\n")}
                |
                | Dependently Immutable Classes:
                | ${
                        dependentlyImmutableClasses
                            .map(_ + " | Dependently Immutable Class ")
                            .mkString("\n")
                    }
                |
                | Transitively Immutable Classes:
                | ${transitivelyImmutableClasses.map(_ + " | Transitively Immutable Classes ").mkString("\n")}
                |
                | Transitively Immutable Interfaces:
                | ${
                        transitivelyImmutableClassesInterfaces
                            .map(_ + " | Transitively Immutable Interfaces ")
                            .mkString("\n")
                    }
                |""".stripMargin
            )
        }

        val typeGroupedResults = propertyStore
            .entities(TypeImmutability.key)
            .filter(eps => allProjectClassTypes.contains(eps.e.asInstanceOf[ObjectType]))
            .iterator.to(Iterable)
            .groupBy {
                _.asFinal.p match {
                    case DependentlyImmutableType(_) => DependentlyImmutableType(SortedSet.empty)
                    case default                     => default
                }
            }
        ()

        val mutableTypes = typeGroupedResults
            .getOrElse(MutableType, Iterator.empty)
            .toSeq
            .map(unpackClass)
            .sortWith(_ < _)

        val nonTransitivelyImmutableTypes = typeGroupedResults
            .getOrElse(NonTransitivelyImmutableType, Iterator.empty)
            .toSeq
            .map(unpackClass)
            .sortWith(_ < _)

        val dependentlyImmutableTypes = typeGroupedResults
            .getOrElse(DependentlyImmutableType(SortedSet.empty), Iterator.empty)
            .toSeq
            .map(unpackClass)
            .sortWith(_ < _)

        val transitivelyImmutableTypes = typeGroupedResults
            .getOrElse(TransitivelyImmutableType, Iterator.empty)
            .toSeq
            .map(unpackClass)
            .sortWith(_ < _)

        if (analysis == All || analysis == Types) {
            stringBuilderResults.append(
                s"""
                | Mutable Types:
                | ${mutableTypes.map(_ + " | Mutable Type ").mkString("\n")}
                |
                | Non-Transitively Immutable Types:
                | ${nonTransitivelyImmutableTypes.map(_ + " | Non-Transitively Immutable Types ").mkString("\n")}
                |
                | Dependently Immutable Types:
                | ${dependentlyImmutableTypes.map(_ + " | Dependently Immutable Types ").mkString("\n")}
                |
                | Transitively Immutable Types:
                | ${transitivelyImmutableTypes.map(_ + " | Transitively Immutable Types ").mkString("\n")}
                |""".stripMargin
            )
        }

        val stringBuilderNumber: StringBuilder = new StringBuilder

        if (analysis == Assignability || analysis == All) {
            stringBuilderNumber.append(
                s"""
                | Assignable Fields: ${assignableFields.size}
                | Unsafely Lazily Initialized  Fields: ${unsafelyLazilyInitializedFields.size}
                | lazily Initialized Fields: ${lazilyInitializedFields.size}
                | Effectively Non Assignable Fields: ${effectivelyNonAssignableFields.size}
                | Non Assignable Fields: ${nonAssignableFields.size}
                | Fields: ${allFieldsInProjectClassFiles.size}
                |""".stripMargin
            )
        }

        if (analysis == Fields || analysis == All) {
            stringBuilderNumber.append(
                s"""
                | Mutable Fields: ${mutableFields.size}
                | Non Transitively Immutable Fields: ${nonTransitivelyImmutableFields.size}
                | Dependently Immutable Fields: ${dependentlyImmutableFields.size}
                | Transitively Immutable Fields: ${transitivelyImmutableFields.size}
                | Fields: ${allFieldsInProjectClassFiles.size}
                | Fields with primitive Types / java.lang.String: ${
                        allFieldsInProjectClassFiles.count(field =>
                            !field.fieldType.isReferenceType || field.fieldType == ObjectType.String
                        )
                    }
                |""".stripMargin
            )
        }

        if (analysis == Classes || analysis == All) {
            stringBuilderNumber.append(
                s"""
                | Mutable Classes: ${mutableClasses.size}
                | Non Transitively Immutable Classes: ${nonTransitivelyImmutableClasses.size}
                | Dependently Immutable Classes: ${dependentlyImmutableClasses.size}
                | Transitively Immutable Classes: ${transitivelyImmutableClasses.size}
                | Classes: ${allProjectClassTypes.size - transitivelyImmutableClassesInterfaces.size}
                |
                | Transitively Immutable Interfaces: ${transitivelyImmutableClassesInterfaces.size}
                |
                |""".stripMargin
            )
        }

        if (analysis == Types || analysis == All)
            stringBuilderNumber.append(
                s"""
                | Mutable Types: ${mutableTypes.size}
                | Non Transitively Immutable Types: ${nonTransitivelyImmutableTypes.size}
                | Dependently Immutable Types: ${dependentlyImmutableTypes.size}
                | Transitively immutable Types: ${transitivelyImmutableTypes.size}
                | Types: ${allProjectClassTypes.size}
                |""".stripMargin
            )

        val totalTime = projectTime + callGraphTime + analysisTime

        stringBuilderNumber.append(
            s"""
            | running ${analysis.toString} analysis
            | took:
            |   $totalTime seconds total time
            |   $projectTime seconds project time
            |   $callGraphTime seconds callgraph time
            |   $analysisTime seconds analysis time
            |""".stripMargin
        )

        println(
            s"""
            |
            | ${stringBuilderNumber.toString()}
            |
            | time results:
            |
            | $numThreads Threads :: took $analysisTime seconds analysis time
            |
            | results folder: $resultsFolder
            |
            | CofigurationName: $configurationName
            |
            |  level: $level
            |
            |propertyStore: ${propertyStore.getClass}
            |
            |""".stripMargin
        )

        val fileNameExtension = {
            {
                if (withoutConsiderLazyInitialization) {
                    println("withoutConsiderLazyInitialization")
                    "_withoutConsiderLazyInitialization"
                } else ""
            } + {
                if (isLibrary) {
                    println("is Library")
                    "_isLibrary_"
                } else ""
            } + {
                if (numThreads == 0) ""
                else s"_${numThreads}threads"
            } + s"_l$level"
        }

        if (resultsFolder != null) {

            val calender = Calendar.getInstance()
            calender.add(Calendar.ALL_STYLES, 1)
            val date = calender.getTime
            val simpleDateFormat = new SimpleDateFormat("dd_MM_yyyy_HH_mm_ss")

            val file = new File(
                s"$resultsFolder/${configurationName.getOrElse("")}_${times}_" +
                    s"${analysis.toString}_${simpleDateFormat.format(date)}_$fileNameExtension.txt"
            )

            println(s"filepath: ${file.getAbsolutePath}")
            val bw = new BufferedWriter(new FileWriter(file))

            try {
                bw.write(
                    s""" ${stringBuilderResults.toString()}
                    |
                    | ${stringBuilderNumber.toString()}
                    |
                    | level: $level
                    |
                    | jdk folder: $JRELibraryFolder
                    |
                    | callGraph $CallGraphKey
                    |
                    |""".stripMargin
                )

                bw.close()
            } catch {
                case _: IOException => println(s"could not write file: ${file.getName}")
            } finally {
                bw.close()
            }

        }

        println(s"propertyStore: ${propertyStore.getClass.toString}")

        println(s"jdk folder: $JRELibraryFolder")

        BasicReport(stringBuilderNumber.toString())
    }

    def main(args: Array[String]): Unit = {
        import org.opalj.tac.cg.AllocationSiteBasedPointsToCallGraphKey
        import org.opalj.tac.cg.CHACallGraphKey
        import org.opalj.tac.cg.RTACallGraphKey

        def usage: String = {
            s"""
            | Usage: Immutability
            | -cp <JAR file/Folder containing class files> OR -JDK
            | -projectDir <project directory>
            | -libDir <library directory>
            | -isLibrary
            | -adHocCHA
            | [-JDK] (running with the JDK)
            | [-analysis <imm analysis that should be executed: FieldAssignability, Fields, Classes, Types, All>]
            | [-threads <threads that should be max used>]
            | [-resultFolder <folder for the result files>]
            | [-closedWorld] (uses closed world assumption, i.e. no class can be extended)
            | [-noJDK] (running without the JDK)
            | [-callGraph <CHA|RTA|XTA|PointsTo> (Default: RTA)
            | [-level] <0|1|2> (domain level  Default: 2)
            | [-withoutConsiderGenericity]
            | [-withoutConsiderLazyInitialization]
            | [-times <1...n>] (times of execution. n is a natural number)
            |""".stripMargin
        }

        var i = 0
        var cp: File = null
        var resultFolder: Path = null
        var numThreads = 0
        var projectDir: Option[String] = None
        var libDir: Option[String] = None
        var withoutJDK: Boolean = false
        var closedWorldAssumption = false
        var isLibrary = false
        var callGraphName: Option[String] = None
        var level = 2
        var withoutConsiderLazyInitialization = false
        var times = 1
        var multiProjects = false
        var configurationName: Option[String] = None

        def readNextArg(): String = {
            i = i + 1
            if (i < args.length) {
                args(i)
            } else {
                println(usage)
                throw new IllegalArgumentException(s"missing argument: ${args(i - 1)}")
            }
        }

        var analysis: Analyses = All

        while (i < args.length) {
            args(i) match {

                case "-analysis" =>
                    val result = readNextArg()
                    if (result == "All")
                        analysis = All
                    else if (result == "FieldAssignability")
                        analysis = Assignability
                    else if (result == "Fields")
                        analysis = Fields
                    else if (result == "Classes")
                        analysis = Classes
                    else if (result == "Types")
                        analysis = Types
                    else {
                        println(usage)
                        throw new IllegalArgumentException(s"unknown parameter: $result")
                    }
                case "-threads"                           => numThreads = readNextArg().toInt
                case "-cp"                                => cp = new File(readNextArg())
                case "-resultFolder"                      => resultFolder = FileSystems.getDefault.getPath(readNextArg())
                case "-projectDir"                        => projectDir = Some(readNextArg())
                case "-libDir"                            => libDir = Some(readNextArg())
                case "-closedWorld"                       => closedWorldAssumption = true
                case "-isLibrary"                         => isLibrary = true
                case "-noJDK"                             => withoutJDK = true
                case "-callGraph"                         => callGraphName = Some(readNextArg())
                case "-level"                             => level = Integer.parseInt(readNextArg())
                case "-times"                             => times = Integer.parseInt(readNextArg())
                case "-withoutConsiderLazyInitialization" => withoutConsiderLazyInitialization = true
                case "-multi"                             => multiProjects = true
                case "-analysisName"                      => configurationName = Some(readNextArg())
                case "-JDK" =>
                    cp = JRELibraryFolder
                    withoutJDK = true

                case unknown =>
                    println(usage)
                    throw new IllegalArgumentException(s"unknown parameter: $unknown")
            }
            i += 1
        }
        if (!(0 <= level && level <= 2))
            throw new Exception(s"not a domain level: $level")

        val callGraphKey = callGraphName match {
            case Some("CHA")        => CHACallGraphKey
            case Some("PointsTo")   => AllocationSiteBasedPointsToCallGraphKey
            case Some("RTA") | None => RTACallGraphKey
            case Some("XTA")        => XTACallGraphKey
            case Some(a) =>
                Console.println(s"unknown call graph analysis: $a")
                Console.println(usage)
                return;
        }

        var nIndex = 1
        while (nIndex <= times) {
            if (multiProjects) {
                for (subp <- cp.listFiles()) {
                    evaluate(
                        subp,
                        analysis,
                        numThreads,
                        projectDir,
                        libDir,
                        resultFolder,
                        withoutJDK,
                        isLibrary || (subp eq JRELibraryFolder),
                        level,
                        withoutConsiderLazyInitialization,
                        configurationName,
                        nIndex,
                        callGraphKey
                    )
                }
            } else {
                evaluate(
                    cp,
                    analysis,
                    numThreads,
                    projectDir,
                    libDir,
                    resultFolder,
                    withoutJDK,
                    isLibrary,
                    level,
                    withoutConsiderLazyInitialization,
                    configurationName,
                    nIndex,
                    callGraphKey
                )
            }
            nIndex = nIndex + 1
        }
    }
}<|MERGE_RESOLUTION|>--- conflicted
+++ resolved
@@ -157,11 +157,7 @@
 
         project.updateProjectInformationKeyInitializationData(AIDomainFactoryKey) { _ =>
             if (level == 0)
-<<<<<<< HEAD
-                Set[Class[? <: AnyRef]](classOf[domain.l0.BaseDomainWithDefUse[URL]])
-=======
-                Set[Class[_ <: AnyRef]](classOf[domain.l0.PrimitiveTACAIDomain])
->>>>>>> 66ff7678
+                Set[Class[? <: AnyRef]](classOf[domain.l0.PrimitiveTACAIDomain])
             else if (level == 1)
                 Set[Class[? <: AnyRef]](classOf[domain.l1.DefaultDomainWithCFGAndDefUse[URL]])
             else if (level == 2)
