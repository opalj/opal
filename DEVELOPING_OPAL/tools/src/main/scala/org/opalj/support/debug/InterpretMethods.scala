--- conflicted
+++ resolved
@@ -27,17 +27,12 @@
 import org.opalj.ai.domain.TheCode
 import org.opalj.ai.util
 import org.opalj.ai.util.XHTML
-<<<<<<< HEAD
-import org.opalj.br.*
-import org.opalj.br.analyses.*
-=======
 import org.opalj.br.Method
 import org.opalj.br.analyses.MethodAnalysisApplication
 import org.opalj.br.analyses.Project
 import org.opalj.br.analyses.SomeProject
 import org.opalj.cli.PlainArg
 import org.opalj.graphs.toDot
->>>>>>> b335f93c
 import org.opalj.io.writeAndOpen
 
 /**
@@ -71,49 +66,7 @@
 
     override type Result = String
 
-<<<<<<< HEAD
-/**
- * An analysis that analyzes all methods of all class files of a project using a
- * custom domain.
- *
- * @author Michael Eichberg
- */
-class InterpretMethodsAnalysis[Source] extends Analysis[Source, BasicReport] {
-
-    override def title: String = "interpret methods"
-
-    override def description: String = "performs an abstract interpretation of all methods"
-
-    override def analyze(
-        project:                Project[Source],
-        parameters:             Seq[String] = List.empty,
-        initProgressManagement: (Int) => ProgressManagement
-    ): BasicReport = {
-        implicit val logContext: LogContext = project.logContext
-
-        val verbose = parameters.nonEmpty &&
-            (parameters.head == "-verbose=true" ||
-            (parameters.size == 2 && parameters.tail.head == "-verbose=true"))
-        val (message, detailedErrorInformationFile) =
-            if (parameters.nonEmpty && parameters.head.startsWith("-domain")) {
-                InterpretMethodsAnalysis.interpret(
-                    project,
-                    Class.forName(parameters.head.substring(8)).asInstanceOf[Class[? <: Domain]],
-                    verbose,
-                    initProgressManagement,
-                    6d
-                )
-            } else {
-                InterpretMethodsAnalysis.interpret(
-                    project,
-                    classOf[domain.l0.BaseDomain[java.net.URL]],
-                    verbose,
-                    initProgressManagement,
-                    6d
-                )
-=======
     protected def createConfig(args: Array[String]): InterpretMethodsConfig = new InterpretMethodsConfig(args)
->>>>>>> b335f93c
 
     def analyzeMethod(p: SomeProject, m: Method, analysisConfig: ConfigType): Result = {
         val classFile = m.classFile
@@ -126,76 +79,9 @@
                 return constructor.newInstance(method.classFile);
             }
 
-<<<<<<< HEAD
-    def interpret[Source](
-        project:                Project[Source],
-        domainClass:            Class[? <: Domain],
-        beVerbose:              Boolean,
-        initProgressManagement: (Int) => ProgressManagement,
-        maxEvaluationFactor:    Double = 3d
-    )(
-        implicit logContext: LogContext
-    ): (String, Option[File]) = {
-
-        // TODO Add support for reporting the progress and to interrupt the analysis.
-
-        import Console.GREEN
-        import Console.RED
-        import Console.RESET
-        import Console.YELLOW
-
-        val performanceEvaluationContext = new org.opalj.util.PerformanceEvaluation
-        import performanceEvaluationContext.getTime
-        import performanceEvaluationContext.time
-        val methodsCount = new AtomicInteger(0)
-        val instructionEvaluationsCount = new AtomicLong(0)
-
-        val domainConstructor = domainClass.getConstructor(classOf[Project[URL]], classOf[Method])
-
-        def analyzeMethod(
-            source: String,
-            method: Method
-        ): Option[(String, ClassFile, Method, Throwable)] = {
-
-            val body = method.body.get
-            try {
-                if (beVerbose) println(method.toJava(YELLOW + "[started]" + RESET))
-
-                val evaluatedCount = time(Symbol("AI")) {
-                    val ai = new InstructionCountBoundedAI[Domain](body, maxEvaluationFactor, true)
-                    val domain = domainConstructor.newInstance(project, method)
-                    val result = ai(method, domain)
-                    if (result.wasAborted) {
-                        if (beVerbose)
-                            println(
-                                method.toJava(
-                                    RED + "[aborted after evaluating " +
-                                        ai.currentEvaluationCount +
-                                        " instructions (size of instructions array=" +
-                                        body.instructions.size +
-                                        "; max=" + ai.maxEvaluationCount + ")]" +
-                                        RESET
-                                )
-                            )
-
-                        val message = s"evaluation bound (max=${ai.maxEvaluationCount}) exceeded"
-                        throw new InterruptedException(message)
-                    }
-                    val evaluatedCount = ai.currentEvaluationCount.toLong
-                    instructionEvaluationsCount.addAndGet(evaluatedCount)
-                    evaluatedCount
-                }
-                val naiveEvaluatedCount = time(Symbol("NAIVE_AI")) {
-                    val ai = new InstructionCountBoundedAI[Domain](body, maxEvaluationFactor, false)
-                    val domain = domainConstructor.newInstance(project, method)
-                    ai(method, domain)
-                    ai.currentEvaluationCount
-                }
-=======
             val constructor = domainClass.getConstructor(classOf[Project[URL]], classOf[Method])
             constructor.newInstance(project, method)
         }
->>>>>>> b335f93c
 
         var ai: AI[Domain] = null;
         try {
@@ -242,18 +128,9 @@
                 result.append("AI CFG - Reverse Dominance Frontiers: " + rdfFile + "\n")
             }
 
-<<<<<<< HEAD
-        val collectedExceptions = time(Symbol("OVERALL")) {
-            val results = new ConcurrentLinkedQueue[(String, ClassFile, Method, Throwable)]()
-            project.parForeachMethodWithBody() { m => analyzeMethod(m.source.toString, m.method).map(results.add) }
-            import scala.jdk.CollectionConverters.*
-            results.asScala
-        }
-=======
             if (aiResult.domain.isInstanceOf[RecordDefUse]) {
                 val duInfo = aiResult.domain.asInstanceOf[RecordDefUse]
                 writeAndOpen(duInfo.dumpDefUseInfo(), "DefUseInfo", ".html")
->>>>>>> b335f93c
 
                 val dotGraph = toDot(duInfo.createDefUseGraph(m.body.get))
                 writeAndOpen(dotGraph, "ImplicitDefUseGraph", ".gv")
