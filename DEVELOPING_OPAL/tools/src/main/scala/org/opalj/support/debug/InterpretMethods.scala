/* BSD 2-Clause License - see OPAL/LICENSE for details. */
package org.opalj
package support
package debug

import scala.language.postfixOps

import java.net.URL
import java.util.Date

import org.rogach.scallop.flagConverter

import org.opalj.ai.AI
import org.opalj.ai.AIResult
import org.opalj.ai.AITracer
import org.opalj.ai.BaseAI
import org.opalj.ai.Domain
import org.opalj.ai.InterpretationFailedException
import org.opalj.ai.MultiTracer
import org.opalj.ai.cli.AIBasedCommandLineConfig
import org.opalj.ai.cli.DomainArg
import org.opalj.ai.cli.TraceArg
import org.opalj.ai.common.XHTML.dump
import org.opalj.ai.common.XHTML.dumpAIState
import org.opalj.ai.domain.RecordCFG
import org.opalj.ai.domain.RecordDefUse
import org.opalj.ai.domain.TheCode
import org.opalj.ai.util
import org.opalj.ai.util.XHTML
import org.opalj.br.Method
import org.opalj.br.analyses.MethodAnalysisApplication
import org.opalj.br.analyses.Project
import org.opalj.br.analyses.SomeProject
import org.opalj.cli.PlainArg
import org.opalj.graphs.toDot
import org.opalj.io.writeAndOpen

/**
 * A small basic framework that facilitates the abstract interpretation of a
 * specific method using a configurable domain.
 *
 * @author Michael Eichberg
 */
<<<<<<< HEAD
object InterpretMethods extends AnalysisApplication {

    override def analysisSpecificParametersDescription: String =
        "[-domain=<Class of the domain that should be used for the abstract interpretation>]\n" +
            "[-verbose={true,false} If true, extensive information is shown.]\n"

    override def checkAnalysisSpecificParameters(parameters: Seq[String]): Iterable[String] = {
        def isDomainParameter(parameter: String) =
            parameter.startsWith("-domain=") && parameter.length() > 8
        def isVerbose(parameter: String) =
            parameter == "-verbose=true" || parameter == "-verbose=false"

        parameters match {
            case Nil            => Iterable.empty
            case Seq(parameter) =>
                if (isDomainParameter(parameter) || isVerbose(parameter))
                    Iterable.empty
                else
                    Iterable("unknown parameter: " + parameter)
            case Seq(parameter1, parameter2) =>
                if (!isDomainParameter(parameter1))
                    Seq("the first parameter does not specify the domain: " + parameter1)
                else if (!isVerbose(parameter2))
                    Seq("the second parameter has to be \"verbose\": " + parameter2)
                else
                    Iterable.empty
=======
object InterpretMethods extends MethodAnalysisApplication {
>>>>>>> c719a134

    protected class InterpretMethodsConfig(args: Array[String]) extends MethodAnalysisConfig(args)
        with AIBasedCommandLineConfig {
        val description = "Performs an abstract interpretation of specified methods"

        private val deadVarsArg = new PlainArg[Boolean] {
            override val name: String = "identifyDeadVariables"
            override val description: String = "Identify dead variables during abstract interpretation"
            override val defaultValue: Option[Boolean] = Some(false)
        }

        args(
            TraceArg !,
            deadVarsArg !
        )
        init()

        val identifyDeadVars: Boolean = apply(deadVarsArg)
    }

    protected type ConfigType = InterpretMethodsConfig

    override type Result = String

    protected def createConfig(args: Array[String]): InterpretMethodsConfig = new InterpretMethodsConfig(args)

    def analyzeMethod(p: SomeProject, m: Method, analysisConfig: ConfigType): Result = {
        val classFile = m.classFile
        val domainClass = analysisConfig(DomainArg)

        def createDomain[Source: reflect.ClassTag](project: SomeProject, method: Method): Domain = {

            scala.util.control.Exception.ignoring(classOf[NoSuchMethodException]) {
                val constructor = domainClass.getConstructor(classOf[Object])
                return constructor.newInstance(method.classFile);
            }

            val constructor = domainClass.getConstructor(classOf[Project[URL]], classOf[Method])
            constructor.newInstance(project, method)
        }

        var ai: AI[Domain] = null;
        try {
            val result = new StringBuilder()

            val aiResult: AIResult =
                if (analysisConfig(TraceArg)) {
                    ai = new IMAI(analysisConfig.identifyDeadVars)
                    ai(m, createDomain(p, m))
                } else {
                    val body = m.body.get
                    result.append("Starting abstract interpretation of: \n")
                    result.append("\t" + classFile.thisType.toJava + "{\n")
                    result.append("\t\t" + m.signatureToJava(true) +
                        "[instructions=" + body.instructions.length +
                        "; #max_stack=" + body.maxStack +
                        "; #locals=" + body.maxLocals + "]\n")
                    result.append("\t}\n")
                    ai = new BaseAI(analysisConfig.identifyDeadVars)
                    val aiResult = ai(m, createDomain(p, m))
                    result.append("Finished abstract interpretation.\n")
                    aiResult
                }

            if (aiResult.domain.isInstanceOf[RecordCFG]) {
                val evaluatedInstructions = aiResult.evaluatedInstructions
                val cfgDomain = aiResult.domain.asInstanceOf[RecordCFG]

                val cfgAsDotGraph = toDot(Set(cfgDomain.cfgAsGraph()), ranksep = "0.3").toString
                val cfgFile = writeAndOpen(cfgAsDotGraph, "AICFG", ".gv")
                result.append("AI CFG: " + cfgFile + "\n")

                val domAsDot = cfgDomain.dominatorTree.toDot(evaluatedInstructions.contains)
                val domFile = writeAndOpen(domAsDot, "DominatorTreeOfTheAICFG", ".gv")
                result.append("AI CFG - Dominator tree: " + domFile + "\n")

                val postDomAsDot = cfgDomain.postDominatorTree.toDot(evaluatedInstructions.contains)
                val postDomFile = writeAndOpen(postDomAsDot, "PostDominatorTreeOfTheAICFG", ".gv")
                result.append("AI CFG - Post-Dominator tree: " + postDomFile + "\n")

                val cdg = cfgDomain.pdtBasedControlDependencies
                val rdfAsDotGraph = cdg.toDot(evaluatedInstructions.contains)
                val rdfFile = writeAndOpen(rdfAsDotGraph, "ReverseDominanceFrontiersOfAICFG", ".gv")
                result.append("AI CFG - Reverse Dominance Frontiers: " + rdfFile + "\n")
            }

            if (aiResult.domain.isInstanceOf[RecordDefUse]) {
                val duInfo = aiResult.domain.asInstanceOf[RecordDefUse]
                writeAndOpen(duInfo.dumpDefUseInfo(), "DefUseInfo", ".html")

                val dotGraph = toDot(duInfo.createDefUseGraph(m.body.get))
                writeAndOpen(dotGraph, "ImplicitDefUseGraph", ".gv")
            }

            writeAndOpen(
                dump(
                    Some(classFile),
                    Some(m),
                    m.body.get,
                    Some(
                        s"Analyzed: ${new Date}<br>Domain: ${domainClass.getName}<br>" +
                            (
                                if (analysisConfig.identifyDeadVars)
                                    "<b>Dead Variables Identification</b><br>"
                                else
                                    "<u>Dead Variables are not filtered</u>.<br>"
                            ) +
                            XHTML.instructionsToXHTML("PCs where paths join", aiResult.cfJoins) +
                            (
                                if (aiResult.subroutinePCs.nonEmpty) {
                                    XHTML.instructionsToXHTML("Subroutine instructions", aiResult.subroutinePCs)
                                } else {
                                    ""
                                }
                            ) + XHTML.evaluatedInstructionsToXHTML(aiResult.evaluatedPCs)
                    ),
                    aiResult.domain
                )(aiResult.cfJoins, aiResult.operandsArray, aiResult.localsArray),
                "AIResult",
                ".html"
            )

            result.toString()
        } catch {
            case ife: InterpretationFailedException =>
                ai match {
                    case ai: IMAI => ai.xHTMLTracer.result(null);
                    case _        => /*nothing to do*/
                }

                def causeToString(ife: InterpretationFailedException, nested: Boolean): String = {
                    val domain = ife.domain
                    val parameters =
                        if (nested) {
                            ife.localsArray(0).toSeq.reverse
                                .filter(_ != null).map(_.toString)
                                .mkString("Parameters:<i>", ", ", "</i><br>")
                        } else
                            ""

                    val aiState =
                        s"<p><i>${domain.getClass.getName}</i><b>( ${domain.toString} )</b></p>" +
                            parameters +
                            "Current instruction: " + ife.pc + "<br>" +
                            XHTML.evaluatedInstructionsToXHTML(ife.evaluatedPCs) + {
                                if (ife.worklist.nonEmpty)
                                    ife.worklist.mkString("Remaining worklist:\n<br>", ", ", "<br>")
                                else
                                    "Remaining worklist: <i>EMPTY</i><br>"
                            }

                    val metaInformation = ife.cause match {
                        case ife: InterpretationFailedException =>
                            aiState + ife.cause.getStackTrace.mkString("\n<ul><li>", "</li>\n<li>", "</li></ul>\n") +
                                "<div style='margin-left:5em'>" + causeToString(ife, true) + "</div>"
                        case e: Throwable =>
                            val message = e.getMessage()
                            if (message != null)
                                aiState + "<br>Underlying cause: " + util.XHTML.htmlify(message)
                            else
                                aiState + "<br>Underlying cause: <NULL>"
                        case _ =>
                            aiState
                    }

                    if (nested && ife.domain.isInstanceOf[TheCode])
                        metaInformation +
                            dumpAIState(
                                ife.domain.asInstanceOf[TheCode].code,
                                ife.domain
                            )(ife.cfJoins, ife.operandsArray, ife.localsArray)
                    else
                        metaInformation
                }

                val resultHeader = Some(causeToString(ife, false))
                val evaluationDump =
                    dump(
                        Some(classFile),
                        Some(m),
                        m.body.get,
                        resultHeader,
                        ife.domain
                    )(ife.cfJoins, ife.operandsArray, ife.localsArray)
                writeAndOpen(evaluationDump, "StateOfCrashedAbstractInterpretation", ".html")
                throw ife

        }
    }

    private class IMAI(IdentifyDeadVariables: Boolean) extends AI[Domain](IdentifyDeadVariables) {

        override def isInterrupted: Boolean = Thread.interrupted()

        val consoleTracer: AITracer = new ConsoleTracer { override val printOIDs = true }
        // new ConsoleEvaluationTracer {}

        val xHTMLTracer: XHTMLTracer = new XHTMLTracer {}

        override val tracer = Some(new MultiTracer(consoleTracer, xHTMLTracer))
    }

    override def renderResult(result: String): String = result
}<|MERGE_RESOLUTION|>--- conflicted
+++ resolved
@@ -41,36 +41,7 @@
  *
  * @author Michael Eichberg
  */
-<<<<<<< HEAD
-object InterpretMethods extends AnalysisApplication {
-
-    override def analysisSpecificParametersDescription: String =
-        "[-domain=<Class of the domain that should be used for the abstract interpretation>]\n" +
-            "[-verbose={true,false} If true, extensive information is shown.]\n"
-
-    override def checkAnalysisSpecificParameters(parameters: Seq[String]): Iterable[String] = {
-        def isDomainParameter(parameter: String) =
-            parameter.startsWith("-domain=") && parameter.length() > 8
-        def isVerbose(parameter: String) =
-            parameter == "-verbose=true" || parameter == "-verbose=false"
-
-        parameters match {
-            case Nil            => Iterable.empty
-            case Seq(parameter) =>
-                if (isDomainParameter(parameter) || isVerbose(parameter))
-                    Iterable.empty
-                else
-                    Iterable("unknown parameter: " + parameter)
-            case Seq(parameter1, parameter2) =>
-                if (!isDomainParameter(parameter1))
-                    Seq("the first parameter does not specify the domain: " + parameter1)
-                else if (!isVerbose(parameter2))
-                    Seq("the second parameter has to be \"verbose\": " + parameter2)
-                else
-                    Iterable.empty
-=======
 object InterpretMethods extends MethodAnalysisApplication {
->>>>>>> c719a134
 
     protected class InterpretMethodsConfig(args: Array[String]) extends MethodAnalysisConfig(args)
         with AIBasedCommandLineConfig {
