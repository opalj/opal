/* BSD 2-Clause License - see OPAL/LICENSE for details. */
package org.opalj
package support
package info

import java.io.File
import java.net.URL
import java.util.concurrent.ConcurrentLinkedQueue
import scala.collection.immutable.ArraySeq
import scala.jdk.CollectionConverters.*

import org.opalj.br.DeclaredMethod
import org.opalj.br.PC
import org.opalj.br.analyses.BasicReport
import org.opalj.br.analyses.DeclaredMethods
import org.opalj.br.analyses.DeclaredMethodsKey
import org.opalj.br.analyses.Project
import org.opalj.br.analyses.ProjectsAnalysisApplication
import org.opalj.br.fpcf.ContextProviderKey
import org.opalj.br.fpcf.analyses.ContextProvider
import org.opalj.br.fpcf.analyses.immutability.LazyClassImmutabilityAnalysis
import org.opalj.br.fpcf.analyses.immutability.LazyTypeImmutabilityAnalysis
<<<<<<< HEAD
=======
import org.opalj.br.fpcf.cli.MultiProjectAnalysisConfig
import org.opalj.br.fpcf.properties.{Purity => PurityProperty}
>>>>>>> b335f93c
import org.opalj.br.fpcf.properties.CompileTimePure
import org.opalj.br.fpcf.properties.Context
import org.opalj.br.fpcf.properties.Pure
import org.opalj.br.fpcf.properties.Purity as PurityProperty
import org.opalj.br.fpcf.properties.SideEffectFree
import org.opalj.br.fpcf.properties.cg.Callees
import org.opalj.fpcf.FinalP
import org.opalj.fpcf.FPCFAnalysesManagerKey
import org.opalj.fpcf.PropertyStore
import org.opalj.tac.Call
import org.opalj.tac.DUVar
import org.opalj.tac.ExprStmt
import org.opalj.tac.FunctionCall
import org.opalj.tac.cg.CGBasedCommandLineConfig
import org.opalj.tac.cg.RTACallGraphKey
import org.opalj.tac.fpcf.analyses.LazyFieldLocalityAnalysis
import org.opalj.tac.fpcf.analyses.escape.LazyInterProceduralEscapeAnalysis
import org.opalj.tac.fpcf.analyses.escape.LazyReturnValueFreshnessAnalysis
import org.opalj.tac.fpcf.analyses.fieldaccess.EagerFieldAccessInformationAnalysis
import org.opalj.tac.fpcf.analyses.fieldassignability.LazyL1FieldAssignabilityAnalysis
import org.opalj.tac.fpcf.analyses.purity.EagerL2PurityAnalysis
import org.opalj.tac.fpcf.properties.TACAI
import org.opalj.value.ValueInformation

/**
 * Identifies calls to pure/side-effect free methods where the results are not used subsequently.
 *
 * @author Dominik Helm
 */
object UnusedResults extends ProjectsAnalysisApplication {

    protected class UnusedResultsConfig(args: Array[String]) extends MultiProjectAnalysisConfig(args)
        with CGBasedCommandLineConfig {
        val description = "Finds invocations of pure/side-effect free methods where the result is not used"
    }

    protected type ConfigType = UnusedResultsConfig

    protected def createConfig(args: Array[String]): UnusedResultsConfig = new UnusedResultsConfig(args)

    type V = DUVar[ValueInformation]

    override protected def analyze(
        cp:             Iterable[File],
        analysisConfig: UnusedResultsConfig,
        execution:      Int
    ): (Project[URL], BasicReport) = {
        implicit val (project, _) = analysisConfig.setupProject(cp)()
        implicit val (ps, _) = analysisConfig.setupPropertyStore(project)
        analysisConfig.setupCallGaph(project)

        val issues = new ConcurrentLinkedQueue[String]

        implicit val declaredMethods: DeclaredMethods = project.get(DeclaredMethodsKey)

        val callGraph = project.get(RTACallGraphKey)

        project.get(FPCFAnalysesManagerKey).runAll(
            EagerFieldAccessInformationAnalysis,
            LazyInterProceduralEscapeAnalysis,
            LazyReturnValueFreshnessAnalysis,
            LazyFieldLocalityAnalysis,
            LazyL1FieldAssignabilityAnalysis,
            LazyClassImmutabilityAnalysis,
            LazyTypeImmutabilityAnalysis,
            EagerL2PurityAnalysis
        )

        implicit val contextProvider: ContextProvider = project.get(ContextProviderKey)

        callGraph.reachableMethods().foreach { context => issues.addAll(analyzeMethod(context).asJava) }

        (project, BasicReport(issues.asScala))
    }

    def analyzeMethod(
<<<<<<< HEAD
        method: Method,
        tacai:  Method => Option[TACode[?, V]]
=======
        context: Context
>>>>>>> b335f93c
    )(
        implicit
        propertyStore:   PropertyStore,
        declaredMethods: DeclaredMethods,
        contextProvider: ContextProvider
    ): Seq[String] = {
        val method = context.method
        if (!method.hasSingleDefinedMethod)
            return Nil;

        val taCodeOption = propertyStore(method.definedMethod, TACAI.key).ub.tac
        if (taCodeOption.isEmpty)
            return Nil;

        val code = taCodeOption.get.stmts

        val callees = propertyStore(method, Callees.key).ub

        val issues = code collect {
            case ExprStmt(pc, call: FunctionCall[V]) =>
                handleCall(method, call, callees.callees(context, pc), pc)
        }

        ArraySeq.unsafeWrapArray(issues) collect { case Some(issue) => issue }
    }

    def handleCall(
        caller:  DeclaredMethod,
        call:    FunctionCall[V],
        callees: Iterator[Context],
        pc:      Int
    )(
        implicit
        propertyStore:   PropertyStore,
        declaredMethods: DeclaredMethods
    ): Option[String] = {
        if (callees.forall { callee =>
                propertyStore(callee, PurityProperty.key) match {
                    case FinalP(CompileTimePure | Pure | SideEffectFree) => true
                    case _                                               => false
                }
            }
        ) {
            val Call(declaringClass, _, name, descriptor) = call
            val callee = declaredMethods(
                declaringClass.asClassType,
                caller.definedMethod.classFile.thisType.packageName,
                declaringClass.asClassType,
                name,
                descriptor
            )
            createIssue(caller, callee, pc)
        } else None

    }

    private def createIssue(
        method: DeclaredMethod,
        target: DeclaredMethod,
        pc:     PC
    ): Some[String] = {
        Some(s"Unused result of call to ${target.toJava} from ${method.toJava} at $pc")
    }
}<|MERGE_RESOLUTION|>--- conflicted
+++ resolved
@@ -20,11 +20,7 @@
 import org.opalj.br.fpcf.analyses.ContextProvider
 import org.opalj.br.fpcf.analyses.immutability.LazyClassImmutabilityAnalysis
 import org.opalj.br.fpcf.analyses.immutability.LazyTypeImmutabilityAnalysis
-<<<<<<< HEAD
-=======
 import org.opalj.br.fpcf.cli.MultiProjectAnalysisConfig
-import org.opalj.br.fpcf.properties.{Purity => PurityProperty}
->>>>>>> b335f93c
 import org.opalj.br.fpcf.properties.CompileTimePure
 import org.opalj.br.fpcf.properties.Context
 import org.opalj.br.fpcf.properties.Pure
@@ -101,12 +97,7 @@
     }
 
     def analyzeMethod(
-<<<<<<< HEAD
-        method: Method,
-        tacai:  Method => Option[TACode[?, V]]
-=======
         context: Context
->>>>>>> b335f93c
     )(
         implicit
         propertyStore:   PropertyStore,
