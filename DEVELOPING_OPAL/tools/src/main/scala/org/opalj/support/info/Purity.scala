--- conflicted
+++ resolved
@@ -148,14 +148,8 @@
             case None      => Iterable.empty
         }
 
-<<<<<<< HEAD
-        val JDKFiles =
-            if (withoutJDK) Traversable.empty
-            else JavaClassFileReader().ClassFiles(JRELibraryFolder)
-=======
         val JDKFiles = if (withoutJDK) Iterable.empty
         else JavaClassFileReader().ClassFiles(JRELibraryFolder)
->>>>>>> ee311cde
 
         val isJDK: Boolean = cp eq JRELibraryFolder
         val dirName = if (isJDK) "JDK" else cp.getName
@@ -196,13 +190,7 @@
                 libraryClassFilesAreInterfacesOnly = false,
                 Iterable.empty
             )
-<<<<<<< HEAD
-        } { t ⇒
-            projectTime = t.toSeconds
-        }
-=======
         } { t => projectTime = t.toSeconds }
->>>>>>> ee311cde
 
         project.updateProjectInformationKeyInitializationData(AIDomainFactoryKey) {
             case None               => Set(domain)
@@ -223,13 +211,7 @@
         )
 
         PropertyStore.updateDebug(debug)
-<<<<<<< HEAD
-        val ps = time { project.get(PropertyStoreKey) } { t ⇒
-            propertyStoreTime = t.toSeconds
-        }
-=======
         val ps = time { project.get(PropertyStoreKey) } { t => propertyStoreTime = t.toSeconds }
->>>>>>> ee311cde
 
         analysis match {
             case LazyL0PurityAnalysis =>
@@ -256,13 +238,7 @@
 
         time {
             project.get(callGraphKey)
-<<<<<<< HEAD
-        } { t ⇒
-            callGraphTime = t.toSeconds
-        }
-=======
         } { t => callGraphTime = t.toSeconds }
->>>>>>> ee311cde
 
         val reachableMethods =
             ps.entities(Callers.key).collect {
@@ -275,29 +251,14 @@
             val analyses = analysis :: support
 
             manager.runAll(
-<<<<<<< HEAD
-                analyses, { css: Chain[ComputationSpecification[FPCFAnalysis]] ⇒
-                if (css.contains(analysis)) {
-                    analyzedMethods.foreach { dm ⇒
-                        ps.force(dm, br.fpcf.properties.Purity.key)
-=======
                 analyses,
                 { css: List[ComputationSpecification[FPCFAnalysis]] =>
                     if (css.contains(analysis)) {
                         analyzedMethods.foreach { dm => ps.force(dm, br.fpcf.properties.Purity.key) }
->>>>>>> ee311cde
                     }
                 }
-            }
             )
-
-<<<<<<< HEAD
-        } { t ⇒
-            analysisTime = t.toSeconds
-        }
-=======
         } { t => analysisTime = t.toSeconds }
->>>>>>> ee311cde
         ps.shutdown()
 
         val entitiesWithPurity = ps(analyzedMethods, br.fpcf.properties.Purity.key).filter {
@@ -431,41 +392,20 @@
                     for (m <- externallySideEffectFree) {
                         resultsWriter.println(s"${m.definedMethod.toJava} => externally side-effect free")
                     }
-<<<<<<< HEAD
-                    for (m ← dExternallySideEffectFree) {
-                        resultsWriter.println(
-                            s"${m.definedMethod.toJava} => domain-specific externally side-effect free"
-                        )
-=======
                     for (m <- dExternallySideEffectFree) {
                         resultsWriter.println(s"${m.definedMethod.toJava} => domain-specific externally side-effect free")
->>>>>>> ee311cde
                     }
                     for ((m, p) <- contextuallyPure) {
                         resultsWriter.println(s"${m.definedMethod.toJava} => contextually pure: $p")
                     }
-<<<<<<< HEAD
-                    for ((m, p) ← dContextuallyPure) {
-                        resultsWriter.println(
-                            s"${m.definedMethod.toJava} => domain-specific contextually pure: $p"
-                        )
-=======
                     for ((m, p) <- dContextuallyPure) {
                         resultsWriter.println(s"${m.definedMethod.toJava} => domain-specific contextually pure: $p")
->>>>>>> ee311cde
                     }
                     for ((m, p) <- contextuallySideEffectFree) {
                         resultsWriter.println(s"${m.definedMethod.toJava} => contextually side-effect free: $p")
                     }
-<<<<<<< HEAD
-                    for ((m, p) ← dContextuallySideEffectFree) {
-                        resultsWriter.println(
-                            s"${m.definedMethod.toJava} => domain-specific contextually side-effect free: $p"
-                        )
-=======
                     for ((m, p) <- dContextuallySideEffectFree) {
                         resultsWriter.println(s"${m.definedMethod.toJava} => domain-specific contextually side-effect free: $p")
->>>>>>> ee311cde
                     }
                     for (m <- lbImpure) {
                         resultsWriter.println(s"${m.definedMethod.toJava} => impure")
@@ -618,56 +558,15 @@
             case None | Some("L1") =>
                 support ::= LazyInterProceduralEscapeAnalysis
 
-<<<<<<< HEAD
-            case Some("none") ⇒
-            case Some(a) ⇒
-=======
             case Some("none") =>
 
             case Some(a) =>
->>>>>>> ee311cde
                 Console.println(s"unknown escape analysis: $a")
                 Console.println(usage)
                 return ;
         }
 
         fieldMutabilityAnalysisName match {
-<<<<<<< HEAD
-            case Some("L0") if eager ⇒ support ::= EagerL0FieldAssignabilityAnalysis
-
-            case Some("L0")          ⇒ support ::= LazyL0FieldAssignabilityAnalysis
-
-            case Some("L1") if eager ⇒ support ::= EagerL1FieldAssignabilityAnalysis
-
-            case Some("L1")          ⇒ support ::= LazyL1FieldAssignabilityAnalysis
-
-            case Some("L2") if eager ⇒
-
-                support ::= EagerL2FieldAssignabilityAnalysis
-
-            case Some("L2") ⇒
-
-                support ::= LazyL2FieldAssignabilityAnalysis
-
-            case Some("L3") ⇒
-                support ::= LazyL0FieldImmutabilityAnalysis
-
-                if (eager) {
-                    support ::= EagerClassImmutabilityAnalysis
-                    support ::= EagerTypeImmutabilityAnalysis
-                } else {
-                    support ::= LazyClassImmutabilityAnalysis
-                    support ::= LazyTypeImmutabilityAnalysis
-                }
-
-            case Some("none") ⇒
-            case None ⇒
-                analysis match {
-                    case LazyL0PurityAnalysis ⇒ LazyL0FieldAssignabilityAnalysis
-                    case LazyL1PurityAnalysis ⇒ LazyL1FieldAssignabilityAnalysis
-                    case LazyL2PurityAnalysis ⇒ LazyL1FieldAssignabilityAnalysis
-                }
-=======
             case Some("L0") if eager => support ::= EagerL0FieldMutabilityAnalysis
 
             case Some("L0")          => support ::= LazyL0FieldMutabilityAnalysis
@@ -691,7 +590,6 @@
                 case LazyL1PurityAnalysis => LazyL1FieldMutabilityAnalysis
                 case LazyL2PurityAnalysis => LazyL1FieldMutabilityAnalysis
             }
->>>>>>> ee311cde
 
             case Some(a) =>
                 Console.println(s"unknown field mutability analysis: $a")
