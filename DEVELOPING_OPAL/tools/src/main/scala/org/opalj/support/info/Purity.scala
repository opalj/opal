--- conflicted
+++ resolved
@@ -75,53 +75,10 @@
  */
 object Purity extends ProjectsAnalysisApplication {
 
-<<<<<<< HEAD
-    val JDKPackages = List(
-        "java/",
-        "javax",
-        "javafx",
-        "jdk",
-        "sun",
-        "oracle",
-        "com/sun",
-        "netscape",
-        "org/ietf/jgss",
-        "org/jcp/xml/dsig/internal",
-        "org/omg",
-        "org/w3c/dom",
-        "org/xml/sax"
-    )
-
-    def evaluate(
-        cp:                    File,
-        projectDir:            Option[String],
-        libDir:                Option[String],
-        analysis:              FPCFLazyAnalysisScheduler,
-        support:               List[FPCFAnalysisScheduler],
-        domain:                Class[? <: Domain & RecordDefUse],
-        configurationName:     Option[String],
-        schedulingStrategy:    Option[String],
-        rater:                 DomainSpecificRater,
-        callGraphKey:          CallGraphKey,
-        withoutJDK:            Boolean,
-        individual:            Boolean,
-        numThreads:            Int,
-        closedWorldAssumption: Boolean,
-        isLibrary:             Boolean,
-        debug:                 Boolean,
-        evaluationDir:         Option[File],
-        packages:              Option[Array[String]]
-    ): Unit = {
-        val classFiles = projectDir match {
-            case Some(dir) => JavaClassFileReader().ClassFiles(cp.toPath.resolve(dir).toFile)
-            case None      => JavaClassFileReader().ClassFiles(cp)
-        }
-=======
     protected class PurityConfig(args: Array[String]) extends MultiProjectAnalysisConfig(args)
         with CGBasedCommandLineConfig {
 
         val description = "Compute method purity information"
->>>>>>> b335f93c
 
         private val analysisLevelArg = new AnalysisLevelArg(PurityArg.description, PurityArg.levels: _*) {
             override val defaultValue: Option[String] = Some("L2")
@@ -169,22 +126,9 @@
                 support ::= LazyTypeImmutabilityAnalysis
             }
 
-<<<<<<< HEAD
-        project.getOrCreateProjectInformationKeyInitializationData(
-            PropertyStoreKey,
-            (context: List[PropertyStoreContext[AnyRef]]) => {
-                implicit val lg: LogContext = project.logContext
-                if (numThreads == 0) {
-                    org.opalj.fpcf.seq.PKESequentialPropertyStore(context*)
-                } else {
-                    org.opalj.fpcf.par.PKECPropertyStore.MaxThreads = numThreads
-                    org.opalj.fpcf.par.PKECPropertyStore(context*)
-                }
-=======
             get(EscapeArg, EscapeArg.parse("L1")) match {
                 case ""     =>
                 case escape => support ::= getScheduler(escape, eager)
->>>>>>> b335f93c
             }
 
             get(FieldAssignabilityArg) match {
@@ -473,247 +417,4 @@
         }
     }
 
-<<<<<<< HEAD
-    def main(args: Array[String]): Unit = {
-
-        // Parameters:
-        var cp: File = null
-        var projectDir: Option[String] = None
-        var libDir: Option[String] = None
-        var analysisName: Option[String] = None
-        var fieldAssignabilityAnalysisName: Option[String] = None
-        var escapeAnalysisName: Option[String] = None
-        var domainName: Option[String] = None
-        var raterName: Option[String] = None
-        var callGraphName: Option[String] = None
-        var configurationName: Option[String] = None
-        var schedulingStrategy: Option[String] = None
-        var withoutJDK = false
-        var individual = false
-        var isLibrary = false
-        var cwa = false
-        var debug = false
-        var multiProjects = false
-        var eager = false
-        var evaluationDir: Option[File] = None
-        var packages: Option[Array[String]] = None
-        var numThreads = PropertyStoreKey.parallelismLevel
-
-        // PARSING PARAMETERS
-        var i = 0
-
-        def readNextArg(): String = {
-            i += 1
-            if (i < args.length) {
-                args(i)
-            } else {
-                println(usage)
-                throw new IllegalArgumentException(s"missing argument: ${args(i - 1)}")
-            }
-        }
-
-        while (i < args.length) {
-            args(i) match {
-                case "-cp"                 => cp = new File(readNextArg())
-                case "-projectDir"         => projectDir = Some(readNextArg())
-                case "-libDir"             => libDir = Some(readNextArg())
-                case "-analysis"           => analysisName = Some(readNextArg())
-                case "-fieldAssignability" => fieldAssignabilityAnalysisName = Some(readNextArg())
-                case "-escape"             => escapeAnalysisName = Some(readNextArg())
-                case "-domain"             => domainName = Some(readNextArg())
-                case "-rater"              => raterName = Some(readNextArg())
-                case "-callGraph"          => callGraphName = Some(readNextArg())
-                case "-analysisName"       => configurationName = Some(readNextArg())
-                case "-schedulingStrategy" => schedulingStrategy = Some(readNextArg())
-                case "-eager"              => eager = true
-                case "-individual"         => individual = true
-                case "-closedWorld"        => cwa = true
-                case "-library"            => isLibrary = true
-                case "-debug"              => debug = true
-                case "-multi"              => multiProjects = true
-                case "-eval"               => evaluationDir = Some(new File(readNextArg()))
-                case "-packages"           => packages = Some(readNextArg().split(':'))
-                case "-j"                  => numThreads = readNextArg().toInt
-                case "-noJDK"              => withoutJDK = true
-                case "-JDK" =>
-                    cp = JRELibraryFolder; withoutJDK = true
-
-                case unknown =>
-                    Console.println(usage)
-                    throw new IllegalArgumentException(s"unknown parameter: $unknown")
-            }
-            i += 1
-        }
-
-        if (configurationName.isEmpty) {
-            configurationName = Some(s"RUN-${Calendar.getInstance().getTime.toString}")
-        }
-
-        if (cp eq null) {
-            Console.println("no classpath given (use -cp <classpath> or -JDK)")
-            Console.println(usage)
-            return;
-        }
-
-        var support: List[FPCFAnalysisScheduler] = Nil
-        val analysis: FPCFLazyAnalysisScheduler = analysisName match {
-            case Some("L0") => LazyL0PurityAnalysis
-
-            case Some("L1") => LazyL1PurityAnalysis
-
-            case None | Some("L2") =>
-                support = List(
-                    LazyFieldImmutabilityAnalysis,
-                    LazyL0CompileTimeConstancyAnalysis,
-                    LazyStaticDataUsageAnalysis,
-                    LazyReturnValueFreshnessAnalysis,
-                    LazyFieldLocalityAnalysis
-                )
-                LazyL2PurityAnalysis
-
-            case Some(a) =>
-                Console.println(s"unknown analysis: $a")
-                Console.println(usage)
-                return;
-        }
-
-        support ::= EagerFieldAccessInformationAnalysis
-
-        if (eager) {
-            support ::= EagerClassImmutabilityAnalysis
-            support ::= EagerTypeImmutabilityAnalysis
-        } else {
-            support ::= LazyClassImmutabilityAnalysis
-            support ::= LazyTypeImmutabilityAnalysis
-        }
-
-        escapeAnalysisName match {
-            case Some("L0") =>
-                support ::= LazySimpleEscapeAnalysis
-
-            case None | Some("L1") =>
-                support ::= LazyInterProceduralEscapeAnalysis
-
-            case Some("none") =>
-
-            case Some(a) =>
-                Console.println(s"unknown escape analysis: $a")
-                Console.println(usage)
-                return;
-        }
-
-        fieldAssignabilityAnalysisName match {
-            case Some("L0") if eager => support ::= EagerL0FieldAssignabilityAnalysis
-
-            case Some("L0") => support ::= LazyL0FieldAssignabilityAnalysis
-
-            case Some("L1") if eager => support ::= EagerL1FieldAssignabilityAnalysis
-
-            case Some("L1") => support ::= LazyL1FieldAssignabilityAnalysis
-
-            case Some("L2") if eager =>
-                support ::= EagerL2FieldAssignabilityAnalysis
-
-            case Some("L2") =>
-                support ::= LazyL2FieldAssignabilityAnalysis
-
-            case Some("none") =>
-
-            case None => analysis match {
-                    case LazyL0PurityAnalysis => support ::= LazyL0FieldAssignabilityAnalysis
-                    case LazyL1PurityAnalysis => support ::= LazyL1FieldAssignabilityAnalysis
-                    case LazyL2PurityAnalysis => support ::= LazyL1FieldAssignabilityAnalysis
-                }
-
-            case Some(a) =>
-                Console.println(s"unknown field assignability analysis: $a")
-                Console.println(usage)
-                return;
-        }
-
-        val d =
-            if (domainName.isEmpty)
-                classOf[domain.l2.DefaultPerformInvocationsDomainWithCFGAndDefUse[?]]
-            else {
-                Class.forName(domainName.get).asInstanceOf[Class[Domain & RecordDefUse]]
-            }
-
-        val rater = if (raterName.isEmpty) {
-            SystemOutLoggingAllExceptionRater
-        } else {
-            import scala.reflect.runtime.universe.runtimeMirror
-            val mirror = runtimeMirror(getClass.getClassLoader)
-            val module = mirror.staticModule(raterName.get)
-            mirror.reflectModule(module).instance.asInstanceOf[DomainSpecificRater]
-        }
-
-        val callGraphKey = callGraphName match {
-            case Some("CHA")        => CHACallGraphKey
-            case Some("PointsTo")   => AllocationSiteBasedPointsToCallGraphKey
-            case Some("RTA") | None => RTACallGraphKey
-            case Some(a) =>
-                Console.println(s"unknown call graph analysis: $a")
-                Console.println(usage)
-                return;
-        }
-
-        if (evaluationDir.isDefined && !evaluationDir.get.exists()) evaluationDir.get.mkdir
-
-        val begin = Calendar.getInstance()
-        Console.println(begin.getTime)
-
-        time {
-            if (multiProjects) {
-                for (subp <- cp.listFiles().filter(_.isDirectory)) {
-                    println(s"${subp.getName}: ${Calendar.getInstance().getTime}")
-                    evaluate(
-                        subp,
-                        projectDir,
-                        libDir,
-                        analysis,
-                        support,
-                        d,
-                        configurationName,
-                        schedulingStrategy,
-                        rater,
-                        callGraphKey,
-                        withoutJDK,
-                        individual,
-                        numThreads,
-                        cwa,
-                        isLibrary || (subp eq JRELibraryFolder),
-                        debug,
-                        evaluationDir,
-                        packages
-                    )
-                }
-            } else {
-                evaluate(
-                    cp,
-                    projectDir,
-                    libDir,
-                    analysis,
-                    support,
-                    d,
-                    configurationName,
-                    schedulingStrategy,
-                    rater,
-                    callGraphKey,
-                    withoutJDK,
-                    individual,
-                    numThreads,
-                    cwa,
-                    isLibrary || (cp eq JRELibraryFolder),
-                    debug,
-                    evaluationDir,
-                    packages
-                )
-            }
-        }(t => println("evaluation time: " + t.toSeconds))
-
-        val end = Calendar.getInstance()
-        Console.println(end.getTime)
-    }
-=======
->>>>>>> b335f93c
 }