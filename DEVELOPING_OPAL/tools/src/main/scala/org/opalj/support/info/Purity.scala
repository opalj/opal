/* BSD 2-Clause License - see OPAL/LICENSE for details. */
package org.opalj
package support
package info

import java.io.File
import java.io.FileOutputStream
import java.io.PrintWriter
import java.util.Calendar

import com.typesafe.config.Config
import com.typesafe.config.ConfigFactory
import com.typesafe.config.ConfigValueFactory

import org.opalj.util.PerformanceEvaluation.time
import org.opalj.util.Seconds
import org.opalj.collection.immutable.Chain
import org.opalj.collection.immutable.IntTrieSet
import org.opalj.fpcf.ComputationSpecification
import org.opalj.fpcf.FinalEP
import org.opalj.fpcf.FinalP
import org.opalj.fpcf.PropertyStore
import org.opalj.bytecode.JRELibraryFolder
import org.opalj.br.fpcf.FPCFAnalysesManagerKey
import org.opalj.br.fpcf.FPCFAnalysis
import org.opalj.br.fpcf.FPCFAnalysisScheduler
import org.opalj.br.fpcf.FPCFLazyAnalysisScheduler
import org.opalj.br.fpcf.PropertyStoreKey
import org.opalj.br.fpcf.analyses.LazyL0ClassImmutabilityAnalysis
import org.opalj.br.fpcf.analyses.LazyL0CompileTimeConstancyAnalysis
import org.opalj.br.fpcf.analyses.LazyL0FieldAssignabilityAnalysis
import org.opalj.br.fpcf.analyses.LazyL0PurityAnalysis
import org.opalj.br.fpcf.analyses.LazyStaticDataUsageAnalysis
import org.opalj.br.fpcf.analyses.LazyL0TypeImmutabilityAnalysis
import org.opalj.br.fpcf.properties.CompileTimePure
import org.opalj.br.fpcf.properties.ContextuallyPure
import org.opalj.br.fpcf.properties.ContextuallySideEffectFree
import org.opalj.br.fpcf.properties.DContextuallyPure
import org.opalj.br.fpcf.properties.DContextuallySideEffectFree
import org.opalj.br.fpcf.properties.DPure
import org.opalj.br.fpcf.properties.DSideEffectFree
import org.opalj.br.fpcf.properties.ImpureByAnalysis
import org.opalj.br.fpcf.properties.ImpureByLackOfInformation
import org.opalj.br.fpcf.properties.Pure
import org.opalj.br.fpcf.properties.SideEffectFree
import org.opalj.br.DeclaredMethod
import org.opalj.br.DefinedMethod
import org.opalj.br.analyses.DeclaredMethodsKey
import org.opalj.br.analyses.Project
import org.opalj.br.analyses.Project.JavaClassFileReader
<<<<<<< HEAD
import org.opalj.br.fpcf.analyses.EagerL0ClassImmutabilityAnalysis
import org.opalj.br.fpcf.analyses.EagerL0FieldAssignabilityAnalysis
import org.opalj.br.fpcf.analyses.EagerL0TypeImmutabilityAnalysis
import org.opalj.br.fpcf.properties.cg.Callers
import org.opalj.br.fpcf.properties.cg.NoCallers
=======
import org.opalj.br.fpcf.analyses.EagerClassImmutabilityAnalysis
import org.opalj.br.fpcf.analyses.EagerL0FieldMutabilityAnalysis
import org.opalj.br.fpcf.analyses.EagerTypeImmutabilityAnalysis
import org.opalj.tac.fpcf.properties.cg.Callers
import org.opalj.tac.fpcf.properties.cg.NoCallers
>>>>>>> 5b06f22d
import org.opalj.ai.Domain
import org.opalj.ai.domain
import org.opalj.ai.domain.RecordDefUse
import org.opalj.ai.fpcf.properties.AIDomainFactoryKey
import org.opalj.br.fpcf.analyses.EagerUnsoundPrematurelyReadFieldsAnalysis
import org.opalj.br.fpcf.analyses.LazyUnsoundPrematurelyReadFieldsAnalysis
import org.opalj.fpcf.PropertyStoreContext
import org.opalj.fpcf.seq.PKESequentialPropertyStore
import org.opalj.log.LogContext
import org.opalj.tac.cg.CallGraphKey
import org.opalj.tac.cg.AllocationSiteBasedPointsToCallGraphKey
import org.opalj.tac.cg.CHACallGraphKey
import org.opalj.tac.cg.RTACallGraphKey
import org.opalj.tac.fpcf.analyses.LazyFieldLocalityAnalysis
import org.opalj.tac.fpcf.analyses.LazyL1FieldAssignabilityAnalysis
import org.opalj.tac.fpcf.analyses.escape.LazyInterProceduralEscapeAnalysis
import org.opalj.tac.fpcf.analyses.escape.LazyReturnValueFreshnessAnalysis
import org.opalj.tac.fpcf.analyses.escape.LazySimpleEscapeAnalysis
import org.opalj.tac.fpcf.analyses.purity.DomainSpecificRater
import org.opalj.tac.fpcf.analyses.purity.L1PurityAnalysis
import org.opalj.tac.fpcf.analyses.purity.L2PurityAnalysis
import org.opalj.tac.fpcf.analyses.purity.LazyL1PurityAnalysis
import org.opalj.tac.fpcf.analyses.purity.LazyL2PurityAnalysis
import org.opalj.tac.fpcf.analyses.purity.SystemOutLoggingAllExceptionRater
import org.opalj.tac.fpcf.analyses.EagerL1FieldAssignabilityAnalysis
import org.opalj.tac.fpcf.analyses.EagerL2FieldAssignabilityAnalysis
import org.opalj.tac.fpcf.analyses.LazyL2FieldAssignabilityAnalysis
import org.opalj.tac.fpcf.analyses.immutability.LazyL0FieldImmutabilityAnalysis
import org.opalj.tac.fpcf.analyses.immutability.EagerL1ClassImmutabilityAnalysis
import org.opalj.tac.fpcf.analyses.immutability.EagerL1TypeImmutabilityAnalysis
import org.opalj.tac.fpcf.analyses.immutability.LazyL1ClassImmutabilityAnalysis
import org.opalj.tac.fpcf.analyses.immutability.LazyL1TypeImmutabilityAnalysis

/**
 * Executes a purity analysis (L2 by default) along with necessary supporting analysis.
 *
 * @author Dominik Helm
 */
object Purity {

    //OPALLogger.updateLogger(GlobalLogContext, DevNullLogger)

    def usage: String = {
        "Usage: java …PurityAnalysisEvaluation \n"+
            "-cp <JAR file/Folder containing class files> OR -JDK\n"+
            "[-projectDir <directory with project class files relative to cp>]\n"+
            "[-libDir <directory with library class files relative to cp>]\n"+
            "[-analysis <L0|L1|L2> (Default: L2, the most precise analysis configuration)]\n"+
            "[-fieldMutability <none|L0|L1|L2> (Default: Depends on analysis level)]\n"+
            "[-escape <none|L0|L1> (Default: L1, the most precise configuration)]\n"+
            "[-domain <class name of the abstract interpretation domain>]\n"+
            "[-rater <class name of the rater for domain-specific actions>]\n"+
            "[-callGraph <CHA|RTA|PointsTo> (Default: RTA)]\n"+
            "[-eager] (supporting analyses are executed eagerly)\n"+
            "[-noJDK] (do not analyze any JDK methods)\n"+
            "[-individual] (reports the purity result for each method)\n"+
            "[-closedWorld] (uses closed world assumption, i.e. no class can be extended)\n"+
            "[-library] (assumes that the target is a library)\n"+
            "[-debug] (enable debug output from PropertyStore)\n"+
            "[-multi] (analyzes multiple projects in the subdirectories of -cp)\n"+
            "[-eval <path to evaluation directory>]\n"+
            "[-packages <colon separated list of packages, e.g. java/util:javax>]\n"+
            "[-j <number of threads to be used> (0 for the sequential implementation)]\n"+
            "[-analysisName <analysisName which defines the analysis within the results file>]\n"+
            "[-schedulingStrategy <schedulingStrategy which defines the analysis within the results file>]\n"+
            "Example:\n\tjava …PurityAnalysisEvaluation -JDK -individual -closedWorld"
    }

    val JDKPackages = List("java/", "javax", "javafx", "jdk", "sun", "oracle", "com/sun",
        "netscape", "org/ietf/jgss", "org/jcp/xml/dsig/internal", "org/omg", "org/w3c/dom",
        "org/xml/sax")

    def evaluate(
        cp:                    File,
        projectDir:            Option[String],
        libDir:                Option[String],
        analysis:              FPCFLazyAnalysisScheduler,
        support:               List[FPCFAnalysisScheduler],
        domain:                Class[_ <: Domain with RecordDefUse],
        configurationName:     Option[String],
        schedulingStrategy:    Option[String],
        rater:                 DomainSpecificRater,
        callGraphKey:          CallGraphKey,
        withoutJDK:            Boolean,
        individual:            Boolean,
        numThreads:            Int,
        closedWorldAssumption: Boolean,
        isLibrary:             Boolean,
        debug:                 Boolean,
        evaluationDir:         Option[File],
        packages:              Option[Array[String]]
    ): Unit = {
        val classFiles = projectDir match {
            case Some(dir) ⇒ JavaClassFileReader().ClassFiles(cp.toPath.resolve(dir).toFile)
            case None      ⇒ JavaClassFileReader().ClassFiles(cp)
        }

        val libFiles = libDir match {
            case Some(dir) ⇒ JavaClassFileReader().ClassFiles(cp.toPath.resolve(dir).toFile)
            case None      ⇒ Traversable.empty
        }

        val JDKFiles =
            if (withoutJDK) Traversable.empty
            else JavaClassFileReader().ClassFiles(JRELibraryFolder)

        val isJDK: Boolean = cp eq JRELibraryFolder
        val dirName = if (isJDK) "JDK" else cp.getName
        val projectEvalDir = evaluationDir.map(new File(_, dirName))
        if (projectEvalDir.isDefined && !projectEvalDir.get.exists()) projectEvalDir.get.mkdir()

        var projectTime: Seconds = Seconds.None
        var propertyStoreTime: Seconds = Seconds.None
        var analysisTime: Seconds = Seconds.None
        var callGraphTime: Seconds = Seconds.None

        // TODO: use variables for the constants
        implicit var config: Config =
            if (isLibrary)
                ConfigFactory.load("LibraryProject.conf")
            else
                ConfigFactory.load("CommandLineProject.conf")

        // TODO: in case of application this value is already set
        if (closedWorldAssumption) {
            config = config.withValue(
                "org.opalj.br.analyses.cg.ClassExtensibilityKey.analysis",
                ConfigValueFactory.fromAnyRef("org.opalj.br.analyses.cg.ClassHierarchyIsNotExtensible")
            )
        }

        if (schedulingStrategy.isDefined) {
            config = config.withValue(
                PKESequentialPropertyStore.TasksManagerKey,
                ConfigValueFactory.fromAnyRef(schedulingStrategy.get)
            )
        }

        val project = time {
            Project(
                classFiles,
                libFiles ++ JDKFiles,
                libraryClassFilesAreInterfacesOnly = false,
                Traversable.empty
            )
        } { t ⇒
            projectTime = t.toSeconds
        }

        project.updateProjectInformationKeyInitializationData(AIDomainFactoryKey) {
            case None               ⇒ Set(domain)
            case Some(requirements) ⇒ requirements + domain
        }

        project.getOrCreateProjectInformationKeyInitializationData(
            PropertyStoreKey,
            (context: List[PropertyStoreContext[AnyRef]]) ⇒ {
                implicit val lg: LogContext = project.logContext
                if (numThreads == 0) {
                    org.opalj.fpcf.seq.PKESequentialPropertyStore(context: _*)
                } else {
                    org.opalj.fpcf.par.PKECPropertyStore.MaxThreads = numThreads
                    org.opalj.fpcf.par.PKECPropertyStore(context: _*)
                }
            }
        )

        PropertyStore.updateDebug(debug)
        val ps = time { project.get(PropertyStoreKey) } { t ⇒
            propertyStoreTime = t.toSeconds
        }

        analysis match {
            case LazyL0PurityAnalysis ⇒
            case LazyL1PurityAnalysis ⇒ L1PurityAnalysis.setRater(Some(rater))
            case LazyL2PurityAnalysis ⇒ L2PurityAnalysis.setRater(Some(rater))
        }

        val declaredMethods = project.get(DeclaredMethodsKey)

        val allMethods: Traversable[DefinedMethod] =
            for (cf ← project.allProjectClassFiles; m ← cf.methodsWithBody)
                yield declaredMethods(m)

        val projMethods = allMethods.filter { m ⇒
            val pn = m.definedMethod.classFile.thisType.packageName
            packages match {
                case None ⇒ isJDK || !JDKPackages.exists(pn.startsWith)
                case Some(ps) ⇒
                    ps.exists(pn.startsWith)
            }
        }

        val manager = project.get(FPCFAnalysesManagerKey)

        time {
            project.get(callGraphKey)
        } { t ⇒
            callGraphTime = t.toSeconds
        }

        val reachableMethods =
<<<<<<< HEAD
            ps.entities(Callers.key)
                .collect {
                    case FinalEP(e: DeclaredMethod, c: Callers) if c ne NoCallers ⇒ e
                }
                .toSet
=======
            ps.entities(Callers.key).collect {
                case FinalEP(m: DeclaredMethod, c: Callers) if c ne NoCallers ⇒ m
            }.toSet
>>>>>>> 5b06f22d

        val analyzedMethods = projMethods.filter(reachableMethods.contains)

        time {
            val analyses = analysis :: support

            manager.runAll(
                analyses, { css: Chain[ComputationSpecification[FPCFAnalysis]] ⇒
                if (css.contains(analysis)) {
                    analyzedMethods.foreach { dm ⇒
                        ps.force(dm, br.fpcf.properties.Purity.key)
                    }
                }
            }
            )

        } { t ⇒
            analysisTime = t.toSeconds
        }
        ps.shutdown()

        val entitiesWithPurity = ps(analyzedMethods, br.fpcf.properties.Purity.key).filter {
            case FinalP(p) ⇒ p ne ImpureByLackOfInformation
            case ep        ⇒ throw new RuntimeException(s"non final purity result $ep")
        }

        val projectEntitiesWithPurity = entitiesWithPurity.filter { ep ⇒
            val pn = ep.e.asInstanceOf[DeclaredMethod].declaringClassType.asObjectType.packageName
            packages match {
                case None     ⇒ isJDK || !JDKPackages.exists(pn.startsWith)
                case Some(ps) ⇒ ps.exists(pn.startsWith)
            }
        }.toSeq

        def isExternal(dm: DefinedMethod, p: IntTrieSet): Boolean = {
            !dm.definedMethod.isStatic && p.size == 1 && p.head == 0
        }

        val compileTimePure = projectEntitiesWithPurity.collect { case FinalEP(m: DefinedMethod, CompileTimePure) ⇒ m }
        val pure = projectEntitiesWithPurity.collect { case FinalEP(m: DefinedMethod, Pure) ⇒ m }
        val sideEffectFree = projectEntitiesWithPurity.collect { case FinalEP(m: DefinedMethod, SideEffectFree) ⇒ m }
        val externallyPure = projectEntitiesWithPurity.collect { case FinalEP(m: DefinedMethod, ContextuallyPure(p)) if isExternal(m, p) ⇒ m }
        val externallySideEffectFree = projectEntitiesWithPurity.collect { case FinalEP(m: DefinedMethod, ContextuallySideEffectFree(p)) if isExternal(m, p) ⇒ m }
        val contextuallyPure = projectEntitiesWithPurity.collect { case FinalEP(m: DefinedMethod, ContextuallyPure(p)) if !isExternal(m, p) ⇒ (m, p) }
        val contextuallySideEffectFree = projectEntitiesWithPurity.collect { case FinalEP(m: DefinedMethod, ContextuallySideEffectFree(p)) if !isExternal(m, p) ⇒ (m, p) }
        val dPure = projectEntitiesWithPurity.collect { case FinalEP(m: DefinedMethod, DPure) ⇒ m }
        val dSideEffectFree = projectEntitiesWithPurity.collect { case FinalEP(m: DefinedMethod, DSideEffectFree) ⇒ m }
        val dExternallyPure = projectEntitiesWithPurity.collect { case FinalEP(m: DefinedMethod, DContextuallyPure(p)) if isExternal(m, p) ⇒ m }
        val dExternallySideEffectFree = projectEntitiesWithPurity.collect { case FinalEP(m: DefinedMethod, DContextuallySideEffectFree(p)) if isExternal(m, p) ⇒ m }
        val dContextuallyPure = projectEntitiesWithPurity.collect { case FinalEP(m: DefinedMethod, DContextuallyPure(p)) if !isExternal(m, p) ⇒ (m, p) }
        val dContextuallySideEffectFree = projectEntitiesWithPurity.collect { case FinalEP(m: DefinedMethod, DContextuallySideEffectFree(p)) if !isExternal(m, p) ⇒ (m, p) }
        val lbImpure = projectEntitiesWithPurity.collect { case FinalEP(m: DefinedMethod, ImpureByAnalysis) ⇒ m }

        if (projectEvalDir.isDefined) {

            // WRITE ANALYSIS OUTPUT

            val output = new File(projectEvalDir.get, "purityResults.csv")
            val newFile = !output.exists()
            val outputWriter = new PrintWriter(new FileOutputStream(output, true))
            try {
                if (newFile) {
                    output.createNewFile()
                    outputWriter.println(
                        "analysisName;project time;propertyStore time;"+
                            "callGraph time;analysis time; total time;"+
                            "compile time pure;pure;domain-specific pure;"+
                            "side-effect free;domain-specific side-effect free;"+
                            "externally pure;domain-specific externally pure;"+
                            "externally side-effect free; domain-specific externally side-effect "+
                            "free;contextually pure;domain-specific contextually pure;"+
                            "contextually side-effect free;domain-specific contextually "+
                            "side-effect free;impure;count"
                    )
                }
                val totalTime = projectTime + propertyStoreTime + callGraphTime + analysisTime
                outputWriter.println(
                    s"${configurationName.get};${projectTime.toString(false)};"+
                        s"${propertyStoreTime.toString(false)};"+
                        s"${callGraphTime.toString(false)};"+
                        s"${analysisTime.toString(false)};"+
                        s"${totalTime.toString(false)};"+
                        s"${compileTimePure.size};${pure.size};${dPure.size};"+
                        s"${sideEffectFree.size};${dSideEffectFree.size};"+
                        s"${externallyPure.size};${dExternallyPure.size};"+
                        s"${contextuallyPure.size};${dContextuallyPure.size};"+
                        s"${externallySideEffectFree.size};"+
                        s"${dExternallySideEffectFree.size};"+
                        s"${contextuallySideEffectFree.size};"+
                        s"${dContextuallySideEffectFree.size};"+
                        s"${lbImpure.size};${projectEntitiesWithPurity.size}"
                )
            } finally {
                if (outputWriter != null) outputWriter.close()
            }

            // WRITE CONTENT INFORMATION

            val results = new File(projectEvalDir.get, "method-results.csv")
            val resultsNew = !results.exists()
            val resultsWriter = new PrintWriter(new FileOutputStream(results, !individual))
            try {
                if (resultsNew) {
                    results.createNewFile()
                    if (!individual)
                        resultsWriter.println("analysisName;compile time pure;pure;"+
                            "domain-specific pure;side-effect free;"+
                            "domain-specific side-effect free;externally pure;"+
                            "domain-specific externally pure;externally side-effect free;"+
                            "domain-specific externally side-effect free;"+
                            "contextually pure;domain-specific contextually pure;"+
                            "contextually side-effect free;domain-specific contextually "+
                            "side-effect free;impure;count")
                }

                if (!individual) {
                    resultsWriter.println(
                        s"${configurationName.get};${compileTimePure.size};${pure.size};${dPure.size};"+
                            s"${sideEffectFree.size};${dSideEffectFree.size};"+
                            s"${externallyPure.size};${dExternallyPure.size};"+
                            s"${contextuallyPure.size};${dContextuallyPure.size};"+
                            s"${externallySideEffectFree.size};"+
                            s"${dExternallySideEffectFree.size};"+
                            s"${contextuallySideEffectFree.size};"+
                            s"${dContextuallySideEffectFree.size};"+
                            s"${lbImpure.size};${projectEntitiesWithPurity.size}"
                    )
                } else {
                    for (m ← compileTimePure) {
                        resultsWriter.println(s"${m.definedMethod.toJava} => compile time pure")
                    }
                    for (m ← pure) {
                        resultsWriter.println(s"${m.definedMethod.toJava} => pure")
                    }
                    for (m ← dPure) {
                        resultsWriter.println(s"${m.definedMethod.toJava} => domain-specific pure")
                    }
                    for (m ← sideEffectFree) {
                        resultsWriter.println(s"${m.definedMethod.toJava} => side-effect free")
                    }
                    for (m ← dSideEffectFree) {
                        resultsWriter.println(s"${m.definedMethod.toJava} => domain-specific side-effect free")
                    }
                    for (m ← externallyPure) {
                        resultsWriter.println(s"${m.definedMethod.toJava} => externally pure")
                    }
                    for (m ← dExternallyPure) {
                        resultsWriter.println(s"${m.definedMethod.toJava} => domain-specific externally pure")
                    }
                    for (m ← externallySideEffectFree) {
                        resultsWriter.println(s"${m.definedMethod.toJava} => externally side-effect free")
                    }
                    for (m ← dExternallySideEffectFree) {
                        resultsWriter.println(
                            s"${m.definedMethod.toJava} => domain-specific externally side-effect free"
                        )
                    }
                    for ((m, p) ← contextuallyPure) {
                        resultsWriter.println(s"${m.definedMethod.toJava} => contextually pure: $p")
                    }
                    for ((m, p) ← dContextuallyPure) {
                        resultsWriter.println(
                            s"${m.definedMethod.toJava} => domain-specific contextually pure: $p"
                        )
                    }
                    for ((m, p) ← contextuallySideEffectFree) {
                        resultsWriter.println(s"${m.definedMethod.toJava} => contextually side-effect free: $p")
                    }
                    for ((m, p) ← dContextuallySideEffectFree) {
                        resultsWriter.println(
                            s"${m.definedMethod.toJava} => domain-specific contextually side-effect free: $p"
                        )
                    }
                    for (m ← lbImpure) {
                        resultsWriter.println(s"${m.definedMethod.toJava} => impure")
                    }
                }
            } finally {
                if (resultsWriter != null) resultsWriter.close()
            }
        } else {
            val result =
                ps.toString(false)+
                    "\ncompile-time pure:                     "+compileTimePure.size+
                    "\nAt least pure:                         "+pure.size+
                    "\nAt least domain-specficic pure:        "+dPure.size+
                    "\nAt least side-effect free:             "+sideEffectFree.size+
                    "\nAt least d-s side effect free:         "+dSideEffectFree.size+
                    "\nAt least externally pure:              "+externallyPure.size+
                    "\nAt least d-s externally pure:          "+dExternallyPure.size+
                    "\nAt least externally side-effect free:  "+externallySideEffectFree.size+
                    "\nAt least d-s ext. side-effect free:    "+dExternallySideEffectFree.size+
                    "\nAt least contextually pure:            "+contextuallyPure.size+
                    "\nAt least d-s contextually pure:        "+dContextuallyPure.size+
                    "\nAt least contextually side-effect free:"+contextuallySideEffectFree.size+
                    "\nAt least d-s cont. side-effect free:   "+dContextuallySideEffectFree.size+
                    "\nImpure:                                "+lbImpure.size+
                    "\nTotal:                                 "+projectEntitiesWithPurity.size
            Console.println(result)
            Console.println(s"Call-graph time: $callGraphTime")
            Console.println(s"Analysis time: $analysisTime")
        }
    }

    def main(args: Array[String]): Unit = {

        // Parameters:
        var cp: File = null
        var projectDir: Option[String] = None
        var libDir: Option[String] = None
        var analysisName: Option[String] = None
        var fieldMutabilityAnalysisName: Option[String] = None
        var escapeAnalysisName: Option[String] = None
        var domainName: Option[String] = None
        var raterName: Option[String] = None
        var callGraphName: Option[String] = None
        var configurationName: Option[String] = None
        var schedulingStrategy: Option[String] = None
        var withoutJDK = false
        var individual = false
        var isLibrary = false
        var cwa = false
        var debug = false
        var multiProjects = false
        var eager = false
        var evaluationDir: Option[File] = None
        var packages: Option[Array[String]] = None
        var numThreads = PropertyStoreKey.parallelismLevel

        // PARSING PARAMETERS
        var i = 0

        def readNextArg(): String = {
            i += 1
            if (i < args.length) {
                args(i)
            } else {
                println(usage)
                throw new IllegalArgumentException(s"missing argument: ${args(i - 1)}")
            }
        }

        while (i < args.length) {
            args(i) match {
                case "-cp"                 ⇒ cp = new File(readNextArg())
                case "-projectDir"         ⇒ projectDir = Some(readNextArg())
                case "-libDir"             ⇒ libDir = Some(readNextArg())
                case "-analysis"           ⇒ analysisName = Some(readNextArg())
                case "-fieldMutability"    ⇒ fieldMutabilityAnalysisName = Some(readNextArg())
                case "-escape"             ⇒ escapeAnalysisName = Some(readNextArg())
                case "-domain"             ⇒ domainName = Some(readNextArg())
                case "-rater"              ⇒ raterName = Some(readNextArg())
                case "-callGraph"          ⇒ callGraphName = Some(readNextArg())
                case "-analysisName"       ⇒ configurationName = Some(readNextArg())
                case "-schedulingStrategy" ⇒ schedulingStrategy = Some(readNextArg())
                case "-eager"              ⇒ eager = true
                case "-individual"         ⇒ individual = true
                case "-closedWorld"        ⇒ cwa = true
                case "-library"            ⇒ isLibrary = true
                case "-debug"              ⇒ debug = true
                case "-multi"              ⇒ multiProjects = true
                case "-eval"               ⇒ evaluationDir = Some(new File(readNextArg()))
                case "-packages"           ⇒ packages = Some(readNextArg().split(':'))
                case "-j"                  ⇒ numThreads = readNextArg().toInt
                case "-noJDK"              ⇒ withoutJDK = true
                case "-JDK" ⇒
                    cp = JRELibraryFolder; withoutJDK = true

                case unknown ⇒
                    Console.println(usage)
                    throw new IllegalArgumentException(s"unknown parameter: $unknown")
            }
            i += 1
        }

        if (configurationName.isEmpty) {
            configurationName = Some(s"RUN-${Calendar.getInstance().getTime.toString}")
        }

        if (cp eq null) {
            Console.println("no classpath given (use -cp <classpath> or -JDK)")
            Console.println(usage)
            return ;
        }

        var support: List[FPCFAnalysisScheduler] = Nil
        val analysis: FPCFLazyAnalysisScheduler = analysisName match {
            case Some("L0") ⇒ LazyL0PurityAnalysis

            case Some("L1") ⇒ LazyL1PurityAnalysis

            case None | Some("L2") ⇒
                support = List(
                    LazyL0CompileTimeConstancyAnalysis,
                    LazyStaticDataUsageAnalysis,
                    LazyReturnValueFreshnessAnalysis,
                    LazyFieldLocalityAnalysis
                )
                LazyL2PurityAnalysis

            case Some(a) ⇒
                Console.println(s"unknown analysis: $a")
                Console.println(usage)
                return ;
        }
        if (!fieldMutabilityAnalysisName.contains("L3")) {
            if (eager) {
                support ::= EagerL0ClassImmutabilityAnalysis
                support ::= EagerL0TypeImmutabilityAnalysis
            } else {
                support ::= LazyL0ClassImmutabilityAnalysis
                support ::= LazyL0TypeImmutabilityAnalysis
            }
        }

        escapeAnalysisName match {
            case Some("L0") ⇒
                support ::= LazySimpleEscapeAnalysis

            case None | Some("L1") ⇒
                support ::= LazyInterProceduralEscapeAnalysis

            case Some("none") ⇒
            case Some(a) ⇒
                Console.println(s"unknown escape analysis: $a")
                Console.println(usage)
                return ;
        }

        fieldMutabilityAnalysisName match {
            case Some("L0") if eager ⇒ support ::= EagerL0FieldAssignabilityAnalysis

            case Some("L0")          ⇒ support ::= LazyL0FieldAssignabilityAnalysis

            case Some("L1") if eager ⇒ support ::= EagerL1FieldAssignabilityAnalysis

            case Some("L1")          ⇒ support ::= LazyL1FieldAssignabilityAnalysis

            case Some("L2") if eager ⇒
                support ::= EagerL2FieldAssignabilityAnalysis
                support ::= EagerUnsoundPrematurelyReadFieldsAnalysis

            case Some("L2") ⇒
                support ::= LazyL2FieldAssignabilityAnalysis
                support ::= LazyUnsoundPrematurelyReadFieldsAnalysis

            case Some("L3") ⇒
                support ::= LazyL0FieldImmutabilityAnalysis
                support ::= LazyUnsoundPrematurelyReadFieldsAnalysis

                if (eager) {
                    support ::= EagerL1ClassImmutabilityAnalysis
                    support ::= EagerL1TypeImmutabilityAnalysis
                } else {
                    support ::= LazyL1ClassImmutabilityAnalysis
                    support ::= LazyL1TypeImmutabilityAnalysis
                }

            case Some("none") ⇒
            case None ⇒
                analysis match {
                    case LazyL0PurityAnalysis ⇒ LazyL0FieldAssignabilityAnalysis
                    case LazyL1PurityAnalysis ⇒ LazyL1FieldAssignabilityAnalysis
                    case LazyL2PurityAnalysis ⇒ LazyL1FieldAssignabilityAnalysis
                }

            case Some(a) ⇒
                Console.println(s"unknown field mutability analysis: $a")
                Console.println(usage)
                return ;
        }

        val d =
            if (domainName.isEmpty)
                classOf[domain.l2.DefaultPerformInvocationsDomainWithCFGAndDefUse[_]]
            else {
                Class.forName(domainName.get).asInstanceOf[Class[Domain with RecordDefUse]]
            }

        val rater = if (raterName.isEmpty) {
            SystemOutLoggingAllExceptionRater
        } else {
            import scala.reflect.runtime.universe.runtimeMirror
            val mirror = runtimeMirror(getClass.getClassLoader)
            val module = mirror.staticModule(raterName.get)
            mirror.reflectModule(module).instance.asInstanceOf[DomainSpecificRater]
        }

        val callGraphKey = callGraphName match {
            case Some("CHA")        ⇒ CHACallGraphKey
            case Some("PointsTo")   ⇒ AllocationSiteBasedPointsToCallGraphKey
            case Some("RTA") | None ⇒ RTACallGraphKey
            case Some(a) ⇒
                Console.println(s"unknown call graph analysis: $a")
                Console.println(usage)
                return ;
        }

        if (evaluationDir.isDefined && !evaluationDir.get.exists()) evaluationDir.get.mkdir

        val begin = Calendar.getInstance()
        Console.println(begin.getTime)

        time {
            if (multiProjects) {
                for (subp ← cp.listFiles().filter(_.isDirectory)) {
                    println(s"${subp.getName}: ${Calendar.getInstance().getTime}")
                    evaluate(
                        subp,
                        projectDir,
                        libDir,
                        analysis,
                        support,
                        d,
                        configurationName,
                        schedulingStrategy,
                        rater,
                        callGraphKey,
                        withoutJDK,
                        individual,
                        numThreads,
                        cwa,
                        isLibrary || (subp eq JRELibraryFolder),
                        debug,
                        evaluationDir,
                        packages
                    )
                }
            } else {
                evaluate(
                    cp,
                    projectDir,
                    libDir,
                    analysis,
                    support,
                    d,
                    configurationName,
                    schedulingStrategy,
                    rater,
                    callGraphKey,
                    withoutJDK,
                    individual,
                    numThreads,
                    cwa,
                    isLibrary || (cp eq JRELibraryFolder),
                    debug,
                    evaluationDir,
                    packages
                )
            }
        }(t ⇒ println("evaluation time: "+t.toSeconds))

        val end = Calendar.getInstance()
        Console.println(end.getTime)
    }
}<|MERGE_RESOLUTION|>--- conflicted
+++ resolved
@@ -48,19 +48,8 @@
 import org.opalj.br.analyses.DeclaredMethodsKey
 import org.opalj.br.analyses.Project
 import org.opalj.br.analyses.Project.JavaClassFileReader
-<<<<<<< HEAD
-import org.opalj.br.fpcf.analyses.EagerL0ClassImmutabilityAnalysis
-import org.opalj.br.fpcf.analyses.EagerL0FieldAssignabilityAnalysis
-import org.opalj.br.fpcf.analyses.EagerL0TypeImmutabilityAnalysis
-import org.opalj.br.fpcf.properties.cg.Callers
-import org.opalj.br.fpcf.properties.cg.NoCallers
-=======
-import org.opalj.br.fpcf.analyses.EagerClassImmutabilityAnalysis
-import org.opalj.br.fpcf.analyses.EagerL0FieldMutabilityAnalysis
-import org.opalj.br.fpcf.analyses.EagerTypeImmutabilityAnalysis
 import org.opalj.tac.fpcf.properties.cg.Callers
 import org.opalj.tac.fpcf.properties.cg.NoCallers
->>>>>>> 5b06f22d
 import org.opalj.ai.Domain
 import org.opalj.ai.domain
 import org.opalj.ai.domain.RecordDefUse
@@ -70,6 +59,9 @@
 import org.opalj.fpcf.PropertyStoreContext
 import org.opalj.fpcf.seq.PKESequentialPropertyStore
 import org.opalj.log.LogContext
+import org.opalj.br.fpcf.analyses.EagerL0ClassImmutabilityAnalysis
+import org.opalj.br.fpcf.analyses.EagerL0FieldAssignabilityAnalysis
+import org.opalj.br.fpcf.analyses.EagerL0TypeImmutabilityAnalysis
 import org.opalj.tac.cg.CallGraphKey
 import org.opalj.tac.cg.AllocationSiteBasedPointsToCallGraphKey
 import org.opalj.tac.cg.CHACallGraphKey
@@ -263,17 +255,9 @@
         }
 
         val reachableMethods =
-<<<<<<< HEAD
-            ps.entities(Callers.key)
-                .collect {
-                    case FinalEP(e: DeclaredMethod, c: Callers) if c ne NoCallers ⇒ e
-                }
-                .toSet
-=======
             ps.entities(Callers.key).collect {
                 case FinalEP(m: DeclaredMethod, c: Callers) if c ne NoCallers ⇒ m
             }.toSet
->>>>>>> 5b06f22d
 
         val analyzedMethods = projMethods.filter(reachableMethods.contains)
 
