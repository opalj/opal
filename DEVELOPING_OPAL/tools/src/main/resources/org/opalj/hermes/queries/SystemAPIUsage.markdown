# java.lang.System and java.lang.Runtime API

Represents the usage of core methods of `java.lang.System` or `java.lang.Runtime` that are related to the state of the JVM, Permissions, or to accessing the underlying operating system.

## Command Execution
Counts method calls that create external processes. In Java that can be either achieved using `Runtime.exec(...)` or using `java.lang.ProcessBuilder`.

## JVM Exit
Counts calls to JVM methods (`Runtime.halt`/`Runtime.exit`) that stop the JVM.

## Native Libraries
The *Native Libraries* feature reflects the usage of native libraries loaded using `java.lang.Runtime`. The count shows how many load library calls are found in the project.

<<<<<<< HEAD
<dt>SecurityManager</dt>
<dd>The <i>SecurityManager</i> category keeps track of the usage of a <code>java.lang.SecurityManager</code>
in a project. Those features include getting as well as setting an instance of <code>java.lang.SecurityManager</code>.
</dd>

<dt>Environment</dt>
<dd>Any access or query to the system's environment variables is captured by the <code>Information</code> group.</dd>

<dt>Sound</dt>
<dd>The <i>Sound</i> group counts how often a sound is played. This group fully relies on the classes
in the two packages <code>javax.sound.sampled</code> and <code>javax.scene.media</code>.</dd>
</dl>
=======
## SecurityManager
Counts usages of the `java.lang.SecurityManager` in a project. This includes getting as well as setting an instance of `java.lang.SecurityManager`.
>>>>>>> b83bf85c
<|MERGE_RESOLUTION|>--- conflicted
+++ resolved
@@ -11,20 +11,13 @@
 ## Native Libraries
 The *Native Libraries* feature reflects the usage of native libraries loaded using `java.lang.Runtime`. The count shows how many load library calls are found in the project.
 
-<<<<<<< HEAD
-<dt>SecurityManager</dt>
-<dd>The <i>SecurityManager</i> category keeps track of the usage of a <code>java.lang.SecurityManager</code>
-in a project. Those features include getting as well as setting an instance of <code>java.lang.SecurityManager</code>.
-</dd>
-
-<dt>Environment</dt>
-<dd>Any access or query to the system's environment variables is captured by the <code>Information</code> group.</dd>
-
-<dt>Sound</dt>
-<dd>The <i>Sound</i> group counts how often a sound is played. This group fully relies on the classes
-in the two packages <code>javax.sound.sampled</code> and <code>javax.scene.media</code>.</dd>
-</dl>
-=======
 ## SecurityManager
 Counts usages of the `java.lang.SecurityManager` in a project. This includes getting as well as setting an instance of `java.lang.SecurityManager`.
->>>>>>> b83bf85c
+
+## Sound
+
+The Sound group counts how often a sound is played. This group fully relies on the classes
+in the two packages `javax.sound.sampled` and `javax.scene.media`
+
+## Environment
+Any access or query to the system's environment variables is captured by the `Information` group.