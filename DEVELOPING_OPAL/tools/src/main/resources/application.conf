--- conflicted
+++ resolved
@@ -48,11 +48,8 @@
 
             // CALL GRAPH TEST PROJECT RELATED QUERIES (JCG)
 
-<<<<<<< HEAD
             { query = org.opalj.hermes.queries.jcg.Classloading, activate = true}
-=======
             { query = org.opalj.hermes.queries.jcg.DynamicProxy, activate = true }
->>>>>>> 89eb85e2
             { query = org.opalj.hermes.queries.jcg.NonVirtualCalls, activate = false }
             { query = org.opalj.hermes.queries.jcg.Java8Invokedynamics, activate = false }
             { query = org.opalj.hermes.queries.jcg.Java8InterfaceMethods, activate = false }
