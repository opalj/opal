<<<<<<< HEAD
org.opalj.hermes.queries {
  registered = [
=======
org.opalj.hermes.queries = [
    { query = org.opalj.hermes.queries.DebugInformation, activate = true }
>>>>>>> 44e85666
    { query = org.opalj.hermes.queries.SizeOfInheritanceTree, activate = true }
    { query = org.opalj.hermes.queries.TrivialReflectionUsage, activate = true }
    { query = org.opalj.hermes.queries.BytecodeInstructions, activate = true }
    { query = org.opalj.hermes.queries.GUIAPIUsage, activate = false }
    { query = org.opalj.hermes.queries.BytecodeInstrumentationAPIUsage, activate = true }
    { query = org.opalj.hermes.queries.ClassFileVersion, activate = true }
    { query = org.opalj.hermes.queries.ClassLoaderAPIUsage, activate = true }
    { query = org.opalj.hermes.queries.ClassTypes, activate = true }
    { query = org.opalj.hermes.queries.Metrics, activate = true }
    { query = org.opalj.hermes.queries.JavaCryptoArchitectureUsage, activate = true }
    { query = org.opalj.hermes.queries.JDBCAPIUsage, activate = true }
    { query = org.opalj.hermes.queries.MethodsWithoutReturns, activate = true }
    { query = org.opalj.hermes.queries.MethodTypes, activate = true }
    { query = org.opalj.hermes.queries.ReflectionAPIUsage, activate = true }
    { query = org.opalj.hermes.queries.SystemAPIUsage, activate = true }
    { query = org.opalj.hermes.queries.UnsafeAPIUsage, activate = true }
  ]

  FanInFanOut {
    categories = 2
    stepSize = 5
  }
}

// Used to configure the number of location that are kept per identified feature.
// In general there is no value in keeping "arbitrary large" numbers of locations.
org.opalj.hermes.maxLocations=25<|MERGE_RESOLUTION|>--- conflicted
+++ resolved
@@ -1,10 +1,6 @@
-<<<<<<< HEAD
 org.opalj.hermes.queries {
   registered = [
-=======
-org.opalj.hermes.queries = [
     { query = org.opalj.hermes.queries.DebugInformation, activate = true }
->>>>>>> 44e85666
     { query = org.opalj.hermes.queries.SizeOfInheritanceTree, activate = true }
     { query = org.opalj.hermes.queries.TrivialReflectionUsage, activate = true }
     { query = org.opalj.hermes.queries.BytecodeInstructions, activate = true }
