/* BSD 2-Clause License:
 * Copyright (c) 2009 - 2014
 * Software Technology Group
 * Department of Computer Science
 * Technische Universität Darmstadt
 * All rights reserved.
 *
 * Redistribution and use in source and binary forms, with or without
 * modification, are permitted provided that the following conditions are met:
 *
 *  - Redistributions of source code must retain the above copyright notice,
 *    this list of conditions and the following disclaimer.
 *  - Redistributions in binary form must reproduce the above copyright notice,
 *    this list of conditions and the following disclaimer in the documentation
 *    and/or other materials provided with the distribution.
 * 
 * THIS SOFTWARE IS PROVIDED BY THE COPYRIGHT HOLDERS AND CONTRIBUTORS "AS IS"
 * AND ANY EXPRESS OR IMPLIED WARRANTIES, INCLUDING, BUT NOT LIMITED TO, THE
 * IMPLIED WARRANTIES OF MERCHANTABILITY AND FITNESS FOR A PARTICULAR PURPOSE
 * ARE DISCLAIMED. IN NO EVENT SHALL THE COPYRIGHT OWNER OR CONTRIBUTORS BE
 * LIABLE FOR ANY DIRECT, INDIRECT, INCIDENTAL, SPECIAL, EXEMPLARY, OR
 * CONSEQUENTIAL DAMAGES (INCLUDING, BUT NOT LIMITED TO, PROCUREMENT OF
 * SUBSTITUTE GOODS OR SERVICES; LOSS OF USE, DATA, OR PROFITS; OR BUSINESS
 * INTERRUPTION) HOWEVER CAUSED AND ON ANY THEORY OF LIABILITY, WHETHER IN
 * CONTRACT, STRICT LIABILITY, OR TORT (INCLUDING NEGLIGENCE OR OTHERWISE) 
 * ARISING IN ANY WAY OUT OF THE USE OF THIS SOFTWARE, EVEN IF ADVISED OF THE
 * POSSIBILITY OF SUCH DAMAGE.
 */
package de.tud.cs.st
package bat
package findrealbugs

import analyses._
import resolved._
import resolved.analyses._
import resolved.reader._
import java.io.File
import java.io.IOException
import java.net.URL
import java.lang.management.ManagementFactory
import java.text.DecimalFormat

/**
 * FindRealBugs is a QA-tool using the BAT(AI) framework to perform static code analysis
 * on Java-bytecode and detect bugs.
 *
 * This object keeps a list of all available analyses and provides a way to run them on
 * a given `bat.resolved.analyses.ProjectLike`.
 *
 * @author Florian Brandherm
 * @author Peter Spieler
 * @author Daniel Klauer
 */
object FindRealBugs {
    type Analysis = MultipleResultsAnalysis[URL, SourceLocationBasedReport[URL]]
    type AnalysisReports = Iterable[SourceLocationBasedReport[URL]]
    type AnalysisResult = (String, AnalysisReports)
    type AnalysesMap = Map[String, Analysis]

    /**
     * A list of available analyses: names and instances.
     */
    val builtInAnalyses: AnalysesMap = Map(
        ("AnonymousInnerClassShouldBeStatic" ->
            new AnonymousInnerClassShouldBeStatic[URL]),
        ("BadlyOverriddenAdapter" ->
            new BadlyOverriddenAdapter[URL]),
        ("BitNops" ->
            new BitNops[URL]),
        ("BoxingImmediatelyUnboxedToPerformCoercion" ->
            new BoxingImmediatelyUnboxedToPerformCoercion[URL]),
        ("CatchesIllegalMonitorStateException" ->
            new CatchesIllegalMonitorStateException[URL]),
        ("CloneDoesNotCallSuperClone" ->
            new CloneDoesNotCallSuperClone[URL]),
        ("CnImplementsCloneButNotCloneable" ->
            new CnImplementsCloneButNotCloneable[URL]),
        ("CovariantCompareTo" ->
            new CovariantCompareTo[URL]),
        ("CovariantEquals" ->
            new CovariantEquals[URL]),
        ("DmRunFinalizersOnExit" ->
            new DmRunFinalizersOnExit[URL]),
        ("DoInsideDoPrivileged" ->
            new DoInsideDoPrivileged[URL]),
        ("EqualsHashCodeContract" ->
            new EqualsHashCodeContract[URL]),
        ("FieldIsntImmutableInImmutableClass" ->
            new FieldIsntImmutableInImmutableClass[URL]),
        ("FieldShouldBeFinal" ->
            new FieldShouldBeFinal[URL]),
        ("FieldShouldBePackageProtected" ->
            new FieldShouldBePackageProtected[URL]),
        ("FinalizeUseless" ->
            new FinalizeUseless[URL]),
        ("ImmutableClassInheritsMutableClass" ->
            new ImmutableClassInheritsMutableClass[URL]),
        ("ImplementsCloneableButNotClone" ->
            new ImplementsCloneableButNotClone[URL]),
        ("InefficientToArray" ->
            new InefficientToArray[URL]),
        ("LongBitsToDoubleInvokedOnInt" ->
            new LongBitsToDoubleInvokedOnInt[URL]),
        ("NativeMethodInImmutableClass" ->
            new NativeMethodInImmutableClass[URL]),
        ("NonSerializableClassHasASerializableInnerClass" ->
            new NonSerializableClassHasASerializableInnerClass[URL]),
        ("ManualGarbageCollection" ->
            new ManualGarbageCollection[URL]),
        ("ProtectedFieldInFinalClass" ->
            new ProtectedFieldInFinalClass[URL]),
        ("PublicFinalizeMethodShouldBeProtected" ->
            new PublicFinalizeMethodShouldBeProtected[URL]),
        ("SerializableNoSuitableConstructor" ->
            new SerializableNoSuitableConstructor[URL]),
        ("SuperclassUsesSubclassDuringinitialization" ->
            new SuperclassUsesSubclassDuringInitialization[URL]),
        ("SwingMethodInvokedInSwingThread" ->
            new SwingMethodInvokedInSwingThread[URL]),
        ("SyncSetUnsyncGet" ->
            new SyncSetUnsyncGet[URL]),
        ("UnusedPrivateFields" ->
            new UnusedPrivateFields[URL]),
        ("UrUninitReadCalledFromSuperConstructor" ->
            new UrUninitReadCalledFromSuperConstructor[URL]),
        ("UselessIncrementInReturn" ->
            new UselessIncrementInReturn[URL])
    )
}

/**
 * This can be used to obtain information about the progress about an analysis.
 * @author Florian Brandherm
 */
trait ProgressListener {
    import FindRealBugs._

    /**
     * Override this callback to be notified when a certain analysis is started.
     *
     * Note: Since the analyses are executed in parallel, begin/end events may not
     * necessarily be in order. Calls to this method may come from multiple threads.
     * However, all calls to this method are synchronized.
     *
     * @param name The analysis' name.
     * @param position The analysis' start number. 1st analysis = 1, 2nd analysis = 2,
     * etc.
     */
    def beginAnalysis(name: String, position: Integer)

    /**
     * Override this callback to be notified when a certain analysis ends.
     *
     * Note: see also beginAnalysis()
     *
     * @param name The analysis' name.
     * @param reports The reports produced by the analysis, if any.
     * @param position The analysis' start number.
     */
    def endAnalysis(name: String, reports: AnalysisReports, position: Integer)

    /**
     * Override this callback to be able to prevent the beginning of any more analyses.
     * Important: Once this returns true, it must always return true afterwards!
     *
     * @return Returns `true`, if the analysis should be cancelled, `false` otherwise.
     * Returning `true` prevents further analyses from being started, while allowing
     * currently running ones to finish.
     */
    def isCancelled: Boolean = false
}

trait FindRealBugs {
    import FindRealBugs._

    /**
     * Analyzes a project using the currently enabled analyses.
     *
     * @param project The project to analyze.
     * @param analysesToRun Iterable of names of the analyses that should be run
     * @param progressListener ProgressListener object that will get notified about the
     * analysis progress
     * @param analyses Map of names and analyses; this contains all possible analyses
     * (filtering is done with the analysesToRun parameter)
     * @return List of analyses' reports: each analysis' name associated with its reports.
     */
    final def analyze(
        project: Project[URL],
        analysesToRun: Iterable[String],
        progressListener: ProgressListener = null,
        analyses: AnalysesMap = builtInAnalyses): Iterable[AnalysisResult] = {

        var startedCount: Integer = 0
        var allResults: Set[AnalysisResult] = Set.empty

        for (name ← analysesToRun.par) {
            // If the analysis was cancelled, don't begin new analyses
            if (progressListener == null ||
                !this.synchronized(progressListener.isCancelled)) {

                var position: Integer = 0

                this.synchronized {
                    startedCount += 1
                    position = startedCount
                    if (progressListener != null) {
                        progressListener.beginAnalysis(name, position)
                    }
                }

                // Invoke the analysis and immediately turn the `Iterable` result into a
                // `Set`, to enforce immediate execution instead of delayed (on-demand)
                // execution.
                val results = analyses(name).analyze(project, Seq.empty).toSet

                this.synchronized {
                    if (results.nonEmpty) {
                        allResults += ((name, results))
                    }
                    if (progressListener != null) {
                        progressListener.endAnalysis(name, results, position)
                    }
                }
            }
        }

        allResults
    }

    /**
     * Exception that will be thrown if analyze() encounters an error.
     *
     * @param message message that will be passed by the exception.
     */
    class FindRealBugsException(message: String) extends Exception(message)

    /**
     * Load the given file names as `ClassFile`s.
     *
     * @param inputFileNames The class files to load.
     * @param loadAsLibrary Whether to use `Java7LibraryFramework` or `Java7Framework`.
     * @return The loaded `ClassFile`s, ready to be passed to a `Project`.
     */
    def loadClassFiles(
        inputFileNames: Iterable[String],
        loadAsLibrary: Boolean,
        errorHandler: (String) ⇒ Unit,
        inputFileHandler: (File) ⇒ Unit): Iterable[(ClassFile, URL)] = {

        // Read in files
        val existingFiles = for (arg ← inputFileNames) yield {
            val file = new File(arg)
            if (!file.exists ||
                !file.canRead ||
                (!arg.endsWith(".jar") &&
                    !arg.endsWith(".class") &&
                    !file.isDirectory())) {
                errorHandler("cannot read file: \""+file+"\"")
            }
            file
        }

        // Load class files from the given input files
        (for (file ← existingFiles) yield {
            inputFileHandler(file)
            if (loadAsLibrary) {
                Java7LibraryFramework.ClassFiles(file)
            } else {
                Java7Framework.ClassFiles(file)
            }
        }).flatten
    }
}

/**
 * The FindRealBugs command line interface.
 *
 * @author Florian Brandherm
 * @author Peter Spieler
 * @author Daniel Klauer
 */
object FindRealBugsCLI extends FindRealBugs with ProgressListener {
    import FindRealBugs._

    // TODO(future): Read the Wiki URL from a config file
    val wikiUrlPrefix = "https://bitbucket.org/delors/bat/wiki/FindREALBugs/"

    /**
     * Displays help output and aborts the program. Optionally shows an error message.
     *
     * @param errorMessage Error message to show, if non-empty string (default: empty
     * string).
     */
    private def printUsageAndExit(errorMessage: String = "") {
        if (errorMessage.length > 0) {
            println(Console.RED+"error: "+Console.RESET + errorMessage)
        }
        println("usage: java "+this.getClass().getName()+" <options> <input files...>")
        println("input files: *.class, *.jar, or directories containing either")
        println("options:")
        println("  -i=<analysis>    Ignore and do not run the specified analysis")
        println("  -l=<input file>  Load an input file as Library (This file will not "+
            "be searched for bugs)")
        println("  -c=<configuration file> read the list of disabled anlyses from a "+
            "configuration file")
        println("                          if this is used, no -i= arguments are allowed")
        sys.exit(1)
    }

    /**
     * List of analyses to run. By default, all analyses are enabled.
     */
    var analysesToRun: Set[String] = builtInAnalyses.keySet

    /**
     * Disable a certain analysis. Used to implement the -i command line option.
     */
    private def disableAnalysis(name: String) {
        analysesToRun = analysesToRun.filter(_ != name)
    }

    /**
     * Entry point: Handles console input, runs analyses on the input files,
     * and prints the resulting reports to the console.
     *
     * @param args List of command line arguments.
     */
    def main(args: Array[String]) {
        val (options, inputFiles) = args.partition(_.startsWith("-"))

        val ignoreParams = options.filter(_.startsWith("-i="))
        val libraryInputFileParams = options.filter(_.startsWith("-l="))
        val configurationFileParams = options.filter(_.startsWith("-c="))
        val unknownParams = options.diff(
            ignoreParams ++ libraryInputFileParams ++ configurationFileParams)

        // Check for unknown parameters:
        if (unknownParams.size > 0) {
            if (unknownParams.size == 1) {
                printUsageAndExit("unknown parameter: "+unknownParams(0))
            } else {
                printUsageAndExit("unknown parameters: "+unknownParams.mkString(", "))
            }
        }

        //
        // Check for -c command line options:
        // -c=<filename>
        //
        if (configurationFileParams.size > 1) {
            printUsageAndExit("only one configuration file allowed")
        }
        if (configurationFileParams.size == 1) {
            if (!ignoreParams.isEmpty) {
                printUsageAndExit("if a configuration file is used, no -i parameters "+
                    "are allowed")
            }

            // Load configuration file
            val filename = configurationFileParams(0).substring(3)
            try {
                ConfigurationFile.getDisabledAnalysesNamesFromFile(filename).
                    foreach(disableAnalysis(_))
            } catch {
                case e: IOException ⇒
                    printUsageAndExit("could not load configuration file \""+
                        filename+"\" ("+e+")")
            }
        }

        //
        // Check for -i command line options:
        // -i=<analysis-name>
        //
        for (ignoreParam ← ignoreParams) {
            val name = ignoreParam.substring(3)
            if (!builtInAnalyses.contains(name)) {
                printUsageAndExit("unknown analysis \""+name+"\"")
            }
            disableAnalysis(name)
        }

        //
        // Check for -l command line options:
        // -l=<input-file-name>
        //
        val libraryInputFiles =
            for (libraryInputFileParam ← libraryInputFileParams) yield {
                val fileName = libraryInputFileParam.substring(3)
                if (fileName == "") {
                    printUsageAndExit("empty library file name")
                }
                fileName
            }

        //
        // Do some basic validation of the input files
        //
        if (inputFiles.size == 0) {
            printUsageAndExit("no input files")
        }

        //
        // Load .class files into a `Project`
        //
        println("Reading class files:")
<<<<<<< HEAD
        val classFiles = (
            for (file ← existingFiles) yield {
                println("\t"+file.toString())
                Java7Framework.ClassFiles(file)
            }
        ).flatten
        val project = Project(classFiles)
=======

        def loadClassFilesForCLI(
            fileNames: Iterable[String],
            loadAsLibrary: Boolean): Iterable[(ClassFile, URL)] = {
            loadClassFiles(
                fileNames,
                loadAsLibrary,
                error ⇒ printUsageAndExit(error),
                file ⇒ println("\t"+file.toString())
            )
        }

        val classFiles = loadClassFilesForCLI(inputFiles, false)
        val libraryClassFiles = loadClassFilesForCLI(libraryInputFiles, true)

        // Create the project
        val project = IndexBasedProject(classFiles, libraryClassFiles)
>>>>>>> c0e3348b
        println("\tClass files loaded: "+project.classFilesCount)

        //
        // Execute enabled analyses on the `Project`
        //
        val startTime = System.nanoTime()

        val allResults = analyze(project, analysesToRun, this)

        val realTime = System.nanoTime() - startTime
        println("sum: "+timeToString(analysesTotalTime)+", "+
            "real time (including synchronization overhead etc.): "+
            timeToString(realTime))

        allResults.foreach(
            results ⇒
                // Display report's console messages, separated by newlines, with the
                // analysis description and wiki URL at the bottom of each analysis' list
                // of reports.
                println(results._2.map(_.consoleReport(urlToLocationIdentifier)).
                    mkString("\n", "\n",
                        "\n"+Console.BLUE+"description: "+Console.RESET
                            + wikiUrlPrefix + results._1))
        )

        // Display how many reports came from every analysis.
        println("\nNumber of reports per analysis:")
        allResults.foreach(results ⇒ println(results._1+" "+results._2.size))
    }

    var analysesStartTimes: Map[Integer, Long] = Map.empty
    var analysesTotalTime: Long = 0
    val threadmxbean = ManagementFactory.getThreadMXBean()
    val currentThreadCpuTimeSupported = threadmxbean.isCurrentThreadCpuTimeSupported()

    /**
     * Returns a time in ns.
     */
    private def getTime(): Long = {
        if (currentThreadCpuTimeSupported) {
            threadmxbean.getCurrentThreadCpuTime()
        } else {
            0
        }
    }

    /**
     * Builds a nice string to display time in the console.
     */
    private def timeToString(nanosecs: Long): String = {
        val formatter = new DecimalFormat("#.###")
        Console.YELLOW +
            formatter.format(nanosecs.toFloat / 1e9f)+" seconds"+
            Console.RESET
    }

    /**
     * Prints a progress message.
     */
    private def printProgress(
        color: String,
        position: Integer,
        status: String,
        message: String) {
        println(color+"["+position+"/"+analysesToRun.size+"]"+Console.RESET+
            " "+status+" "+message)
    }

    /**
     * Called at the beginning of each analysis.
     */
    override def beginAnalysis(name: String, position: Integer) {
        analysesStartTimes += (position -> getTime())
        printProgress(Console.GREEN, position, "running", "               \t"+name)
    }

    /**
     * Called at the end of each analysis.
     */
    override def endAnalysis(name: String, reports: AnalysisReports, position: Integer) {
        val time = getTime() - analysesStartTimes(position)
        analysesTotalTime += time
        printProgress(Console.RED, position, "finished",
            timeToString(time)+"\t"+name+", "+reports.size+" reports.")
    }
}

/**
 * This object provides an interface for the Eclipse plugin.
 *
 * @author Florian Brandherm
 */
object FindRealBugsPluginInterface extends FindRealBugs {
    import FindRealBugs._

    /**
     * Analyzes a project consisting of the given files. Throws a
     * `FindRealBugsPluginInterface.FindRealBugsException` if an error occurs.
     *
     * @param inputFileNames The .class/.jar files that should be analyzed together.
     * @param inputLibraryFileNames The .class/.jar files that should be included in the
     * analysis as library class files.
     * @param disabledAnalyses Names of analyses that should not be run (default: empty).
     * @param progressListener A `ProgressListener` object that will be notified about the
     * analysis progress.
     * @param additionalAnalyses External analyses that should be added to the list of
     * analyses to run.
     * @return The analyses' reports.
     */
    def runAnalysis(
        inputFileNames: Iterable[String],
        inputLibraryFileNames: Iterable[String],
        disabledAnalyses: Iterable[String] = Nil,
        progressListener: ProgressListener,
        additionalAnalyses: Map[String, Analysis]): Array[(String, AnalysisReports)] = {

        if (inputFileNames.size == 0) {
            throw new FindRealBugsException("No input files!")
        }

        def loadClassFilesForPlugin(
            fileNames: Iterable[String],
            loadAsLibrary: Boolean): Iterable[(ClassFile, URL)] = {
            loadClassFiles(
                fileNames,
                loadAsLibrary,
                error ⇒ throw new FindRealBugsException(error),
                file ⇒ {}
            )
        }

        val classFiles = loadClassFilesForPlugin(inputFileNames, false)
        val libraryClassFiles = loadClassFilesForPlugin(inputLibraryFileNames, true)

        // Create project
        val project = IndexBasedProject(classFiles, libraryClassFiles)

        // Determine analyses that should be run
        val allAnalyses = builtInAnalyses ++ additionalAnalyses
        val analysesToRun =
            for {
                analysisName ← allAnalyses.keys
                if (!disabledAnalyses.exists(_ == analysisName))
            } yield {
                analysisName
            }

        // Analyze
        analyze(project,
            analysesToRun,
            progressListener,
            allAnalyses).toArray
    }
}<|MERGE_RESOLUTION|>--- conflicted
+++ resolved
@@ -404,15 +404,6 @@
         // Load .class files into a `Project`
         //
         println("Reading class files:")
-<<<<<<< HEAD
-        val classFiles = (
-            for (file ← existingFiles) yield {
-                println("\t"+file.toString())
-                Java7Framework.ClassFiles(file)
-            }
-        ).flatten
-        val project = Project(classFiles)
-=======
 
         def loadClassFilesForCLI(
             fileNames: Iterable[String],
@@ -429,8 +420,7 @@
         val libraryClassFiles = loadClassFilesForCLI(libraryInputFiles, true)
 
         // Create the project
-        val project = IndexBasedProject(classFiles, libraryClassFiles)
->>>>>>> c0e3348b
+        val project = Project(classFiles, libraryClassFiles)
         println("\tClass files loaded: "+project.classFilesCount)
 
         //
