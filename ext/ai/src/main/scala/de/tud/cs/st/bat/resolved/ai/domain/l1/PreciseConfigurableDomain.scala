--- conflicted
+++ resolved
@@ -44,7 +44,7 @@
     with DefaultPreciseIntegerValues[I]
     with DefaultPreciseReferenceValues[I]
     with StringValues[I]
-    with l0.DefaultTypeLevelLongValues[I]
+    with DefaultPreciseLongValues[I]
     with l0.DefaultTypeLevelFloatValues[I]
     with l0.DefaultTypeLevelDoubleValues[I]
     with l0.TypeLevelArrayInstructions
@@ -54,26 +54,9 @@
 
 class PreciseConfigurableDomain[+I](
     val identifier: I)
-<<<<<<< HEAD
         extends PreciseDomain[I]
         with IgnoreMethodResults
         with IgnoreSynchronization
-=======
-        extends Domain[I]
-        with Origin
-        with DefaultDomainValueBinding[I]
-        with DefaultPreciseIntegerValues[I]
-        with DefaultPreciseReferenceValues[I]
-        with StringValues[I]
-        with DefaultPreciseLongValues[I]
-        with l0.DefaultTypeLevelFloatValues[I]
-        with l0.DefaultTypeLevelDoubleValues[I]
-        with l0.TypeLevelArrayInstructions
-        with TypeLevelFieldAccessInstructionsWithNullPointerHandling
-        with TypeLevelInvokeInstructionsWithNullPointerHandling
-        with l0.DoNothingOnReturnFromMethod
-        with l0.BasicTypeHierarchy
->>>>>>> da24750b
 
 class PreciseRecordingDomain[I](
     val identifier: I)
